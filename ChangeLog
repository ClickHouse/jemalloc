--- conflicted
+++ resolved
@@ -6,8 +6,6 @@
     http://www.canonware.com/cgi-bin/gitweb.cgi?p=jemalloc.git
     git://canonware.com/jemalloc.git
 
-<<<<<<< HEAD
-=======
 * 3.0.0 (May 11, 2012)
 
   Although this version adds some major new features, the primary focus is on
@@ -97,7 +95,6 @@
   - Fix build issues for --disable-tcache.
   - Don't mangle pthread_create() when --with-private-namespace is specified.
 
->>>>>>> cbb71cac
 * 2.2.5 (November 14, 2011)
 
   Bug fixes:
