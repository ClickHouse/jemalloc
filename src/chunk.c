#define	JEMALLOC_CHUNK_C_
#include "jemalloc/internal/jemalloc_internal.h"

/******************************************************************************/
/* Data. */

const char	*opt_dss = DSS_DEFAULT;
size_t		opt_lg_chunk = 0;

/* Used exclusively for gdump triggering. */
static size_t	curchunks;
static size_t	highchunks;

rtree_t		chunks_rtree;

/* Various chunk-related settings. */
size_t		chunksize;
size_t		chunksize_mask; /* (chunksize - 1). */
size_t		chunk_npages;

static void	*chunk_alloc_default(void *new_addr, size_t size,
    size_t alignment, bool *zero, bool *commit, unsigned arena_ind);
static bool	chunk_dalloc_default(void *chunk, size_t size, bool committed,
    unsigned arena_ind);
static bool	chunk_commit_default(void *chunk, size_t size, size_t offset,
    size_t length, unsigned arena_ind);
static bool	chunk_decommit_default(void *chunk, size_t size, size_t offset,
    size_t length, unsigned arena_ind);
static bool	chunk_purge_default(void *chunk, size_t size, size_t offset,
    size_t length, unsigned arena_ind);
static bool	chunk_split_default(void *chunk, size_t size, size_t size_a,
    size_t size_b, bool committed, unsigned arena_ind);
static bool	chunk_merge_default(void *chunk_a, size_t size_a, void *chunk_b,
    size_t size_b, bool committed, unsigned arena_ind);

const chunk_hooks_t	chunk_hooks_default = {
	chunk_alloc_default,
	chunk_dalloc_default,
	chunk_commit_default,
	chunk_decommit_default,
	chunk_purge_default,
	chunk_split_default,
	chunk_merge_default
};

/******************************************************************************/
/*
 * Function prototypes for static functions that are referenced prior to
 * definition.
 */

static void	chunk_record(tsdn_t *tsdn, arena_t *arena,
    chunk_hooks_t *chunk_hooks, extent_tree_t *chunks_szad,
    extent_tree_t *chunks_ad, bool cache, void *chunk, size_t size, bool zeroed,
    bool committed);

/******************************************************************************/

static chunk_hooks_t
chunk_hooks_get_locked(arena_t *arena)
{

	return (arena->chunk_hooks);
}

chunk_hooks_t
chunk_hooks_get(tsdn_t *tsdn, arena_t *arena)
{
	chunk_hooks_t chunk_hooks;

	malloc_mutex_lock(tsdn, &arena->chunks_mtx);
	chunk_hooks = chunk_hooks_get_locked(arena);
	malloc_mutex_unlock(tsdn, &arena->chunks_mtx);

	return (chunk_hooks);
}

chunk_hooks_t
chunk_hooks_set(tsdn_t *tsdn, arena_t *arena, const chunk_hooks_t *chunk_hooks)
{
	chunk_hooks_t old_chunk_hooks;

	malloc_mutex_lock(tsdn, &arena->chunks_mtx);
	old_chunk_hooks = arena->chunk_hooks;
	/*
	 * Copy each field atomically so that it is impossible for readers to
	 * see partially updated pointers.  There are places where readers only
	 * need one hook function pointer (therefore no need to copy the
	 * entirety of arena->chunk_hooks), and stale reads do not affect
	 * correctness, so they perform unlocked reads.
	 */
#define	ATOMIC_COPY_HOOK(n) do {					\
	union {								\
		chunk_##n##_t	**n;					\
		void		**v;					\
	} u;								\
	u.n = &arena->chunk_hooks.n;					\
	atomic_write_p(u.v, chunk_hooks->n);				\
} while (0)
	ATOMIC_COPY_HOOK(alloc);
	ATOMIC_COPY_HOOK(dalloc);
	ATOMIC_COPY_HOOK(commit);
	ATOMIC_COPY_HOOK(decommit);
	ATOMIC_COPY_HOOK(purge);
	ATOMIC_COPY_HOOK(split);
	ATOMIC_COPY_HOOK(merge);
#undef ATOMIC_COPY_HOOK
	malloc_mutex_unlock(tsdn, &arena->chunks_mtx);

	return (old_chunk_hooks);
}

static void
chunk_hooks_assure_initialized_impl(tsdn_t *tsdn, arena_t *arena,
    chunk_hooks_t *chunk_hooks, bool locked)
{
	static const chunk_hooks_t uninitialized_hooks =
	    CHUNK_HOOKS_INITIALIZER;

	if (memcmp(chunk_hooks, &uninitialized_hooks, sizeof(chunk_hooks_t)) ==
	    0) {
		*chunk_hooks = locked ? chunk_hooks_get_locked(arena) :
		    chunk_hooks_get(tsdn, arena);
	}
}

static void
chunk_hooks_assure_initialized_locked(tsdn_t *tsdn, arena_t *arena,
    chunk_hooks_t *chunk_hooks)
{

	chunk_hooks_assure_initialized_impl(tsdn, arena, chunk_hooks, true);
}

static void
chunk_hooks_assure_initialized(tsdn_t *tsdn, arena_t *arena,
    chunk_hooks_t *chunk_hooks)
{

	chunk_hooks_assure_initialized_impl(tsdn, arena, chunk_hooks, false);
}

bool
chunk_register(tsdn_t *tsdn, const void *chunk, const extent_node_t *node)
{

	assert(extent_node_addr_get(node) == chunk);

	if (rtree_set(&chunks_rtree, (uintptr_t)chunk, node))
		return (true);
	if (config_prof && opt_prof) {
		size_t size = extent_node_size_get(node);
		size_t nadd = (size == 0) ? 1 : size / chunksize;
		size_t cur = atomic_add_z(&curchunks, nadd);
		size_t high = atomic_read_z(&highchunks);
		while (cur > high && atomic_cas_z(&highchunks, high, cur)) {
			/*
			 * Don't refresh cur, because it may have decreased
			 * since this thread lost the highchunks update race.
			 */
			high = atomic_read_z(&highchunks);
		}
		if (cur > high && prof_gdump_get_unlocked())
			prof_gdump(tsdn);
	}

	return (false);
}

void
chunk_deregister(const void *chunk, const extent_node_t *node)
{
	bool err;

	err = rtree_set(&chunks_rtree, (uintptr_t)chunk, NULL);
	assert(!err);
	if (config_prof && opt_prof) {
		size_t size = extent_node_size_get(node);
		size_t nsub = (size == 0) ? 1 : size / chunksize;
		assert(atomic_read_z(&curchunks) >= nsub);
		atomic_sub_z(&curchunks, nsub);
	}
}

/*
 * Do first-best-fit chunk selection, i.e. select the lowest chunk that best
 * fits.
 */
static extent_node_t *
chunk_first_best_fit(arena_t *arena, extent_tree_t *chunks_szad,
    extent_tree_t *chunks_ad, size_t size)
{
	extent_node_t key;

	assert(size == CHUNK_CEILING(size));

	extent_node_init(&key, arena, NULL, size, false, false);
	return (extent_tree_szad_nsearch(chunks_szad, &key));
}

static void *
chunk_recycle(tsdn_t *tsdn, arena_t *arena, chunk_hooks_t *chunk_hooks,
    extent_tree_t *chunks_szad, extent_tree_t *chunks_ad, bool cache,
    void *new_addr, size_t size, size_t alignment, bool *zero, bool *commit,
    bool dalloc_node)
{
	void *ret;
	extent_node_t *node;
	size_t alloc_size, leadsize, trailsize;
	bool zeroed, committed;

	assert(new_addr == NULL || alignment == chunksize);
	/*
	 * Cached chunks use the node linkage embedded in their headers, in
	 * which case dalloc_node is true, and new_addr is non-NULL because
	 * we're operating on a specific chunk.
	 */
	assert(dalloc_node || new_addr != NULL);

	alloc_size = CHUNK_CEILING(s2u(size + alignment - chunksize));
	/* Beware size_t wrap-around. */
	if (alloc_size < size)
		return (NULL);
	malloc_mutex_lock(tsdn, &arena->chunks_mtx);
	chunk_hooks_assure_initialized_locked(tsdn, arena, chunk_hooks);
	if (new_addr != NULL) {
		extent_node_t key;
		extent_node_init(&key, arena, new_addr, alloc_size, false,
		    false);
		node = extent_tree_ad_search(chunks_ad, &key);
	} else {
		node = chunk_first_best_fit(arena, chunks_szad, chunks_ad,
		    alloc_size);
	}
	if (node == NULL || (new_addr != NULL && extent_node_size_get(node) <
	    size)) {
		malloc_mutex_unlock(tsdn, &arena->chunks_mtx);
		return (NULL);
	}
	leadsize = ALIGNMENT_CEILING((uintptr_t)extent_node_addr_get(node),
	    alignment) - (uintptr_t)extent_node_addr_get(node);
	assert(new_addr == NULL || leadsize == 0);
	assert(extent_node_size_get(node) >= leadsize + size);
	trailsize = extent_node_size_get(node) - leadsize - size;
	ret = (void *)((uintptr_t)extent_node_addr_get(node) + leadsize);
	zeroed = extent_node_zeroed_get(node);
	if (zeroed)
		*zero = true;
	committed = extent_node_committed_get(node);
	if (committed)
		*commit = true;
	/* Split the lead. */
	if (leadsize != 0 &&
	    chunk_hooks->split(extent_node_addr_get(node),
	    extent_node_size_get(node), leadsize, size, false, arena->ind)) {
		malloc_mutex_unlock(tsdn, &arena->chunks_mtx);
		return (NULL);
	}
	/* Remove node from the tree. */
	extent_tree_szad_remove(chunks_szad, node);
	extent_tree_ad_remove(chunks_ad, node);
	arena_chunk_cache_maybe_remove(arena, node, cache);
	if (leadsize != 0) {
		/* Insert the leading space as a smaller chunk. */
		extent_node_size_set(node, leadsize);
		extent_tree_szad_insert(chunks_szad, node);
		extent_tree_ad_insert(chunks_ad, node);
		arena_chunk_cache_maybe_insert(arena, node, cache);
		node = NULL;
	}
	if (trailsize != 0) {
		/* Split the trail. */
		if (chunk_hooks->split(ret, size + trailsize, size,
		    trailsize, false, arena->ind)) {
			if (dalloc_node && node != NULL)
				arena_node_dalloc(tsdn, arena, node);
			malloc_mutex_unlock(tsdn, &arena->chunks_mtx);
			chunk_record(tsdn, arena, chunk_hooks, chunks_szad,
			    chunks_ad, cache, ret, size + trailsize, zeroed,
			    committed);
			return (NULL);
		}
		/* Insert the trailing space as a smaller chunk. */
		if (node == NULL) {
			node = arena_node_alloc(tsdn, arena);
			if (node == NULL) {
				malloc_mutex_unlock(tsdn, &arena->chunks_mtx);
				chunk_record(tsdn, arena, chunk_hooks,
				    chunks_szad, chunks_ad, cache, ret, size +
				    trailsize, zeroed, committed);
				return (NULL);
			}
		}
		extent_node_init(node, arena, (void *)((uintptr_t)(ret) + size),
		    trailsize, zeroed, committed);
		extent_tree_szad_insert(chunks_szad, node);
		extent_tree_ad_insert(chunks_ad, node);
		arena_chunk_cache_maybe_insert(arena, node, cache);
		node = NULL;
	}
	if (!committed && chunk_hooks->commit(ret, size, 0, size, arena->ind)) {
		malloc_mutex_unlock(tsdn, &arena->chunks_mtx);
		chunk_record(tsdn, arena, chunk_hooks, chunks_szad, chunks_ad,
		    cache, ret, size, zeroed, committed);
		return (NULL);
	}
	malloc_mutex_unlock(tsdn, &arena->chunks_mtx);

	assert(dalloc_node || node != NULL);
	if (dalloc_node && node != NULL)
		arena_node_dalloc(tsdn, arena, node);
	if (*zero) {
		if (!zeroed)
			memset(ret, 0, size);
		else if (config_debug) {
			size_t i;
			size_t *p = (size_t *)(uintptr_t)ret;

			JEMALLOC_VALGRIND_MAKE_MEM_DEFINED(ret, size);
			for (i = 0; i < size / sizeof(size_t); i++)
				assert(p[i] == 0);
		}
	}
	return (ret);
}

/*
 * If the caller specifies (!*zero), it is still possible to receive zeroed
 * memory, in which case *zero is toggled to true.  arena_chunk_alloc() takes
 * advantage of this to avoid demanding zeroed chunks, but taking advantage of
 * them if they are returned.
 */
static void *
chunk_alloc_core(tsdn_t *tsdn, arena_t *arena, void *new_addr, size_t size,
    size_t alignment, bool *zero, bool *commit, dss_prec_t dss_prec)
{
	void *ret;

	assert(size != 0);
	assert((size & chunksize_mask) == 0);
	assert(alignment != 0);
	assert((alignment & chunksize_mask) == 0);

	/* "primary" dss. */
	if (have_dss && dss_prec == dss_prec_primary && (ret =
	    chunk_alloc_dss(tsdn, arena, new_addr, size, alignment, zero,
	    commit)) != NULL)
		return (ret);
	/* mmap. */
	if ((ret = chunk_alloc_mmap(new_addr, size, alignment, zero, commit)) !=
	    NULL)
		return (ret);
	/* "secondary" dss. */
	if (have_dss && dss_prec == dss_prec_secondary && (ret =
	    chunk_alloc_dss(tsdn, arena, new_addr, size, alignment, zero,
	    commit)) != NULL)
		return (ret);

	/* All strategies for allocation failed. */
	return (NULL);
}

void *
chunk_alloc_base(size_t size)
{
	void *ret;
	bool zero, commit;

	/*
	 * Directly call chunk_alloc_mmap() rather than chunk_alloc_core()
	 * because it's critical that chunk_alloc_base() return untouched
	 * demand-zeroed virtual memory.
	 */
	zero = true;
	commit = true;
	ret = chunk_alloc_mmap(NULL, size, chunksize, &zero, &commit);
	if (ret == NULL)
		return (NULL);
	if (config_valgrind)
		JEMALLOC_VALGRIND_MAKE_MEM_UNDEFINED(ret, size);

	return (ret);
}

void *
chunk_alloc_cache(tsdn_t *tsdn, arena_t *arena, chunk_hooks_t *chunk_hooks,
    void *new_addr, size_t size, size_t alignment, bool *zero, bool dalloc_node)
{
	void *ret;
	bool commit;

	assert(size != 0);
	assert((size & chunksize_mask) == 0);
	assert(alignment != 0);
	assert((alignment & chunksize_mask) == 0);

	commit = true;
	ret = chunk_recycle(tsdn, arena, chunk_hooks,
	    &arena->chunks_szad_cached, &arena->chunks_ad_cached, true,
	    new_addr, size, alignment, zero, &commit, dalloc_node);
	if (ret == NULL)
		return (NULL);
	assert(commit);
	if (config_valgrind)
		JEMALLOC_VALGRIND_MAKE_MEM_UNDEFINED(ret, size);
	return (ret);
}

static arena_t *
chunk_arena_get(tsdn_t *tsdn, unsigned arena_ind)
{
	arena_t *arena;

	arena = arena_get(tsdn, arena_ind, false);
	/*
	 * The arena we're allocating on behalf of must have been initialized
	 * already.
	 */
	assert(arena != NULL);
	return (arena);
}

static void *
chunk_alloc_default(void *new_addr, size_t size, size_t alignment, bool *zero,
    bool *commit, unsigned arena_ind)
{
	void *ret;
	tsdn_t *tsdn;
	arena_t *arena;

<<<<<<< HEAD
	arena = chunk_arena_get(arena_ind);
	ret = chunk_alloc_core(arena, new_addr, size, alignment, zero, commit,
	    arena->dss_prec);
=======
	tsdn = tsdn_fetch();
	arena = chunk_arena_get(tsdn, arena_ind);
	ret = chunk_alloc_core(tsdn, arena, new_addr, size, alignment, zero,
	    commit, arena->dss_prec);
>>>>>>> 09f8585c
	if (ret == NULL)
		return (NULL);
	if (config_valgrind)
		JEMALLOC_VALGRIND_MAKE_MEM_UNDEFINED(ret, size);

	return (ret);
}

static void *
chunk_alloc_retained(tsdn_t *tsdn, arena_t *arena, chunk_hooks_t *chunk_hooks,
    void *new_addr, size_t size, size_t alignment, bool *zero, bool *commit)
{
	void *ret;

	assert(size != 0);
	assert((size & chunksize_mask) == 0);
	assert(alignment != 0);
	assert((alignment & chunksize_mask) == 0);

	ret = chunk_recycle(tsdn, arena, chunk_hooks,
	    &arena->chunks_szad_retained, &arena->chunks_ad_retained, false,
	    new_addr, size, alignment, zero, commit, true);

	if (config_stats && ret != NULL)
		arena->stats.retained -= size;

	return (ret);
}

void *
chunk_alloc_wrapper(tsdn_t *tsdn, arena_t *arena, chunk_hooks_t *chunk_hooks,
    void *new_addr, size_t size, size_t alignment, bool *zero, bool *commit)
{
	void *ret;

	chunk_hooks_assure_initialized(tsdn, arena, chunk_hooks);

	ret = chunk_alloc_retained(tsdn, arena, chunk_hooks, new_addr, size,
	    alignment, zero, commit);
	if (ret == NULL) {
		ret = chunk_hooks->alloc(new_addr, size, alignment, zero,
		    commit, arena->ind);
		if (ret == NULL)
			return (NULL);
	}

	if (config_valgrind && chunk_hooks->alloc != chunk_alloc_default)
		JEMALLOC_VALGRIND_MAKE_MEM_UNDEFINED(ret, chunksize);
	return (ret);
}

static void
chunk_record(tsdn_t *tsdn, arena_t *arena, chunk_hooks_t *chunk_hooks,
    extent_tree_t *chunks_szad, extent_tree_t *chunks_ad, bool cache,
    void *chunk, size_t size, bool zeroed, bool committed)
{
	bool unzeroed;
	extent_node_t *node, *prev;
	extent_node_t key;

	assert(!cache || !zeroed);
	unzeroed = cache || !zeroed;
	JEMALLOC_VALGRIND_MAKE_MEM_NOACCESS(chunk, size);

	malloc_mutex_lock(tsdn, &arena->chunks_mtx);
	chunk_hooks_assure_initialized_locked(tsdn, arena, chunk_hooks);
	extent_node_init(&key, arena, (void *)((uintptr_t)chunk + size), 0,
	    false, false);
	node = extent_tree_ad_nsearch(chunks_ad, &key);
	/* Try to coalesce forward. */
	if (node != NULL && extent_node_addr_get(node) ==
	    extent_node_addr_get(&key) && extent_node_committed_get(node) ==
	    committed && !chunk_hooks->merge(chunk, size,
	    extent_node_addr_get(node), extent_node_size_get(node), false,
	    arena->ind)) {
		/*
		 * Coalesce chunk with the following address range.  This does
		 * not change the position within chunks_ad, so only
		 * remove/insert from/into chunks_szad.
		 */
		extent_tree_szad_remove(chunks_szad, node);
		arena_chunk_cache_maybe_remove(arena, node, cache);
		extent_node_addr_set(node, chunk);
		extent_node_size_set(node, size + extent_node_size_get(node));
		extent_node_zeroed_set(node, extent_node_zeroed_get(node) &&
		    !unzeroed);
		extent_tree_szad_insert(chunks_szad, node);
		arena_chunk_cache_maybe_insert(arena, node, cache);
	} else {
		/* Coalescing forward failed, so insert a new node. */
		node = arena_node_alloc(tsdn, arena);
		if (node == NULL) {
			/*
			 * Node allocation failed, which is an exceedingly
			 * unlikely failure.  Leak chunk after making sure its
			 * pages have already been purged, so that this is only
			 * a virtual memory leak.
			 */
			if (cache) {
				chunk_purge_wrapper(tsdn, arena, chunk_hooks,
				    chunk, size, 0, size);
			}
			goto label_return;
		}
		extent_node_init(node, arena, chunk, size, !unzeroed,
		    committed);
		extent_tree_ad_insert(chunks_ad, node);
		extent_tree_szad_insert(chunks_szad, node);
		arena_chunk_cache_maybe_insert(arena, node, cache);
	}

	/* Try to coalesce backward. */
	prev = extent_tree_ad_prev(chunks_ad, node);
	if (prev != NULL && (void *)((uintptr_t)extent_node_addr_get(prev) +
	    extent_node_size_get(prev)) == chunk &&
	    extent_node_committed_get(prev) == committed &&
	    !chunk_hooks->merge(extent_node_addr_get(prev),
	    extent_node_size_get(prev), chunk, size, false, arena->ind)) {
		/*
		 * Coalesce chunk with the previous address range.  This does
		 * not change the position within chunks_ad, so only
		 * remove/insert node from/into chunks_szad.
		 */
		extent_tree_szad_remove(chunks_szad, prev);
		extent_tree_ad_remove(chunks_ad, prev);
		arena_chunk_cache_maybe_remove(arena, prev, cache);
		extent_tree_szad_remove(chunks_szad, node);
		arena_chunk_cache_maybe_remove(arena, node, cache);
		extent_node_addr_set(node, extent_node_addr_get(prev));
		extent_node_size_set(node, extent_node_size_get(prev) +
		    extent_node_size_get(node));
		extent_node_zeroed_set(node, extent_node_zeroed_get(prev) &&
		    extent_node_zeroed_get(node));
		extent_tree_szad_insert(chunks_szad, node);
		arena_chunk_cache_maybe_insert(arena, node, cache);

		arena_node_dalloc(tsdn, arena, prev);
	}

label_return:
	malloc_mutex_unlock(tsdn, &arena->chunks_mtx);
}

void
chunk_dalloc_cache(tsdn_t *tsdn, arena_t *arena, chunk_hooks_t *chunk_hooks,
    void *chunk, size_t size, bool committed)
{

	assert(chunk != NULL);
	assert(CHUNK_ADDR2BASE(chunk) == chunk);
	assert(size != 0);
	assert((size & chunksize_mask) == 0);

	chunk_record(tsdn, arena, chunk_hooks, &arena->chunks_szad_cached,
	    &arena->chunks_ad_cached, true, chunk, size, false, committed);
	arena_maybe_purge(tsdn, arena);
}

static bool
chunk_dalloc_default(void *chunk, size_t size, bool committed,
    unsigned arena_ind)
{

	if (!have_dss || !chunk_in_dss(tsdn_fetch(), chunk))
		return (chunk_dalloc_mmap(chunk, size));
	return (true);
}

static bool
chunk_dalloc_default(void *chunk, size_t size, bool committed,
    unsigned arena_ind)
{

	if (!have_dss || !chunk_in_dss(chunk))
		return (chunk_dalloc_mmap(chunk, size));
	return (true);
}

void
<<<<<<< HEAD
chunk_dalloc_wrapper(arena_t *arena, chunk_hooks_t *chunk_hooks, void *chunk,
    size_t size, bool zeroed, bool committed)
=======
chunk_dalloc_wrapper(tsdn_t *tsdn, arena_t *arena, chunk_hooks_t *chunk_hooks,
    void *chunk, size_t size, bool zeroed, bool committed)
>>>>>>> 09f8585c
{

	assert(chunk != NULL);
	assert(CHUNK_ADDR2BASE(chunk) == chunk);
	assert(size != 0);
	assert((size & chunksize_mask) == 0);

	chunk_hooks_assure_initialized(tsdn, arena, chunk_hooks);
	/* Try to deallocate. */
	if (!chunk_hooks->dalloc(chunk, size, committed, arena->ind))
		return;
	/* Try to decommit; purge if that fails. */
	if (committed) {
		committed = chunk_hooks->decommit(chunk, size, 0, size,
		    arena->ind);
	}
	zeroed = !committed || !chunk_hooks->purge(chunk, size, 0, size,
	    arena->ind);
	chunk_record(tsdn, arena, chunk_hooks, &arena->chunks_szad_retained,
	    &arena->chunks_ad_retained, false, chunk, size, zeroed, committed);

<<<<<<< HEAD
=======
	if (config_stats)
		arena->stats.retained += size;
}

>>>>>>> 09f8585c
static bool
chunk_commit_default(void *chunk, size_t size, size_t offset, size_t length,
    unsigned arena_ind)
{

	return (pages_commit((void *)((uintptr_t)chunk + (uintptr_t)offset),
	    length));
}

static bool
chunk_decommit_default(void *chunk, size_t size, size_t offset, size_t length,
    unsigned arena_ind)
{

	return (pages_decommit((void *)((uintptr_t)chunk + (uintptr_t)offset),
	    length));
}

static bool
chunk_purge_default(void *chunk, size_t size, size_t offset, size_t length,
    unsigned arena_ind)
{

	assert(chunk != NULL);
	assert(CHUNK_ADDR2BASE(chunk) == chunk);
	assert((offset & PAGE_MASK) == 0);
	assert(length != 0);
	assert((length & PAGE_MASK) == 0);

	return (pages_purge((void *)((uintptr_t)chunk + (uintptr_t)offset),
	    length));
}

bool
chunk_purge_wrapper(tsdn_t *tsdn, arena_t *arena, chunk_hooks_t *chunk_hooks,
    void *chunk, size_t size, size_t offset, size_t length)
{

	chunk_hooks_assure_initialized(tsdn, arena, chunk_hooks);
	return (chunk_hooks->purge(chunk, size, offset, length, arena->ind));
}

static bool
chunk_split_default(void *chunk, size_t size, size_t size_a, size_t size_b,
    bool committed, unsigned arena_ind)
{

	if (!maps_coalesce)
		return (true);
	return (false);
}

static bool
chunk_merge_default(void *chunk_a, size_t size_a, void *chunk_b, size_t size_b,
    bool committed, unsigned arena_ind)
{

	if (!maps_coalesce)
		return (true);
	if (have_dss) {
		tsdn_t *tsdn = tsdn_fetch();
		if (chunk_in_dss(tsdn, chunk_a) != chunk_in_dss(tsdn, chunk_b))
			return (true);
	}

	return (false);
}

static rtree_node_elm_t *
chunks_rtree_node_alloc(size_t nelms)
{

	return ((rtree_node_elm_t *)base_alloc(tsdn_fetch(), nelms *
	    sizeof(rtree_node_elm_t)));
}

bool
chunk_boot(void)
{
#ifdef _WIN32
	SYSTEM_INFO info;
	GetSystemInfo(&info);

	/*
	 * Verify actual page size is equal to or an integral multiple of
	 * configured page size.
	 */
	if (info.dwPageSize & ((1U << LG_PAGE) - 1))
		return (true);

	/*
	 * Configure chunksize (if not set) to match granularity (usually 64K),
	 * so pages_map will always take fast path.
	 */
	if (!opt_lg_chunk) {
		opt_lg_chunk = ffs_u((unsigned)info.dwAllocationGranularity)
		    - 1;
	}
#else
	if (!opt_lg_chunk)
		opt_lg_chunk = LG_CHUNK_DEFAULT;
#endif

	/* Set variables according to the value of opt_lg_chunk. */
	chunksize = (ZU(1) << opt_lg_chunk);
	assert(chunksize >= PAGE);
	chunksize_mask = chunksize - 1;
	chunk_npages = (chunksize >> LG_PAGE);

	if (have_dss && chunk_dss_boot())
		return (true);
	if (rtree_new(&chunks_rtree, (unsigned)((ZU(1) << (LG_SIZEOF_PTR+3)) -
	    opt_lg_chunk), chunks_rtree_node_alloc, NULL))
		return (true);

	return (false);
}

void
chunk_prefork(tsdn_t *tsdn)
{

	chunk_dss_prefork(tsdn);
}

void
chunk_postfork_parent(tsdn_t *tsdn)
{

	chunk_dss_postfork_parent(tsdn);
}

void
chunk_postfork_child(tsdn_t *tsdn)
{

	chunk_dss_postfork_child(tsdn);
}<|MERGE_RESOLUTION|>--- conflicted
+++ resolved
@@ -428,16 +428,10 @@
 	tsdn_t *tsdn;
 	arena_t *arena;
 
-<<<<<<< HEAD
-	arena = chunk_arena_get(arena_ind);
-	ret = chunk_alloc_core(arena, new_addr, size, alignment, zero, commit,
-	    arena->dss_prec);
-=======
 	tsdn = tsdn_fetch();
 	arena = chunk_arena_get(tsdn, arena_ind);
 	ret = chunk_alloc_core(tsdn, arena, new_addr, size, alignment, zero,
 	    commit, arena->dss_prec);
->>>>>>> 09f8585c
 	if (ret == NULL)
 		return (NULL);
 	if (config_valgrind)
@@ -606,24 +600,9 @@
 	return (true);
 }
 
-static bool
-chunk_dalloc_default(void *chunk, size_t size, bool committed,
-    unsigned arena_ind)
-{
-
-	if (!have_dss || !chunk_in_dss(chunk))
-		return (chunk_dalloc_mmap(chunk, size));
-	return (true);
-}
-
 void
-<<<<<<< HEAD
-chunk_dalloc_wrapper(arena_t *arena, chunk_hooks_t *chunk_hooks, void *chunk,
-    size_t size, bool zeroed, bool committed)
-=======
 chunk_dalloc_wrapper(tsdn_t *tsdn, arena_t *arena, chunk_hooks_t *chunk_hooks,
     void *chunk, size_t size, bool zeroed, bool committed)
->>>>>>> 09f8585c
 {
 
 	assert(chunk != NULL);
@@ -645,13 +624,10 @@
 	chunk_record(tsdn, arena, chunk_hooks, &arena->chunks_szad_retained,
 	    &arena->chunks_ad_retained, false, chunk, size, zeroed, committed);
 
-<<<<<<< HEAD
-=======
 	if (config_stats)
 		arena->stats.retained += size;
 }
 
->>>>>>> 09f8585c
 static bool
 chunk_commit_default(void *chunk, size_t size, size_t offset, size_t length,
     unsigned arena_ind)
