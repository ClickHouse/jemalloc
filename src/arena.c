--- conflicted
+++ resolved
@@ -13,29 +13,6 @@
 /******************************************************************************/
 /* Data. */
 
-<<<<<<< HEAD
-bool		opt_thp = true;
-static bool	thp_initially_huge;
-purge_mode_t	opt_purge = PURGE_DEFAULT;
-const char	*purge_mode_names[] = {
-	"ratio",
-	"decay",
-	"N/A"
-};
-ssize_t		opt_lg_dirty_mult = LG_DIRTY_MULT_DEFAULT;
-static ssize_t	lg_dirty_mult_default;
-ssize_t		opt_decay_time = DECAY_TIME_DEFAULT;
-static ssize_t	decay_time_default;
-
-arena_bin_info_t	arena_bin_info[NBINS];
-
-size_t		map_bias;
-size_t		map_misc_offset;
-size_t		arena_maxrun; /* Max run size for arenas. */
-size_t		large_maxclass; /* Max large size class. */
-unsigned	nlclasses; /* Number of large size classes. */
-unsigned	nhclasses; /* Number of huge size classes. */
-=======
 /*
  * Define names for both unininitialized and initialized phases, so that
  * options and mallctl processing are straightforward.
@@ -76,7 +53,6 @@
 		SMOOTHSTEP
 #undef STEP
 };
->>>>>>> ba29113e
 
 /******************************************************************************/
 /*
@@ -84,17 +60,6 @@
  * definition.
  */
 
-<<<<<<< HEAD
-static void	arena_chunk_dalloc(tsdn_t *tsdn, arena_t *arena,
-    arena_chunk_t *chunk);
-static void	arena_purge_to_limit(tsdn_t *tsdn, arena_t *arena,
-    size_t ndirty_limit);
-static void	arena_run_dalloc(tsdn_t *tsdn, arena_t *arena, arena_run_t *run,
-    bool dirty, bool cleaned, bool decommitted);
-static void	arena_dalloc_bin_run(tsdn_t *tsdn, arena_t *arena,
-    arena_chunk_t *chunk, arena_run_t *run, arena_bin_t *bin);
-static void	arena_bin_lower_run(arena_t *arena, arena_run_t *run,
-=======
 static void arena_decay_to_limit(tsdn_t *tsdn, arena_t *arena,
     arena_decay_t *decay, extents_t *extents, bool all, size_t npages_limit);
 static bool arena_decay_dirty(tsdn_t *tsdn, arena_t *arena,
@@ -102,178 +67,10 @@
 static void arena_dalloc_bin_slab(tsdn_t *tsdn, arena_t *arena, extent_t *slab,
     arena_bin_t *bin);
 static void arena_bin_lower_slab(tsdn_t *tsdn, arena_t *arena, extent_t *slab,
->>>>>>> ba29113e
     arena_bin_t *bin);
 
 /******************************************************************************/
 
-<<<<<<< HEAD
-JEMALLOC_INLINE_C size_t
-arena_miscelm_size_get(const arena_chunk_map_misc_t *miscelm)
-{
-	arena_chunk_t *chunk;
-	size_t pageind, mapbits;
-
-	chunk = (arena_chunk_t *)CHUNK_ADDR2BASE(miscelm);
-	pageind = arena_miscelm_to_pageind(miscelm);
-	mapbits = arena_mapbits_get(chunk, pageind);
-	return (arena_mapbits_size_decode(mapbits));
-}
-
-JEMALLOC_INLINE_C const extent_node_t *
-arena_miscelm_extent_get(const arena_chunk_map_misc_t *miscelm)
-{
-	arena_chunk_t *chunk;
-
-	chunk = (arena_chunk_t *)CHUNK_ADDR2BASE(miscelm);
-	return (&chunk->node);
-}
-
-JEMALLOC_INLINE_C int
-arena_sn_comp(const arena_chunk_map_misc_t *a, const arena_chunk_map_misc_t *b)
-{
-	size_t a_sn, b_sn;
-
-	assert(a != NULL);
-	assert(b != NULL);
-
-	a_sn = extent_node_sn_get(arena_miscelm_extent_get(a));
-	b_sn = extent_node_sn_get(arena_miscelm_extent_get(b));
-
-	return ((a_sn > b_sn) - (a_sn < b_sn));
-}
-
-JEMALLOC_INLINE_C int
-arena_ad_comp(const arena_chunk_map_misc_t *a,
-    const arena_chunk_map_misc_t *b)
-{
-	uintptr_t a_miscelm = (uintptr_t)a;
-	uintptr_t b_miscelm = (uintptr_t)b;
-
-	assert(a != NULL);
-	assert(b != NULL);
-
-	return ((a_miscelm > b_miscelm) - (a_miscelm < b_miscelm));
-}
-
-JEMALLOC_INLINE_C int
-arena_snad_comp(const arena_chunk_map_misc_t *a,
-    const arena_chunk_map_misc_t *b)
-{
-	int ret;
-
-	assert(a != NULL);
-	assert(b != NULL);
-
-	ret = arena_sn_comp(a, b);
-	if (ret != 0)
-		return (ret);
-
-	ret = arena_ad_comp(a, b);
-	return (ret);
-}
-
-/* Generate pairing heap functions. */
-ph_gen(static UNUSED, arena_run_heap_, arena_run_heap_t, arena_chunk_map_misc_t,
-    ph_link, arena_snad_comp)
-
-#ifdef JEMALLOC_JET
-#undef run_quantize_floor
-#define	run_quantize_floor JEMALLOC_N(n_run_quantize_floor)
-#endif
-static size_t
-run_quantize_floor(size_t size)
-{
-	size_t ret;
-	pszind_t pind;
-
-	assert(size > 0);
-	assert(size <= HUGE_MAXCLASS);
-	assert((size & PAGE_MASK) == 0);
-
-	assert(size != 0);
-	assert(size == PAGE_CEILING(size));
-
-	pind = psz2ind(size - large_pad + 1);
-	if (pind == 0) {
-		/*
-		 * Avoid underflow.  This short-circuit would also do the right
-		 * thing for all sizes in the range for which there are
-		 * PAGE-spaced size classes, but it's simplest to just handle
-		 * the one case that would cause erroneous results.
-		 */
-		return (size);
-	}
-	ret = pind2sz(pind - 1) + large_pad;
-	assert(ret <= size);
-	return (ret);
-}
-#ifdef JEMALLOC_JET
-#undef run_quantize_floor
-#define	run_quantize_floor JEMALLOC_N(run_quantize_floor)
-run_quantize_t *run_quantize_floor = JEMALLOC_N(n_run_quantize_floor);
-#endif
-
-#ifdef JEMALLOC_JET
-#undef run_quantize_ceil
-#define	run_quantize_ceil JEMALLOC_N(n_run_quantize_ceil)
-#endif
-static size_t
-run_quantize_ceil(size_t size)
-{
-	size_t ret;
-
-	assert(size > 0);
-	assert(size <= HUGE_MAXCLASS);
-	assert((size & PAGE_MASK) == 0);
-
-	ret = run_quantize_floor(size);
-	if (ret < size) {
-		/*
-		 * Skip a quantization that may have an adequately large run,
-		 * because under-sized runs may be mixed in.  This only happens
-		 * when an unusual size is requested, i.e. for aligned
-		 * allocation, and is just one of several places where linear
-		 * search would potentially find sufficiently aligned available
-		 * memory somewhere lower.
-		 */
-		ret = pind2sz(psz2ind(ret - large_pad + 1)) + large_pad;
-	}
-	return (ret);
-}
-#ifdef JEMALLOC_JET
-#undef run_quantize_ceil
-#define	run_quantize_ceil JEMALLOC_N(run_quantize_ceil)
-run_quantize_t *run_quantize_ceil = JEMALLOC_N(n_run_quantize_ceil);
-#endif
-
-static void
-arena_avail_insert(arena_t *arena, arena_chunk_t *chunk, size_t pageind,
-    size_t npages)
-{
-	pszind_t pind = psz2ind(run_quantize_floor(arena_miscelm_size_get(
-	    arena_miscelm_get_const(chunk, pageind))));
-	assert(npages == (arena_mapbits_unallocated_size_get(chunk, pageind) >>
-	    LG_PAGE));
-	assert((npages << LG_PAGE) < chunksize);
-	assert(pind2sz(pind) <= chunksize);
-	arena_run_heap_insert(&arena->runs_avail[pind],
-	    arena_miscelm_get_mutable(chunk, pageind));
-}
-
-static void
-arena_avail_remove(arena_t *arena, arena_chunk_t *chunk, size_t pageind,
-    size_t npages)
-{
-	pszind_t pind = psz2ind(run_quantize_floor(arena_miscelm_size_get(
-	    arena_miscelm_get_const(chunk, pageind))));
-	assert(npages == (arena_mapbits_unallocated_size_get(chunk, pageind) >>
-	    LG_PAGE));
-	assert((npages << LG_PAGE) < chunksize);
-	assert(pind2sz(pind) <= chunksize);
-	arena_run_heap_remove(&arena->runs_avail[pind],
-	    arena_miscelm_get_mutable(chunk, pageind));
-=======
 static bool
 arena_stats_init(tsdn_t *tsdn, arena_stats_t *arena_stats) {
 	if (config_debug) {
@@ -303,7 +100,6 @@
 #ifndef JEMALLOC_ATOMIC_U64
 	malloc_mutex_unlock(tsdn, &arena_stats->mtx);
 #endif
->>>>>>> ba29113e
 }
 
 static uint64_t
@@ -427,96 +223,6 @@
 	*nmuzzy += extents_npages_get(&arena->extents_muzzy);
 }
 
-<<<<<<< HEAD
-static bool
-arena_chunk_register(arena_t *arena, arena_chunk_t *chunk, size_t sn, bool zero,
-    bool *gdump)
-{
-
-	/*
-	 * The extent node notion of "committed" doesn't directly apply to
-	 * arena chunks.  Arbitrarily mark them as committed.  The commit state
-	 * of runs is tracked individually, and upon chunk deallocation the
-	 * entire chunk is in a consistent commit state.
-	 */
-	extent_node_init(&chunk->node, arena, chunk, chunksize, sn, zero, true);
-	extent_node_achunk_set(&chunk->node, true);
-	return (chunk_register(chunk, &chunk->node, gdump));
-}
-
-static arena_chunk_t *
-arena_chunk_alloc_internal_hard(tsdn_t *tsdn, arena_t *arena,
-    chunk_hooks_t *chunk_hooks, bool *zero, bool *commit)
-{
-	arena_chunk_t *chunk;
-	size_t sn;
-
-	malloc_mutex_unlock(tsdn, &arena->lock);
-	/* prof_gdump() requirement. */
-	witness_assert_depth_to_rank(tsdn, WITNESS_RANK_CORE, 0);
-
-	chunk = (arena_chunk_t *)chunk_alloc_wrapper(tsdn, arena, chunk_hooks,
-	    NULL, chunksize, chunksize, &sn, zero, commit);
-	if (chunk != NULL && !*commit) {
-		/* Commit header. */
-		if (chunk_hooks->commit(chunk, chunksize, 0, map_bias <<
-		    LG_PAGE, arena->ind)) {
-			chunk_dalloc_wrapper(tsdn, arena, chunk_hooks,
-			    (void *)chunk, chunksize, sn, *zero, *commit);
-			chunk = NULL;
-		}
-	}
-	if (chunk != NULL) {
-		bool gdump;
-		if (arena_chunk_register(arena, chunk, sn, *zero, &gdump)) {
-			if (!*commit) {
-				/* Undo commit of header. */
-				chunk_hooks->decommit(chunk, chunksize, 0,
-				    map_bias << LG_PAGE, arena->ind);
-			}
-			chunk_dalloc_wrapper(tsdn, arena, chunk_hooks,
-			    (void *)chunk, chunksize, sn, *zero, *commit);
-			chunk = NULL;
-		}
-		if (config_prof && opt_prof && gdump)
-			prof_gdump(tsdn);
-	}
-
-	malloc_mutex_lock(tsdn, &arena->lock);
-	return (chunk);
-}
-
-static arena_chunk_t *
-arena_chunk_alloc_internal(tsdn_t *tsdn, arena_t *arena, bool *zero,
-    bool *commit)
-{
-	arena_chunk_t *chunk;
-	chunk_hooks_t chunk_hooks = CHUNK_HOOKS_INITIALIZER;
-	size_t sn;
-
-	/* prof_gdump() requirement. */
-	witness_assert_depth_to_rank(tsdn, WITNESS_RANK_CORE, 1);
-	malloc_mutex_assert_owner(tsdn, &arena->lock);
-
-	chunk = chunk_alloc_cache(tsdn, arena, &chunk_hooks, NULL, chunksize,
-	    chunksize, &sn, zero, commit, true);
-	if (chunk != NULL) {
-		bool gdump;
-		if (arena_chunk_register(arena, chunk, sn, *zero, &gdump)) {
-			chunk_dalloc_cache(tsdn, arena, &chunk_hooks, chunk,
-			    chunksize, sn, true);
-			return (NULL);
-		}
-		if (config_prof && opt_prof && gdump) {
-			malloc_mutex_unlock(tsdn, &arena->lock);
-			prof_gdump(tsdn);
-			malloc_mutex_lock(tsdn, &arena->lock);
-		}
-	}
-	if (chunk == NULL) {
-		chunk = arena_chunk_alloc_internal_hard(tsdn, arena,
-		    &chunk_hooks, zero, commit);
-=======
 void
 arena_stats_merge(tsdn_t *tsdn, arena_t *arena, unsigned *nthreads,
     const char **dss, ssize_t *dirty_decay_ms, ssize_t *muzzy_decay_ms,
@@ -609,7 +315,6 @@
 			arena_stats_accum_zu(&astats->tcache_bytes,
 			    tbin->ncached * sz_index2size(i));
 		}
->>>>>>> ba29113e
 	}
 	malloc_mutex_prof_read(tsdn,
 	    &astats->mutex_prof_data[arena_prof_mutex_tcache_list],
@@ -662,48 +367,6 @@
 	}
 }
 
-<<<<<<< HEAD
-static arena_chunk_t *
-arena_chunk_init_hard(tsdn_t *tsdn, arena_t *arena)
-{
-	arena_chunk_t *chunk;
-	bool zero, commit;
-	size_t flag_unzeroed, flag_decommitted, i;
-
-	assert(arena->spare == NULL);
-
-	zero = false;
-	commit = false;
-	chunk = arena_chunk_alloc_internal(tsdn, arena, &zero, &commit);
-	if (chunk == NULL)
-		return (NULL);
-
-	if (config_thp && opt_thp) {
-		chunk->hugepage = thp_initially_huge;
-	}
-
-	/*
-	 * Initialize the map to contain one maximal free untouched run.  Mark
-	 * the pages as zeroed if arena_chunk_alloc_internal() returned a zeroed
-	 * or decommitted chunk.
-	 */
-	flag_unzeroed = (zero || !commit) ? 0 : CHUNK_MAP_UNZEROED;
-	flag_decommitted = commit ? 0 : CHUNK_MAP_DECOMMITTED;
-	arena_mapbits_unallocated_set(chunk, map_bias, arena_maxrun,
-	    flag_unzeroed | flag_decommitted);
-	/*
-	 * There is no need to initialize the internal page map entries unless
-	 * the chunk is not zeroed.
-	 */
-	if (!zero) {
-		JEMALLOC_VALGRIND_MAKE_MEM_UNDEFINED(
-		    (void *)arena_bitselm_get_const(chunk, map_bias+1),
-		    (size_t)((uintptr_t)arena_bitselm_get_const(chunk,
-		    chunk_npages-1) -
-		    (uintptr_t)arena_bitselm_get_const(chunk, map_bias+1)));
-		for (i = map_bias+1; i < chunk_npages-1; i++)
-			arena_mapbits_internal_set(chunk, i, flag_unzeroed);
-=======
 void
 arena_extents_dirty_dalloc(tsdn_t *tsdn, arena_t *arena,
     extent_hooks_t **r_extent_hooks, extent_t *extent) {
@@ -714,7 +377,6 @@
 	    extent);
 	if (arena_dirty_decay_ms_get(arena) == 0) {
 		arena_decay_dirty(tsdn, arena, false, true);
->>>>>>> ba29113e
 	} else {
 		arena_background_thread_inactivity_check(tsdn, arena);
 	}
@@ -737,33 +399,6 @@
 	return ret;
 }
 
-<<<<<<< HEAD
-static void
-arena_chunk_discard(tsdn_t *tsdn, arena_t *arena, arena_chunk_t *chunk)
-{
-	size_t sn;
-	UNUSED bool hugepage JEMALLOC_CC_SILENCE_INIT(false);
-	bool committed;
-	chunk_hooks_t chunk_hooks = CHUNK_HOOKS_INITIALIZER;
-
-	chunk_deregister(chunk, &chunk->node);
-
-	sn = extent_node_sn_get(&chunk->node);
-	if (config_thp && opt_thp) {
-		hugepage = chunk->hugepage;
-	}
-	committed = (arena_mapbits_decommitted_get(chunk, map_bias) == 0);
-	if (!committed) {
-		/*
-		 * Decommit the header.  Mark the chunk as decommitted even if
-		 * header decommit fails, since treating a partially committed
-		 * chunk as committed has a high potential for causing later
-		 * access of decommitted memory.
-		 */
-		chunk_hooks = chunk_hooks_get(tsdn, arena);
-		chunk_hooks.decommit(chunk, chunksize, 0, map_bias << LG_PAGE,
-		    arena->ind);
-=======
 #ifndef JEMALLOC_JET
 static
 #endif
@@ -795,26 +430,9 @@
 #undef REGIND_bin_no
 #undef SC
 	default: not_reached();
->>>>>>> ba29113e
-	}
-	if (config_thp && opt_thp && hugepage != thp_initially_huge) {
-		/*
-		 * Convert chunk back to initial THP state, so that all
-		 * subsequent chunk allocations start out in a consistent state.
-		 */
-		if (thp_initially_huge) {
-			pages_huge(chunk, chunksize);
-		} else {
-			pages_nohuge(chunk, chunksize);
-		}
-	}
-
-<<<<<<< HEAD
-	chunk_dalloc_cache(tsdn, arena, &chunk_hooks, (void *)chunk, chunksize,
-	    sn, committed);
-=======
+	}
+
 	assert(regind < arena_bin_info[binind].nregs);
->>>>>>> ba29113e
 
 	return regind;
 }
@@ -892,31 +510,6 @@
 	witness_assert_depth_to_rank(tsdn_witness_tsdp_get(tsdn),
 	    WITNESS_RANK_CORE, 0);
 
-<<<<<<< HEAD
-void
-arena_node_dalloc(tsdn_t *tsdn, arena_t *arena, extent_node_t *node)
-{
-
-	malloc_mutex_lock(tsdn, &arena->node_cache_mtx);
-	ql_elm_new(node, ql_link);
-	ql_tail_insert(&arena->node_cache, node, ql_link);
-	malloc_mutex_unlock(tsdn, &arena->node_cache_mtx);
-}
-
-static void *
-arena_chunk_alloc_huge_hard(tsdn_t *tsdn, arena_t *arena,
-    chunk_hooks_t *chunk_hooks, size_t usize, size_t alignment, size_t *sn,
-    bool *zero, size_t csize)
-{
-	void *ret;
-	bool commit = true;
-
-	ret = chunk_alloc_wrapper(tsdn, arena, chunk_hooks, NULL, csize,
-	    alignment, sn, zero, &commit);
-	if (ret == NULL) {
-		/* Revert optimistic stats updates. */
-		malloc_mutex_lock(tsdn, &arena->lock);
-=======
 	szind_t szind = sz_size2index(usize);
 	size_t mapped_add;
 	bool commit = true;
@@ -933,7 +526,6 @@
 		extent = extent_alloc_wrapper(tsdn, arena, &extent_hooks, NULL,
 		    usize, sz_large_pad, alignment, false, szind, zero,
 		    &commit);
->>>>>>> ba29113e
 		if (config_stats) {
 			/*
 			 * extent may be NULL on OOM, but in that case
@@ -942,43 +534,10 @@
 			 */
 			mapped_add = size;
 		}
-<<<<<<< HEAD
-		arena_nactive_sub(arena, usize >> LG_PAGE);
-		malloc_mutex_unlock(tsdn, &arena->lock);
-	}
-
-	return (ret);
-}
-
-void *
-arena_chunk_alloc_huge(tsdn_t *tsdn, arena_t *arena, size_t usize,
-    size_t alignment, size_t *sn, bool *zero)
-{
-	void *ret;
-	chunk_hooks_t chunk_hooks = CHUNK_HOOKS_INITIALIZER;
-	size_t csize = CHUNK_CEILING(usize);
-	bool commit = true;
-
-	malloc_mutex_lock(tsdn, &arena->lock);
-
-	/* Optimistically update stats. */
-	if (config_stats) {
-		arena_huge_malloc_stats_update(arena, usize);
-		arena->stats.mapped += usize;
-=======
 	} else if (config_stats) {
 		mapped_add = 0;
->>>>>>> ba29113e
-	}
-
-<<<<<<< HEAD
-	ret = chunk_alloc_cache(tsdn, arena, &chunk_hooks, NULL, csize,
-	    alignment, sn, zero, &commit, true);
-	malloc_mutex_unlock(tsdn, &arena->lock);
-	if (ret == NULL) {
-		ret = arena_chunk_alloc_huge_hard(tsdn, arena, &chunk_hooks,
-		    usize, alignment, sn, zero, csize);
-=======
+	}
+
 	if (extent != NULL) {
 		if (config_stats) {
 			arena_stats_lock(tsdn, &arena->stats);
@@ -990,39 +549,20 @@
 			arena_stats_unlock(tsdn, &arena->stats);
 		}
 		arena_nactive_add(arena, size >> LG_PAGE);
->>>>>>> ba29113e
 	}
 
 	return extent;
 }
 
 void
-<<<<<<< HEAD
-arena_chunk_dalloc_huge(tsdn_t *tsdn, arena_t *arena, void *chunk, size_t usize,
-    size_t sn)
-{
-	chunk_hooks_t chunk_hooks = CHUNK_HOOKS_INITIALIZER;
-	size_t csize;
-
-	csize = CHUNK_CEILING(usize);
-	malloc_mutex_lock(tsdn, &arena->lock);
-=======
 arena_extent_dalloc_large_prep(tsdn_t *tsdn, arena_t *arena, extent_t *extent) {
->>>>>>> ba29113e
 	if (config_stats) {
 		arena_stats_lock(tsdn, &arena->stats);
 		arena_large_dalloc_stats_update(tsdn, arena,
 		    extent_usize_get(extent));
 		arena_stats_unlock(tsdn, &arena->stats);
 	}
-<<<<<<< HEAD
-	arena_nactive_sub(arena, usize >> LG_PAGE);
-
-	chunk_dalloc_cache(tsdn, arena, &chunk_hooks, chunk, csize, sn, true);
-	malloc_mutex_unlock(tsdn, &arena->lock);
-=======
 	arena_nactive_sub(arena, extent_size_get(extent) >> LG_PAGE);
->>>>>>> ba29113e
 }
 
 void
@@ -1031,91 +571,12 @@
 	size_t usize = extent_usize_get(extent);
 	size_t udiff = oldusize - usize;
 
-<<<<<<< HEAD
-	malloc_mutex_lock(tsdn, &arena->lock);
-	if (config_stats)
-		arena_huge_ralloc_stats_update(arena, oldsize, usize);
-	if (oldsize < usize)
-		arena_nactive_add(arena, (usize - oldsize) >> LG_PAGE);
-	else
-		arena_nactive_sub(arena, (oldsize - usize) >> LG_PAGE);
-	malloc_mutex_unlock(tsdn, &arena->lock);
-}
-
-void
-arena_chunk_ralloc_huge_shrink(tsdn_t *tsdn, arena_t *arena, void *chunk,
-    size_t oldsize, size_t usize, size_t sn)
-{
-	size_t udiff = oldsize - usize;
-	size_t cdiff = CHUNK_CEILING(oldsize) - CHUNK_CEILING(usize);
-
-	malloc_mutex_lock(tsdn, &arena->lock);
-=======
->>>>>>> ba29113e
 	if (config_stats) {
 		arena_stats_lock(tsdn, &arena->stats);
 		arena_large_ralloc_stats_update(tsdn, arena, oldusize, usize);
 		arena_stats_unlock(tsdn, &arena->stats);
 	}
 	arena_nactive_sub(arena, udiff >> LG_PAGE);
-<<<<<<< HEAD
-
-	if (cdiff != 0) {
-		chunk_hooks_t chunk_hooks = CHUNK_HOOKS_INITIALIZER;
-		void *nchunk = (void *)((uintptr_t)chunk +
-		    CHUNK_CEILING(usize));
-
-		chunk_dalloc_cache(tsdn, arena, &chunk_hooks, nchunk, cdiff,
-		    sn, true);
-	}
-	malloc_mutex_unlock(tsdn, &arena->lock);
-}
-
-static bool
-arena_chunk_ralloc_huge_expand_hard(tsdn_t *tsdn, arena_t *arena,
-    chunk_hooks_t *chunk_hooks, void *chunk, size_t oldsize, size_t usize,
-    size_t *sn, bool *zero, void *nchunk, size_t udiff, size_t cdiff)
-{
-	bool err;
-	bool commit = true;
-
-	err = (chunk_alloc_wrapper(tsdn, arena, chunk_hooks, nchunk, cdiff,
-	    chunksize, sn, zero, &commit) == NULL);
-	if (err) {
-		/* Revert optimistic stats updates. */
-		malloc_mutex_lock(tsdn, &arena->lock);
-		if (config_stats) {
-			arena_huge_ralloc_stats_update_undo(arena, oldsize,
-			    usize);
-			arena->stats.mapped -= cdiff;
-		}
-		arena_nactive_sub(arena, udiff >> LG_PAGE);
-		malloc_mutex_unlock(tsdn, &arena->lock);
-	} else if (chunk_hooks->merge(chunk, CHUNK_CEILING(oldsize), nchunk,
-	    cdiff, true, arena->ind)) {
-		chunk_dalloc_wrapper(tsdn, arena, chunk_hooks, nchunk, cdiff,
-		    *sn, *zero, true);
-		err = true;
-	}
-	return (err);
-}
-
-bool
-arena_chunk_ralloc_huge_expand(tsdn_t *tsdn, arena_t *arena, void *chunk,
-    size_t oldsize, size_t usize, bool *zero)
-{
-	bool err;
-	chunk_hooks_t chunk_hooks = chunk_hooks_get(tsdn, arena);
-	void *nchunk = (void *)((uintptr_t)chunk + CHUNK_CEILING(oldsize));
-	size_t udiff = usize - oldsize;
-	size_t cdiff = CHUNK_CEILING(usize) - CHUNK_CEILING(oldsize);
-	size_t sn;
-	bool commit = true;
-
-	malloc_mutex_lock(tsdn, &arena->lock);
-
-	/* Optimistically update stats. */
-=======
 }
 
 void
@@ -1124,109 +585,12 @@
 	size_t usize = extent_usize_get(extent);
 	size_t udiff = usize - oldusize;
 
->>>>>>> ba29113e
 	if (config_stats) {
 		arena_stats_lock(tsdn, &arena->stats);
 		arena_large_ralloc_stats_update(tsdn, arena, oldusize, usize);
 		arena_stats_unlock(tsdn, &arena->stats);
 	}
 	arena_nactive_add(arena, udiff >> LG_PAGE);
-<<<<<<< HEAD
-
-	err = (chunk_alloc_cache(tsdn, arena, &chunk_hooks, nchunk, cdiff,
-	    chunksize, &sn, zero, &commit, true) == NULL);
-	malloc_mutex_unlock(tsdn, &arena->lock);
-	if (err) {
-		err = arena_chunk_ralloc_huge_expand_hard(tsdn, arena,
-		    &chunk_hooks, chunk, oldsize, usize, &sn, zero, nchunk,
-		    udiff, cdiff);
-	} else if (chunk_hooks.merge(chunk, CHUNK_CEILING(oldsize), nchunk,
-	    cdiff, true, arena->ind)) {
-		chunk_dalloc_wrapper(tsdn, arena, &chunk_hooks, nchunk, cdiff,
-		    sn, *zero, true);
-		err = true;
-	}
-
-	return (err);
-}
-
-/*
- * Do first-best-fit run selection, i.e. select the lowest run that best fits.
- * Run sizes are indexed, so not all candidate runs are necessarily exactly the
- * same size.
- */
-static arena_run_t *
-arena_run_first_best_fit(arena_t *arena, size_t size)
-{
-	pszind_t pind, i;
-
-	pind = psz2ind(run_quantize_ceil(size));
-
-	for (i = pind; pind2sz(i) <= chunksize; i++) {
-		arena_chunk_map_misc_t *miscelm = arena_run_heap_first(
-		    &arena->runs_avail[i]);
-		if (miscelm != NULL)
-			return (&miscelm->run);
-	}
-
-	return (NULL);
-}
-
-static arena_run_t *
-arena_run_alloc_large_helper(arena_t *arena, size_t size, bool zero)
-{
-	arena_run_t *run = arena_run_first_best_fit(arena, size);
-	if (run != NULL) {
-		if (arena_run_split_large(arena, run, size, zero))
-			run = NULL;
-	}
-	return (run);
-}
-
-static arena_run_t *
-arena_run_alloc_large(tsdn_t *tsdn, arena_t *arena, size_t size, bool zero)
-{
-	arena_chunk_t *chunk;
-	arena_run_t *run;
-
-	assert(size <= arena_maxrun);
-	assert(size == PAGE_CEILING(size));
-
-	/* Search the arena's chunks for the lowest best fit. */
-	run = arena_run_alloc_large_helper(arena, size, zero);
-	if (run != NULL)
-		return (run);
-
-	/*
-	 * No usable runs.  Create a new chunk from which to allocate the run.
-	 */
-	chunk = arena_chunk_alloc(tsdn, arena);
-	if (chunk != NULL) {
-		run = &arena_miscelm_get_mutable(chunk, map_bias)->run;
-		if (arena_run_split_large(arena, run, size, zero))
-			run = NULL;
-		return (run);
-	}
-
-	/*
-	 * arena_chunk_alloc() failed, but another thread may have made
-	 * sufficient memory available while this one dropped arena->lock in
-	 * arena_chunk_alloc(), so search one more time.
-	 */
-	return (arena_run_alloc_large_helper(arena, size, zero));
-}
-
-static arena_run_t *
-arena_run_alloc_small_helper(arena_t *arena, size_t size, szind_t binind)
-{
-	arena_run_t *run = arena_run_first_best_fit(arena, size);
-	if (run != NULL) {
-		if (arena_run_split_small(arena, run, size, binind))
-			run = NULL;
-	}
-	return (run);
-=======
->>>>>>> ba29113e
 }
 
 static ssize_t
@@ -1245,16 +609,6 @@
 	 * Generate a new deadline that is uniformly random within the next
 	 * epoch after the current one.
 	 */
-<<<<<<< HEAD
-	nstime_copy(&arena->decay.deadline, &arena->decay.epoch);
-	nstime_add(&arena->decay.deadline, &arena->decay.interval);
-	if (arena->decay.time > 0) {
-		nstime_t jitter;
-
-		nstime_init(&jitter, prng_range_u64(&arena->decay.jitter_state,
-		    nstime_ns(&arena->decay.interval)));
-		nstime_add(&arena->decay.deadline, &jitter);
-=======
 	nstime_copy(&decay->deadline, &decay->epoch);
 	nstime_add(&decay->deadline, &decay->interval);
 	if (arena_decay_ms_read(decay) > 0) {
@@ -1263,22 +617,12 @@
 		nstime_init(&jitter, prng_range_u64(&decay->jitter_state,
 		    nstime_ns(&decay->interval)));
 		nstime_add(&decay->deadline, &jitter);
->>>>>>> ba29113e
 	}
 }
 
 static bool
-<<<<<<< HEAD
-arena_decay_deadline_reached(const arena_t *arena, const nstime_t *time)
-{
-
-	assert(opt_purge == purge_mode_decay);
-
-	return (nstime_compare(&arena->decay.deadline, time) <= 0);
-=======
 arena_decay_deadline_reached(const arena_decay_t *decay, const nstime_t *time) {
 	return (nstime_compare(&decay->deadline, time) <= 0);
->>>>>>> ba29113e
 }
 
 static size_t
@@ -1293,35 +637,15 @@
 	 * to round down to the nearest whole number of pages.
 	 */
 	sum = 0;
-<<<<<<< HEAD
-	for (i = 0; i < SMOOTHSTEP_NSTEPS; i++)
-		sum += arena->decay.backlog[i] * h_steps[i];
-=======
 	for (i = 0; i < SMOOTHSTEP_NSTEPS; i++) {
 		sum += decay->backlog[i] * h_steps[i];
 	}
->>>>>>> ba29113e
 	npages_limit_backlog = (size_t)(sum >> SMOOTHSTEP_BFP);
 
 	return npages_limit_backlog;
 }
 
 static void
-<<<<<<< HEAD
-arena_decay_backlog_update_last(arena_t *arena)
-{
-	size_t ndirty_delta = (arena->ndirty > arena->decay.ndirty) ?
-	    arena->ndirty - arena->decay.ndirty : 0;
-	arena->decay.backlog[SMOOTHSTEP_NSTEPS-1] = ndirty_delta;
-}
-
-static void
-arena_decay_backlog_update(arena_t *arena, uint64_t nadvance_u64)
-{
-
-	if (nadvance_u64 >= SMOOTHSTEP_NSTEPS) {
-		memset(arena->decay.backlog, 0, (SMOOTHSTEP_NSTEPS-1) *
-=======
 arena_decay_backlog_update_last(arena_decay_t *decay, size_t current_npages) {
 	size_t npages_delta = (current_npages > decay->nunpurged) ?
 	    current_npages - decay->nunpurged : 0;
@@ -1344,75 +668,20 @@
     size_t current_npages) {
 	if (nadvance_u64 >= SMOOTHSTEP_NSTEPS) {
 		memset(decay->backlog, 0, (SMOOTHSTEP_NSTEPS-1) *
->>>>>>> ba29113e
 		    sizeof(size_t));
 	} else {
 		size_t nadvance_z = (size_t)nadvance_u64;
 
 		assert((uint64_t)nadvance_z == nadvance_u64);
 
-<<<<<<< HEAD
-		memmove(arena->decay.backlog, &arena->decay.backlog[nadvance_z],
-		    (SMOOTHSTEP_NSTEPS - nadvance_z) * sizeof(size_t));
-		if (nadvance_z > 1) {
-			memset(&arena->decay.backlog[SMOOTHSTEP_NSTEPS -
-=======
 		memmove(decay->backlog, &decay->backlog[nadvance_z],
 		    (SMOOTHSTEP_NSTEPS - nadvance_z) * sizeof(size_t));
 		if (nadvance_z > 1) {
 			memset(&decay->backlog[SMOOTHSTEP_NSTEPS -
->>>>>>> ba29113e
 			    nadvance_z], 0, (nadvance_z-1) * sizeof(size_t));
 		}
 	}
 
-<<<<<<< HEAD
-	arena_decay_backlog_update_last(arena);
-}
-
-static void
-arena_decay_epoch_advance_helper(arena_t *arena, const nstime_t *time)
-{
-	uint64_t nadvance_u64;
-	nstime_t delta;
-
-	assert(opt_purge == purge_mode_decay);
-	assert(arena_decay_deadline_reached(arena, time));
-
-	nstime_copy(&delta, time);
-	nstime_subtract(&delta, &arena->decay.epoch);
-	nadvance_u64 = nstime_divide(&delta, &arena->decay.interval);
-	assert(nadvance_u64 > 0);
-
-	/* Add nadvance_u64 decay intervals to epoch. */
-	nstime_copy(&delta, &arena->decay.interval);
-	nstime_imultiply(&delta, nadvance_u64);
-	nstime_add(&arena->decay.epoch, &delta);
-
-	/* Set a new deadline. */
-	arena_decay_deadline_init(arena);
-
-	/* Update the backlog. */
-	arena_decay_backlog_update(arena, nadvance_u64);
-}
-
-static void
-arena_decay_epoch_advance_purge(tsdn_t *tsdn, arena_t *arena)
-{
-	size_t ndirty_limit = arena_decay_backlog_npages_limit(arena);
-
-	if (arena->ndirty > ndirty_limit)
-		arena_purge_to_limit(tsdn, arena, ndirty_limit);
-	arena->decay.ndirty = arena->ndirty;
-}
-
-static void
-arena_decay_epoch_advance(tsdn_t *tsdn, arena_t *arena, const nstime_t *time)
-{
-
-	arena_decay_epoch_advance_helper(arena, time);
-	arena_decay_epoch_advance_purge(tsdn, arena);
-=======
 	arena_decay_backlog_update_last(decay, current_npages);
 }
 
@@ -1447,7 +716,6 @@
 
 	/* Update the backlog. */
 	arena_decay_backlog_update(decay, nadvance_u64, current_npages);
->>>>>>> ba29113e
 }
 
 static void
@@ -1456,30 +724,15 @@
 	size_t current_npages = extents_npages_get(extents);
 	arena_decay_epoch_advance_helper(decay, time, current_npages);
 
-<<<<<<< HEAD
-	arena->decay.time = decay_time;
-	if (decay_time > 0) {
-		nstime_init2(&arena->decay.interval, decay_time, 0);
-		nstime_idivide(&arena->decay.interval, SMOOTHSTEP_NSTEPS);
-=======
 	size_t npages_limit = arena_decay_backlog_npages_limit(decay);
 	if (purge) {
 		arena_decay_try_purge(tsdn, arena, decay, extents,
 		    current_npages, npages_limit);
->>>>>>> ba29113e
 	}
 	decay->nunpurged = (npages_limit > current_npages) ? npages_limit :
 	    current_npages;
 }
 
-<<<<<<< HEAD
-	nstime_init(&arena->decay.epoch, 0);
-	nstime_update(&arena->decay.epoch);
-	arena->decay.jitter_state = (uint64_t)(uintptr_t)arena;
-	arena_decay_deadline_init(arena);
-	arena->decay.ndirty = arena->ndirty;
-	memset(arena->decay.backlog, 0, SMOOTHSTEP_NSTEPS * sizeof(size_t));
-=======
 static void
 arena_decay_reinit(arena_decay_t *decay, extents_t *extents, ssize_t decay_ms) {
 	arena_decay_ms_write(decay, decay_ms);
@@ -1495,7 +748,6 @@
 	arena_decay_deadline_init(decay);
 	decay->nunpurged = 0;
 	memset(decay->backlog, 0, SMOOTHSTEP_NSTEPS * sizeof(size_t));
->>>>>>> ba29113e
 }
 
 static bool
@@ -1568,11 +820,6 @@
 		assert(nstime_compare(&decay->epoch, &time) <= 0);
 	}
 
-<<<<<<< HEAD
-	malloc_mutex_lock(tsdn, &arena->lock);
-	decay_time = arena->decay.time;
-	malloc_mutex_unlock(tsdn, &arena->lock);
-=======
 	/*
 	 * If the deadline has been reached, advance to the current epoch and
 	 * purge to the new limit if necessary.  Note that dirty pages created
@@ -1591,7 +838,6 @@
 		    extents_npages_get(extents),
 		    arena_decay_backlog_npages_limit(decay));
 	}
->>>>>>> ba29113e
 
 	return advance_epoch;
 }
@@ -1666,20 +912,6 @@
 	return nstashed;
 }
 
-<<<<<<< HEAD
-static void
-arena_maybe_purge_decay(tsdn_t *tsdn, arena_t *arena)
-{
-	nstime_t time;
-
-	assert(opt_purge == purge_mode_decay);
-
-	/* Purge all or nothing if the option is disabled. */
-	if (arena->decay.time <= 0) {
-		if (arena->decay.time == 0)
-			arena_purge_to_limit(tsdn, arena, 0);
-		return;
-=======
 static size_t
 arena_decay_stashed(tsdn_t *tsdn, arena_t *arena,
     extent_hooks_t **r_extent_hooks, arena_decay_t *decay, extents_t *extents,
@@ -1690,40 +922,9 @@
 	if (config_stats) {
 		nmadvise = 0;
 		nunmapped = 0;
->>>>>>> ba29113e
 	}
 	npurged = 0;
 
-<<<<<<< HEAD
-	nstime_init(&time, 0);
-	nstime_update(&time);
-	if (unlikely(!nstime_monotonic() && nstime_compare(&arena->decay.epoch,
-	    &time) > 0)) {
-		/*
-		 * Time went backwards.  Move the epoch back in time and
-		 * generate a new deadline, with the expectation that time
-		 * typically flows forward for long enough periods of time that
-		 * epochs complete.  Unfortunately, this strategy is susceptible
-		 * to clock jitter triggering premature epoch advances, but
-		 * clock jitter estimation and compensation isn't feasible here
-		 * because calls into this code are event-driven.
-		 */
-		nstime_copy(&arena->decay.epoch, &time);
-		arena_decay_deadline_init(arena);
-	} else {
-		/* Verify that time does not go backwards. */
-		assert(nstime_compare(&arena->decay.epoch, &time) <= 0);
-	}
-
-	/*
-	 * If the deadline has been reached, advance to the current epoch and
-	 * purge to the new limit if necessary.  Note that dirty pages created
-	 * during the current epoch are not subject to purge until a future
-	 * epoch, so as a result purging only happens during epoch advances.
-	 */
-	if (arena_decay_deadline_reached(arena, &time))
-		arena_decay_epoch_advance(tsdn, arena, &time);
-=======
 	ssize_t muzzy_decay_ms = arena_muzzy_decay_ms_get(arena);
 	for (extent_t *extent = extent_list_first(decay_extents); extent !=
 	    NULL; extent = extent_list_first(decay_extents)) {
@@ -1775,7 +976,6 @@
 	}
 
 	return npurged;
->>>>>>> ba29113e
 }
 
 /*
@@ -1795,72 +995,7 @@
 	decay->purging = true;
 	malloc_mutex_unlock(tsdn, &decay->mtx);
 
-<<<<<<< HEAD
-	return (ndirty);
-}
-
-static size_t
-arena_stash_dirty(tsdn_t *tsdn, arena_t *arena, chunk_hooks_t *chunk_hooks,
-    size_t ndirty_limit, arena_runs_dirty_link_t *purge_runs_sentinel,
-    extent_node_t *purge_chunks_sentinel)
-{
-	arena_runs_dirty_link_t *rdelm, *rdelm_next;
-	extent_node_t *chunkselm;
-	size_t nstashed = 0;
-
-	/* Stash runs/chunks according to ndirty_limit. */
-	for (rdelm = qr_next(&arena->runs_dirty, rd_link),
-	    chunkselm = qr_next(&arena->chunks_cache, cc_link);
-	    rdelm != &arena->runs_dirty; rdelm = rdelm_next) {
-		size_t npages;
-		rdelm_next = qr_next(rdelm, rd_link);
-
-		if (rdelm == &chunkselm->rd) {
-			extent_node_t *chunkselm_next;
-			size_t sn;
-			bool zero, commit;
-			UNUSED void *chunk;
-
-			npages = extent_node_size_get(chunkselm) >> LG_PAGE;
-			if (opt_purge == purge_mode_decay && arena->ndirty -
-			    (nstashed + npages) < ndirty_limit)
-				break;
-
-			chunkselm_next = qr_next(chunkselm, cc_link);
-			/*
-			 * Allocate.  chunkselm remains valid due to the
-			 * dalloc_node=false argument to chunk_alloc_cache().
-			 */
-			zero = false;
-			commit = false;
-			chunk = chunk_alloc_cache(tsdn, arena, chunk_hooks,
-			    extent_node_addr_get(chunkselm),
-			    extent_node_size_get(chunkselm), chunksize, &sn,
-			    &zero, &commit, false);
-			assert(chunk == extent_node_addr_get(chunkselm));
-			assert(zero == extent_node_zeroed_get(chunkselm));
-			extent_node_dirty_insert(chunkselm, purge_runs_sentinel,
-			    purge_chunks_sentinel);
-			assert(npages == (extent_node_size_get(chunkselm) >>
-			    LG_PAGE));
-			chunkselm = chunkselm_next;
-		} else {
-			arena_chunk_t *chunk =
-			    (arena_chunk_t *)CHUNK_ADDR2BASE(rdelm);
-			arena_chunk_map_misc_t *miscelm =
-			    arena_rd_to_miscelm(rdelm);
-			size_t pageind = arena_miscelm_to_pageind(miscelm);
-			arena_run_t *run = &miscelm->run;
-			size_t run_size =
-			    arena_mapbits_unallocated_size_get(chunk, pageind);
-
-			npages = run_size >> LG_PAGE;
-			if (opt_purge == purge_mode_decay && arena->ndirty -
-			    (nstashed + npages) < ndirty_limit)
-				break;
-=======
 	extent_hooks_t *extent_hooks = extent_hooks_get(arena);
->>>>>>> ba29113e
 
 	extent_list_t decay_extents;
 	extent_list_init(&decay_extents);
@@ -1885,64 +1020,8 @@
 		arena_decay_to_limit(tsdn, arena, decay, extents, all, 0);
 		malloc_mutex_unlock(tsdn, &decay->mtx);
 
-<<<<<<< HEAD
-		if (rdelm == &chunkselm->rd) {
-			/*
-			 * Don't actually purge the chunk here because 1)
-			 * chunkselm is embedded in the chunk and must remain
-			 * valid, and 2) we deallocate the chunk in
-			 * arena_unstash_purged(), where it is destroyed,
-			 * decommitted, or purged, depending on chunk
-			 * deallocation policy.
-			 */
-			size_t size = extent_node_size_get(chunkselm);
-			npages = size >> LG_PAGE;
-			chunkselm = qr_next(chunkselm, cc_link);
-		} else {
-			size_t pageind, run_size, flag_unzeroed, flags, i;
-			bool decommitted;
-			arena_chunk_t *chunk =
-			    (arena_chunk_t *)CHUNK_ADDR2BASE(rdelm);
-			arena_chunk_map_misc_t *miscelm =
-			    arena_rd_to_miscelm(rdelm);
-			pageind = arena_miscelm_to_pageind(miscelm);
-			run_size = arena_mapbits_large_size_get(chunk, pageind);
-			npages = run_size >> LG_PAGE;
-
-			/*
-			 * If this is the first run purged within chunk, mark
-			 * the chunk as non-THP-capable.  This will prevent all
-			 * use of THPs for this chunk until the chunk as a whole
-			 * is deallocated.
-			 */
-			if (config_thp && opt_thp && chunk->hugepage) {
-				chunk->hugepage = pages_nohuge(chunk,
-				    chunksize);
-			}
-
-			assert(pageind + npages <= chunk_npages);
-			assert(!arena_mapbits_decommitted_get(chunk, pageind));
-			assert(!arena_mapbits_decommitted_get(chunk,
-			    pageind+npages-1));
-			decommitted = !chunk_hooks->decommit(chunk, chunksize,
-			    pageind << LG_PAGE, npages << LG_PAGE, arena->ind);
-			if (decommitted) {
-				flag_unzeroed = 0;
-				flags = CHUNK_MAP_DECOMMITTED;
-			} else {
-				flag_unzeroed = chunk_purge_wrapper(tsdn, arena,
-				    chunk_hooks, chunk, chunksize, pageind <<
-				    LG_PAGE, run_size) ? CHUNK_MAP_UNZEROED : 0;
-				flags = flag_unzeroed;
-			}
-			arena_mapbits_large_set(chunk, pageind+npages-1, 0,
-			    flags);
-			arena_mapbits_large_set(chunk, pageind, run_size,
-			    flags);
-=======
 		return false;
 	}
->>>>>>> ba29113e
 
 	if (malloc_mutex_trylock(tsdn, &decay->mtx)) {
 		/* No need to wait if another thread is in progress. */
@@ -1966,54 +1045,11 @@
 	return false;
 }
 
-<<<<<<< HEAD
-static void
-arena_unstash_purged(tsdn_t *tsdn, arena_t *arena, chunk_hooks_t *chunk_hooks,
-    arena_runs_dirty_link_t *purge_runs_sentinel,
-    extent_node_t *purge_chunks_sentinel)
-{
-	arena_runs_dirty_link_t *rdelm, *rdelm_next;
-	extent_node_t *chunkselm;
-
-	/* Deallocate chunks/runs. */
-	for (rdelm = qr_next(purge_runs_sentinel, rd_link),
-	    chunkselm = qr_next(purge_chunks_sentinel, cc_link);
-	    rdelm != purge_runs_sentinel; rdelm = rdelm_next) {
-		rdelm_next = qr_next(rdelm, rd_link);
-		if (rdelm == &chunkselm->rd) {
-			extent_node_t *chunkselm_next = qr_next(chunkselm,
-			    cc_link);
-			void *addr = extent_node_addr_get(chunkselm);
-			size_t size = extent_node_size_get(chunkselm);
-			size_t sn = extent_node_sn_get(chunkselm);
-			bool zeroed = extent_node_zeroed_get(chunkselm);
-			bool committed = extent_node_committed_get(chunkselm);
-			extent_node_dirty_remove(chunkselm);
-			arena_node_dalloc(tsdn, arena, chunkselm);
-			chunkselm = chunkselm_next;
-			chunk_dalloc_wrapper(tsdn, arena, chunk_hooks, addr,
-			    size, sn, zeroed, committed);
-		} else {
-			arena_chunk_t *chunk =
-			    (arena_chunk_t *)CHUNK_ADDR2BASE(rdelm);
-			arena_chunk_map_misc_t *miscelm =
-			    arena_rd_to_miscelm(rdelm);
-			size_t pageind = arena_miscelm_to_pageind(miscelm);
-			bool decommitted = (arena_mapbits_decommitted_get(chunk,
-			    pageind) != 0);
-			arena_run_t *run = &miscelm->run;
-			qr_remove(rdelm, rd_link);
-			arena_run_dalloc(tsdn, arena, run, false, true,
-			    decommitted);
-		}
-	}
-=======
 static bool
 arena_decay_dirty(tsdn_t *tsdn, arena_t *arena, bool is_background_thread,
     bool all) {
 	return arena_decay_impl(tsdn, arena, &arena->decay_dirty,
 	    &arena->extents_dirty, is_background_thread, all);
->>>>>>> ba29113e
 }
 
 static bool
@@ -2160,42 +1196,7 @@
 		malloc_mutex_unlock(tsd_tsdn(tsd), &bin->lock);
 	}
 
-<<<<<<< HEAD
-	/*
-	 * Re-initialize runs_dirty such that the chunks_cache and runs_dirty
-	 * chains directly correspond.
-	 */
-	qr_new(&arena->runs_dirty, rd_link);
-	for (node = qr_next(&arena->chunks_cache, cc_link);
-	    node != &arena->chunks_cache; node = qr_next(node, cc_link)) {
-		qr_new(&node->rd, rd_link);
-		qr_meld(&arena->runs_dirty, &node->rd, rd_link);
-	}
-
-	/* Arena chunks. */
-	for (node = ql_last(&arena->achunks, ql_link); node != NULL; node =
-	    ql_last(&arena->achunks, ql_link)) {
-		ql_remove(&arena->achunks, node, ql_link);
-		arena_chunk_discard(tsd_tsdn(tsd), arena,
-		    extent_node_addr_get(node));
-	}
-
-	/* Spare. */
-	if (arena->spare != NULL) {
-		arena_chunk_discard(tsd_tsdn(tsd), arena, arena->spare);
-		arena->spare = NULL;
-	}
-
-	assert(!arena->purging);
-	arena->nactive = 0;
-
-	for (i = 0; i < NPSIZES; i++)
-		arena_run_heap_new(&arena->runs_avail[i]);
-
-	malloc_mutex_unlock(tsd_tsdn(tsd), &arena->lock);
-=======
 	atomic_store_zu(&arena->nactive, 0, ATOMIC_RELAXED);
->>>>>>> ba29113e
 }
 
 static void
@@ -2373,28 +1374,6 @@
 		 * Another thread updated slabcur while this one ran without the
 		 * bin lock in arena_bin_nonfull_slab_get().
 		 */
-<<<<<<< HEAD
-		void *ret;
-		assert(bin->runcur->nfree > 0);
-		ret = arena_run_reg_alloc(bin->runcur, bin_info);
-		if (run != NULL) {
-			arena_chunk_t *chunk;
-
-			/*
-			 * arena_run_alloc_small() may have allocated run, or
-			 * it may have pulled run from the bin's run tree.
-			 * Therefore it is unsafe to make any assumptions about
-			 * how run has previously been used, and
-			 * arena_bin_lower_run() must be called, as if a region
-			 * were just deallocated from the run.
-			 */
-			chunk = (arena_chunk_t *)CHUNK_ADDR2BASE(run);
-			if (run->nfree == bin_info->nregs) {
-				arena_dalloc_bin_run(tsdn, arena, chunk, run,
-				    bin);
-			} else
-				arena_bin_lower_run(arena, run, bin);
-=======
 		if (extent_nfree_get(bin->slabcur) > 0) {
 			void *ret = arena_slab_reg_alloc(tsdn, bin->slabcur,
 			    bin_info);
@@ -2417,7 +1396,6 @@
 				}
 			}
 			return ret;
->>>>>>> ba29113e
 		}
 
 		arena_bin_slabs_full_insert(arena, bin, bin->slabcur);
@@ -2554,74 +1532,7 @@
 	}
 
 	arena_decay_tick(tsdn, arena);
-<<<<<<< HEAD
-	return (ret);
-}
-
-void *
-arena_malloc_large(tsdn_t *tsdn, arena_t *arena, szind_t binind, bool zero)
-{
-	void *ret;
-	size_t usize;
-	uintptr_t random_offset;
-	arena_run_t *run;
-	arena_chunk_map_misc_t *miscelm;
-	UNUSED bool idump JEMALLOC_CC_SILENCE_INIT(false);
-
-	/* Large allocation. */
-	usize = index2size(binind);
-	malloc_mutex_lock(tsdn, &arena->lock);
-	if (config_cache_oblivious) {
-		uint64_t r;
-
-		/*
-		 * Compute a uniformly distributed offset within the first page
-		 * that is a multiple of the cacheline size, e.g. [0 .. 63) * 64
-		 * for 4 KiB pages and 64-byte cachelines.
-		 */
-		r = prng_lg_range_zu(&arena->offset_state, LG_PAGE -
-		    LG_CACHELINE, false);
-		random_offset = ((uintptr_t)r) << LG_CACHELINE;
-	} else
-		random_offset = 0;
-	run = arena_run_alloc_large(tsdn, arena, usize + large_pad, zero);
-	if (run == NULL) {
-		malloc_mutex_unlock(tsdn, &arena->lock);
-		return (NULL);
-	}
-	miscelm = arena_run_to_miscelm(run);
-	ret = (void *)((uintptr_t)arena_miscelm_to_rpages(miscelm) +
-	    random_offset);
-	if (config_stats) {
-		szind_t index = binind - NBINS;
-
-		arena->stats.nmalloc_large++;
-		arena->stats.nrequests_large++;
-		arena->stats.allocated_large += usize;
-		arena->stats.lstats[index].nmalloc++;
-		arena->stats.lstats[index].nrequests++;
-		arena->stats.lstats[index].curruns++;
-	}
-	if (config_prof)
-		idump = arena_prof_accum_locked(arena, usize);
-	malloc_mutex_unlock(tsdn, &arena->lock);
-	if (config_prof && idump)
-		prof_idump(tsdn);
-
-	if (!zero) {
-		if (config_fill) {
-			if (unlikely(opt_junk_alloc))
-				memset(ret, JEMALLOC_ALLOC_JUNK, usize);
-			else if (unlikely(opt_zero))
-				memset(ret, 0, usize);
-		}
-	}
-
-	arena_decay_tick(tsdn, arena);
-	return (ret);
-=======
 	return ret;
->>>>>>> ba29113e
 }
 
 void *
@@ -2631,96 +1542,6 @@
 
 	if (likely(!tsdn_null(tsdn))) {
 		arena = arena_choose(tsdn_tsd(tsdn), arena);
-<<<<<<< HEAD
-	if (unlikely(arena == NULL))
-		return (NULL);
-
-	if (likely(size <= SMALL_MAXCLASS))
-		return (arena_malloc_small(tsdn, arena, ind, zero));
-	if (likely(size <= large_maxclass))
-		return (arena_malloc_large(tsdn, arena, ind, zero));
-	assert(index2size(ind) >= chunksize);
-	return (huge_malloc(tsdn, arena, index2size(ind), zero));
-}
-
-/* Only handles large allocations that require more than page alignment. */
-static void *
-arena_palloc_large(tsdn_t *tsdn, arena_t *arena, size_t usize, size_t alignment,
-    bool zero)
-{
-	void *ret;
-	size_t alloc_size, leadsize, trailsize;
-	arena_run_t *run;
-	arena_chunk_t *chunk;
-	arena_chunk_map_misc_t *miscelm;
-	void *rpages;
-
-	assert(!tsdn_null(tsdn) || arena != NULL);
-	assert(usize == PAGE_CEILING(usize));
-
-	if (likely(!tsdn_null(tsdn)))
-		arena = arena_choose(tsdn_tsd(tsdn), arena);
-	if (unlikely(arena == NULL))
-		return (NULL);
-
-	alignment = PAGE_CEILING(alignment);
-	alloc_size = usize + large_pad + alignment - PAGE;
-
-	malloc_mutex_lock(tsdn, &arena->lock);
-	run = arena_run_alloc_large(tsdn, arena, alloc_size, false);
-	if (run == NULL) {
-		malloc_mutex_unlock(tsdn, &arena->lock);
-		return (NULL);
-	}
-	chunk = (arena_chunk_t *)CHUNK_ADDR2BASE(run);
-	miscelm = arena_run_to_miscelm(run);
-	rpages = arena_miscelm_to_rpages(miscelm);
-
-	leadsize = ALIGNMENT_CEILING((uintptr_t)rpages, alignment) -
-	    (uintptr_t)rpages;
-	assert(alloc_size >= leadsize + usize);
-	trailsize = alloc_size - leadsize - usize - large_pad;
-	if (leadsize != 0) {
-		arena_chunk_map_misc_t *head_miscelm = miscelm;
-		arena_run_t *head_run = run;
-
-		miscelm = arena_miscelm_get_mutable(chunk,
-		    arena_miscelm_to_pageind(head_miscelm) + (leadsize >>
-		    LG_PAGE));
-		run = &miscelm->run;
-
-		arena_run_trim_head(tsdn, arena, chunk, head_run, alloc_size,
-		    alloc_size - leadsize);
-	}
-	if (trailsize != 0) {
-		arena_run_trim_tail(tsdn, arena, chunk, run, usize + large_pad +
-		    trailsize, usize + large_pad, false);
-	}
-	if (arena_run_init_large(arena, run, usize + large_pad, zero)) {
-		size_t run_ind =
-		    arena_miscelm_to_pageind(arena_run_to_miscelm(run));
-		bool dirty = (arena_mapbits_dirty_get(chunk, run_ind) != 0);
-		bool decommitted = (arena_mapbits_decommitted_get(chunk,
-		    run_ind) != 0);
-
-		assert(decommitted); /* Cause of OOM. */
-		arena_run_dalloc(tsdn, arena, run, dirty, false, decommitted);
-		malloc_mutex_unlock(tsdn, &arena->lock);
-		return (NULL);
-	}
-	ret = arena_miscelm_to_rpages(miscelm);
-
-	if (config_stats) {
-		szind_t index = size2index(usize) - NBINS;
-
-		arena->stats.nmalloc_large++;
-		arena->stats.nrequests_large++;
-		arena->stats.allocated_large += usize;
-		arena->stats.lstats[index].nmalloc++;
-		arena->stats.lstats[index].nrequests++;
-		arena->stats.lstats[index].curruns++;
-=======
->>>>>>> ba29113e
 	}
 	if (unlikely(arena == NULL)) {
 		return NULL;
@@ -2739,240 +1560,6 @@
 
 	if (usize <= SMALL_MAXCLASS && (alignment < PAGE || (alignment == PAGE
 	    && (usize & PAGE_MASK) == 0))) {
-<<<<<<< HEAD
-		/* Small; alignment doesn't require special run placement. */
-		ret = arena_malloc(tsdn, arena, usize, size2index(usize), zero,
-		    tcache, true);
-	} else if (usize <= large_maxclass && alignment <= PAGE) {
-		/*
-		 * Large; alignment doesn't require special run placement.
-		 * However, the cached pointer may be at a random offset from
-		 * the base of the run, so do some bit manipulation to retrieve
-		 * the base.
-		 */
-		ret = arena_malloc(tsdn, arena, usize, size2index(usize), zero,
-		    tcache, true);
-		if (config_cache_oblivious)
-			ret = (void *)((uintptr_t)ret & ~PAGE_MASK);
-	} else {
-		if (likely(usize <= large_maxclass)) {
-			ret = arena_palloc_large(tsdn, arena, usize, alignment,
-			    zero);
-		} else if (likely(alignment <= chunksize))
-			ret = huge_malloc(tsdn, arena, usize, zero);
-		else {
-			ret = huge_palloc(tsdn, arena, usize, alignment, zero);
-		}
-	}
-	return (ret);
-}
-
-void
-arena_prof_promoted(tsdn_t *tsdn, const void *ptr, size_t size)
-{
-	arena_chunk_t *chunk;
-	size_t pageind;
-	szind_t binind;
-
-	cassert(config_prof);
-	assert(ptr != NULL);
-	assert(CHUNK_ADDR2BASE(ptr) != ptr);
-	assert(isalloc(tsdn, ptr, false) == LARGE_MINCLASS);
-	assert(isalloc(tsdn, ptr, true) == LARGE_MINCLASS);
-	assert(size <= SMALL_MAXCLASS);
-
-	chunk = (arena_chunk_t *)CHUNK_ADDR2BASE(ptr);
-	pageind = ((uintptr_t)ptr - (uintptr_t)chunk) >> LG_PAGE;
-	binind = size2index(size);
-	assert(binind < NBINS);
-	arena_mapbits_large_binind_set(chunk, pageind, binind);
-
-	assert(isalloc(tsdn, ptr, false) == LARGE_MINCLASS);
-	assert(isalloc(tsdn, ptr, true) == size);
-}
-
-static void
-arena_dissociate_bin_run(arena_chunk_t *chunk, arena_run_t *run,
-    arena_bin_t *bin)
-{
-
-	/* Dissociate run from bin. */
-	if (run == bin->runcur)
-		bin->runcur = NULL;
-	else {
-		szind_t binind = arena_bin_index(extent_node_arena_get(
-		    &chunk->node), bin);
-		arena_bin_info_t *bin_info = &arena_bin_info[binind];
-
-		/*
-		 * The following block's conditional is necessary because if the
-		 * run only contains one region, then it never gets inserted
-		 * into the non-full runs tree.
-		 */
-		if (bin_info->nregs != 1) {
-			arena_chunk_map_misc_t *miscelm =
-			    arena_run_to_miscelm(run);
-
-			arena_run_heap_remove(&bin->runs, miscelm);
-		}
-	}
-}
-
-static void
-arena_dalloc_bin_run(tsdn_t *tsdn, arena_t *arena, arena_chunk_t *chunk,
-    arena_run_t *run, arena_bin_t *bin)
-{
-
-	assert(run != bin->runcur);
-
-	malloc_mutex_unlock(tsdn, &bin->lock);
-	/******************************/
-	malloc_mutex_lock(tsdn, &arena->lock);
-	arena_run_dalloc(tsdn, arena, run, true, false, false);
-	malloc_mutex_unlock(tsdn, &arena->lock);
-	/****************************/
-	malloc_mutex_lock(tsdn, &bin->lock);
-	if (config_stats)
-		bin->stats.curruns--;
-}
-
-static void
-arena_bin_lower_run(arena_t *arena, arena_run_t *run, arena_bin_t *bin)
-{
-
-	/*
-	 * Make sure that if bin->runcur is non-NULL, it refers to the
-	 * oldest/lowest non-full run.  It is okay to NULL runcur out rather
-	 * than proactively keeping it pointing at the oldest/lowest non-full
-	 * run.
-	 */
-	if (bin->runcur != NULL &&
-	    arena_snad_comp(arena_run_to_miscelm(bin->runcur),
-	    arena_run_to_miscelm(run)) > 0) {
-		/* Switch runcur. */
-		if (bin->runcur->nfree > 0)
-			arena_bin_runs_insert(bin, bin->runcur);
-		bin->runcur = run;
-		if (config_stats)
-			bin->stats.reruns++;
-	} else
-		arena_bin_runs_insert(bin, run);
-}
-
-static void
-arena_dalloc_bin_locked_impl(tsdn_t *tsdn, arena_t *arena, arena_chunk_t *chunk,
-    void *ptr, arena_chunk_map_bits_t *bitselm, bool junked)
-{
-	size_t pageind, rpages_ind;
-	arena_run_t *run;
-	arena_bin_t *bin;
-	arena_bin_info_t *bin_info;
-	szind_t binind;
-
-	pageind = ((uintptr_t)ptr - (uintptr_t)chunk) >> LG_PAGE;
-	rpages_ind = pageind - arena_mapbits_small_runind_get(chunk, pageind);
-	run = &arena_miscelm_get_mutable(chunk, rpages_ind)->run;
-	binind = run->binind;
-	bin = &arena->bins[binind];
-	bin_info = &arena_bin_info[binind];
-
-	if (!junked && config_fill && unlikely(opt_junk_free))
-		arena_dalloc_junk_small(ptr, bin_info);
-
-	arena_run_reg_dalloc(run, ptr);
-	if (run->nfree == bin_info->nregs) {
-		arena_dissociate_bin_run(chunk, run, bin);
-		arena_dalloc_bin_run(tsdn, arena, chunk, run, bin);
-	} else if (run->nfree == 1 && run != bin->runcur)
-		arena_bin_lower_run(arena, run, bin);
-
-	if (config_stats) {
-		bin->stats.ndalloc++;
-		bin->stats.curregs--;
-	}
-}
-
-void
-arena_dalloc_bin_junked_locked(tsdn_t *tsdn, arena_t *arena,
-    arena_chunk_t *chunk, void *ptr, arena_chunk_map_bits_t *bitselm)
-{
-
-	arena_dalloc_bin_locked_impl(tsdn, arena, chunk, ptr, bitselm, true);
-}
-
-void
-arena_dalloc_bin(tsdn_t *tsdn, arena_t *arena, arena_chunk_t *chunk, void *ptr,
-    size_t pageind, arena_chunk_map_bits_t *bitselm)
-{
-	arena_run_t *run;
-	arena_bin_t *bin;
-	size_t rpages_ind;
-
-	rpages_ind = pageind - arena_mapbits_small_runind_get(chunk, pageind);
-	run = &arena_miscelm_get_mutable(chunk, rpages_ind)->run;
-	bin = &arena->bins[run->binind];
-	malloc_mutex_lock(tsdn, &bin->lock);
-	arena_dalloc_bin_locked_impl(tsdn, arena, chunk, ptr, bitselm, false);
-	malloc_mutex_unlock(tsdn, &bin->lock);
-}
-
-void
-arena_dalloc_small(tsdn_t *tsdn, arena_t *arena, arena_chunk_t *chunk,
-    void *ptr, size_t pageind)
-{
-	arena_chunk_map_bits_t *bitselm;
-
-	if (config_debug) {
-		/* arena_ptr_small_binind_get() does extra sanity checking. */
-		assert(arena_ptr_small_binind_get(ptr, arena_mapbits_get(chunk,
-		    pageind)) != BININD_INVALID);
-	}
-	bitselm = arena_bitselm_get_mutable(chunk, pageind);
-	arena_dalloc_bin(tsdn, arena, chunk, ptr, pageind, bitselm);
-	arena_decay_tick(tsdn, arena);
-}
-
-#ifdef JEMALLOC_JET
-#undef arena_dalloc_junk_large
-#define	arena_dalloc_junk_large JEMALLOC_N(n_arena_dalloc_junk_large)
-#endif
-void
-arena_dalloc_junk_large(void *ptr, size_t usize)
-{
-
-	if (config_fill && unlikely(opt_junk_free))
-		memset(ptr, JEMALLOC_FREE_JUNK, usize);
-}
-#ifdef JEMALLOC_JET
-#undef arena_dalloc_junk_large
-#define	arena_dalloc_junk_large JEMALLOC_N(arena_dalloc_junk_large)
-arena_dalloc_junk_large_t *arena_dalloc_junk_large =
-    JEMALLOC_N(n_arena_dalloc_junk_large);
-#endif
-
-static void
-arena_dalloc_large_locked_impl(tsdn_t *tsdn, arena_t *arena,
-    arena_chunk_t *chunk, void *ptr, bool junked)
-{
-	size_t pageind = ((uintptr_t)ptr - (uintptr_t)chunk) >> LG_PAGE;
-	arena_chunk_map_misc_t *miscelm = arena_miscelm_get_mutable(chunk,
-	    pageind);
-	arena_run_t *run = &miscelm->run;
-
-	if (config_fill || config_stats) {
-		size_t usize = arena_mapbits_large_size_get(chunk, pageind) -
-		    large_pad;
-
-		if (!junked)
-			arena_dalloc_junk_large(ptr, usize);
-		if (config_stats) {
-			szind_t index = size2index(usize) - NBINS;
-
-			arena->stats.ndalloc_large++;
-			arena->stats.allocated_large -= usize;
-			arena->stats.lstats[index].ndalloc++;
-			arena->stats.lstats[index].curruns--;
-=======
 		/* Small; alignment doesn't require special slab placement. */
 		ret = arena_malloc(tsdn, arena, usize, sz_size2index(usize),
 		    zero, tcache, true);
@@ -2981,7 +1568,6 @@
 			ret = large_malloc(tsdn, arena, usize, zero);
 		} else {
 			ret = large_palloc(tsdn, arena, usize, alignment, zero);
->>>>>>> ba29113e
 		}
 	}
 	return ret;
@@ -3285,109 +1871,9 @@
 }
 
 bool
-<<<<<<< HEAD
-arena_decay_time_default_set(ssize_t decay_time)
-{
-
-	if (opt_purge != purge_mode_decay)
-		return (true);
-	if (!arena_decay_time_valid(decay_time))
-		return (true);
-	atomic_write_z((size_t *)&decay_time_default, (size_t)decay_time);
-	return (false);
-}
-
-static void
-arena_basic_stats_merge_locked(arena_t *arena, unsigned *nthreads,
-    const char **dss, ssize_t *lg_dirty_mult, ssize_t *decay_time,
-    size_t *nactive, size_t *ndirty)
-{
-
-	*nthreads += arena_nthreads_get(arena, false);
-	*dss = dss_prec_names[arena->dss_prec];
-	*lg_dirty_mult = arena->lg_dirty_mult;
-	*decay_time = arena->decay.time;
-	*nactive += arena->nactive;
-	*ndirty += arena->ndirty;
-}
-
-void
-arena_basic_stats_merge(tsdn_t *tsdn, arena_t *arena, unsigned *nthreads,
-    const char **dss, ssize_t *lg_dirty_mult, ssize_t *decay_time,
-    size_t *nactive, size_t *ndirty)
-{
-
-	malloc_mutex_lock(tsdn, &arena->lock);
-	arena_basic_stats_merge_locked(arena, nthreads, dss, lg_dirty_mult,
-	    decay_time, nactive, ndirty);
-	malloc_mutex_unlock(tsdn, &arena->lock);
-}
-
-void
-arena_stats_merge(tsdn_t *tsdn, arena_t *arena, unsigned *nthreads,
-    const char **dss, ssize_t *lg_dirty_mult, ssize_t *decay_time,
-    size_t *nactive, size_t *ndirty, arena_stats_t *astats,
-    malloc_bin_stats_t *bstats, malloc_large_stats_t *lstats,
-    malloc_huge_stats_t *hstats)
-{
-	unsigned i;
-
-	cassert(config_stats);
-
-	malloc_mutex_lock(tsdn, &arena->lock);
-	arena_basic_stats_merge_locked(arena, nthreads, dss, lg_dirty_mult,
-	    decay_time, nactive, ndirty);
-
-	astats->mapped += arena->stats.mapped;
-	astats->retained += arena->stats.retained;
-	astats->npurge += arena->stats.npurge;
-	astats->nmadvise += arena->stats.nmadvise;
-	astats->purged += arena->stats.purged;
-	astats->metadata_mapped += arena->stats.metadata_mapped;
-	astats->metadata_allocated += arena_metadata_allocated_get(arena);
-	astats->allocated_large += arena->stats.allocated_large;
-	astats->nmalloc_large += arena->stats.nmalloc_large;
-	astats->ndalloc_large += arena->stats.ndalloc_large;
-	astats->nrequests_large += arena->stats.nrequests_large;
-	astats->allocated_huge += arena->stats.allocated_huge;
-	astats->nmalloc_huge += arena->stats.nmalloc_huge;
-	astats->ndalloc_huge += arena->stats.ndalloc_huge;
-
-	for (i = 0; i < nlclasses; i++) {
-		lstats[i].nmalloc += arena->stats.lstats[i].nmalloc;
-		lstats[i].ndalloc += arena->stats.lstats[i].ndalloc;
-		lstats[i].nrequests += arena->stats.lstats[i].nrequests;
-		lstats[i].curruns += arena->stats.lstats[i].curruns;
-	}
-
-	for (i = 0; i < nhclasses; i++) {
-		hstats[i].nmalloc += arena->stats.hstats[i].nmalloc;
-		hstats[i].ndalloc += arena->stats.hstats[i].ndalloc;
-		hstats[i].curhchunks += arena->stats.hstats[i].curhchunks;
-	}
-	malloc_mutex_unlock(tsdn, &arena->lock);
-
-	for (i = 0; i < NBINS; i++) {
-		arena_bin_t *bin = &arena->bins[i];
-
-		malloc_mutex_lock(tsdn, &bin->lock);
-		bstats[i].nmalloc += bin->stats.nmalloc;
-		bstats[i].ndalloc += bin->stats.ndalloc;
-		bstats[i].nrequests += bin->stats.nrequests;
-		bstats[i].curregs += bin->stats.curregs;
-		if (config_tcache) {
-			bstats[i].nfills += bin->stats.nfills;
-			bstats[i].nflushes += bin->stats.nflushes;
-		}
-		bstats[i].nruns += bin->stats.nruns;
-		bstats[i].reruns += bin->stats.reruns;
-		bstats[i].curruns += bin->stats.curruns;
-		malloc_mutex_unlock(tsdn, &bin->lock);
-=======
 arena_muzzy_decay_ms_default_set(ssize_t decay_ms) {
 	if (!arena_decay_ms_valid(decay_ms)) {
 		return true;
->>>>>>> ba29113e
 	}
 	atomic_store_zd(&muzzy_decay_ms_default, decay_ms, ATOMIC_RELAXED);
 	return false;
@@ -3413,56 +1899,9 @@
 	return atomic_fetch_add_zu(&arena->extent_sn_next, 1, ATOMIC_RELAXED);
 }
 
-size_t
-arena_extent_sn_next(arena_t *arena)
-{
-
-	return (atomic_add_z(&arena->extent_sn_next, 1) - 1);
-}
-
 arena_t *
 arena_new(tsdn_t *tsdn, unsigned ind, extent_hooks_t *extent_hooks) {
 	arena_t *arena;
-<<<<<<< HEAD
-	unsigned i;
-
-	/*
-	 * Allocate arena, arena->lstats, and arena->hstats contiguously, mainly
-	 * because there is no way to clean up if base_alloc() OOMs.
-	 */
-	if (config_stats) {
-		arena = (arena_t *)base_alloc(tsdn,
-		    CACHELINE_CEILING(sizeof(arena_t)) +
-		    QUANTUM_CEILING((nlclasses * sizeof(malloc_large_stats_t)))
-		    + (nhclasses * sizeof(malloc_huge_stats_t)));
-	} else
-		arena = (arena_t *)base_alloc(tsdn, sizeof(arena_t));
-	if (arena == NULL)
-		return (NULL);
-
-	arena->ind = ind;
-	arena->nthreads[0] = arena->nthreads[1] = 0;
-	if (malloc_mutex_init(&arena->lock, "arena", WITNESS_RANK_ARENA))
-		return (NULL);
-
-	if (config_stats) {
-		memset(&arena->stats, 0, sizeof(arena_stats_t));
-		arena->stats.lstats = (malloc_large_stats_t *)((uintptr_t)arena
-		    + CACHELINE_CEILING(sizeof(arena_t)));
-		memset(arena->stats.lstats, 0, nlclasses *
-		    sizeof(malloc_large_stats_t));
-		arena->stats.hstats = (malloc_huge_stats_t *)((uintptr_t)arena
-		    + CACHELINE_CEILING(sizeof(arena_t)) +
-		    QUANTUM_CEILING(nlclasses * sizeof(malloc_large_stats_t)));
-		memset(arena->stats.hstats, 0, nhclasses *
-		    sizeof(malloc_huge_stats_t));
-		if (config_tcache)
-			ql_new(&arena->tcache_ql);
-	}
-
-	if (config_prof)
-		arena->prof_accumbytes = 0;
-=======
 	base_t *base;
 	unsigned i;
 
@@ -3501,7 +1940,6 @@
 			goto label_error;
 		}
 	}
->>>>>>> ba29113e
 
 	if (config_cache_oblivious) {
 		/*
@@ -3511,73 +1949,21 @@
 		 * cost of test repeatability.  For debug builds, instead use a
 		 * deterministic seed.
 		 */
-<<<<<<< HEAD
-		arena->offset_state = config_debug ? ind :
-		    (size_t)(uintptr_t)arena;
-	}
-
-	arena->dss_prec = chunk_dss_prec_get();
-
-	ql_new(&arena->achunks);
-
-	arena->extent_sn_next = 0;
-
-	arena->spare = NULL;
-
-	arena->lg_dirty_mult = arena_lg_dirty_mult_default_get();
-	arena->purging = false;
-	arena->nactive = 0;
-	arena->ndirty = 0;
-
-	for (i = 0; i < NPSIZES; i++)
-		arena_run_heap_new(&arena->runs_avail[i]);
-
-	qr_new(&arena->runs_dirty, rd_link);
-	qr_new(&arena->chunks_cache, cc_link);
-=======
 		atomic_store_zu(&arena->offset_state, config_debug ? ind :
 		    (size_t)(uintptr_t)arena, ATOMIC_RELAXED);
 	}
 
 	atomic_store_zu(&arena->extent_sn_next, 0, ATOMIC_RELAXED);
->>>>>>> ba29113e
 
 	atomic_store_u(&arena->dss_prec, (unsigned)extent_dss_prec_get(),
 	    ATOMIC_RELAXED);
 
 	atomic_store_zu(&arena->nactive, 0, ATOMIC_RELAXED);
 
-<<<<<<< HEAD
-	extent_tree_szsnad_new(&arena->chunks_szsnad_cached);
-	extent_tree_ad_new(&arena->chunks_ad_cached);
-	extent_tree_szsnad_new(&arena->chunks_szsnad_retained);
-	extent_tree_ad_new(&arena->chunks_ad_retained);
-	if (malloc_mutex_init(&arena->chunks_mtx, "arena_chunks",
-	    WITNESS_RANK_ARENA_CHUNKS))
-		return (NULL);
-	ql_new(&arena->node_cache);
-	if (malloc_mutex_init(&arena->node_cache_mtx, "arena_node_cache",
-	    WITNESS_RANK_ARENA_NODE_CACHE))
-		return (NULL);
-
-	arena->chunk_hooks = chunk_hooks_default;
-
-	/* Initialize bins. */
-	for (i = 0; i < NBINS; i++) {
-		arena_bin_t *bin = &arena->bins[i];
-		if (malloc_mutex_init(&bin->lock, "arena_bin",
-		    WITNESS_RANK_ARENA_BIN))
-			return (NULL);
-		bin->runcur = NULL;
-		arena_run_heap_new(&bin->runs);
-		if (config_stats)
-			memset(&bin->stats, 0, sizeof(malloc_bin_stats_t));
-=======
 	extent_list_init(&arena->large);
 	if (malloc_mutex_init(&arena->large_mtx, "arena_large",
 	    WITNESS_RANK_ARENA_LARGE, malloc_mutex_rank_exclusive)) {
 		goto label_error;
->>>>>>> ba29113e
 	}
 
 	/*
@@ -3609,145 +1995,6 @@
 		goto label_error;
 	}
 
-<<<<<<< HEAD
-	/* Copy final settings. */
-	bin_info->run_size = actual_run_size;
-	bin_info->nregs = actual_nregs;
-	bin_info->reg0_offset = (uint32_t)(actual_run_size - (actual_nregs *
-	    bin_info->reg_interval) - pad_size + bin_info->redzone_size);
-
-	assert(bin_info->reg0_offset - bin_info->redzone_size + (bin_info->nregs
-	    * bin_info->reg_interval) + pad_size == bin_info->run_size);
-}
-
-static void
-bin_info_init(void)
-{
-	arena_bin_info_t *bin_info;
-
-#define	BIN_INFO_INIT_bin_yes(index, size)				\
-	bin_info = &arena_bin_info[index];				\
-	bin_info->reg_size = size;					\
-	bin_info_run_size_calc(bin_info);				\
-	bitmap_info_init(&bin_info->bitmap_info, bin_info->nregs);
-#define	BIN_INFO_INIT_bin_no(index, size)
-#define	SC(index, lg_grp, lg_delta, ndelta, psz, bin, lg_delta_lookup)	\
-	BIN_INFO_INIT_bin_##bin(index, (ZU(1)<<lg_grp) + (ZU(ndelta)<<lg_delta))
-	SIZE_CLASSES
-#undef BIN_INFO_INIT_bin_yes
-#undef BIN_INFO_INIT_bin_no
-#undef SC
-}
-
-static void
-init_thp_initially_huge(void) {
-	int fd;
-	char buf[sizeof("[always] madvise never\n")];
-	ssize_t nread;
-	static const char *enabled_states[] = {
-		"[always] madvise never\n",
-		"always [madvise] never\n",
-		"always madvise [never]\n"
-	};
-	static const bool thp_initially_huge_states[] = {
-		true,
-		false,
-		false
-	};
-	unsigned i;
-
-	if (config_debug) {
-		for (i = 0; i < sizeof(enabled_states)/sizeof(const char *);
-		    i++) {
-			assert(sizeof(buf) > strlen(enabled_states[i]));
-		}
-	}
-	assert(sizeof(enabled_states)/sizeof(const char *) ==
-	    sizeof(thp_initially_huge_states)/sizeof(bool));
-
-#if defined(JEMALLOC_USE_SYSCALL) && defined(SYS_open)
-	fd = (int)syscall(SYS_open,
-	    "/sys/kernel/mm/transparent_hugepage/enabled", O_RDONLY);
-#else
-	fd = open("/sys/kernel/mm/transparent_hugepage/enabled", O_RDONLY);
-#endif
-	if (fd == -1) {
-		goto label_error;
-	}
-
-#if defined(JEMALLOC_USE_SYSCALL) && defined(SYS_read)
-	nread = (ssize_t)syscall(SYS_read, fd, &buf, sizeof(buf));
-#else
-	nread = read(fd, &buf, sizeof(buf));
-#endif
-
-#if defined(JEMALLOC_USE_SYSCALL) && defined(SYS_close)
-	syscall(SYS_close, fd);
-#else
-	close(fd);
-#endif
-
-	if (nread < 1) {
-		goto label_error;
-	}
-	for (i = 0; i < sizeof(enabled_states)/sizeof(const char *);
-	    i++) {
-		if (strncmp(buf, enabled_states[i], (size_t)nread) == 0) {
-			thp_initially_huge = thp_initially_huge_states[i];
-			return;
-		}
-	}
-
-label_error:
-	thp_initially_huge = false;
-}
-
-void
-arena_boot(void)
-{
-	unsigned i;
-
-	if (config_thp && opt_thp) {
-		init_thp_initially_huge();
-	}
-
-	arena_lg_dirty_mult_default_set(opt_lg_dirty_mult);
-	arena_decay_time_default_set(opt_decay_time);
-
-	/*
-	 * Compute the header size such that it is large enough to contain the
-	 * page map.  The page map is biased to omit entries for the header
-	 * itself, so some iteration is necessary to compute the map bias.
-	 *
-	 * 1) Compute safe header_size and map_bias values that include enough
-	 *    space for an unbiased page map.
-	 * 2) Refine map_bias based on (1) to omit the header pages in the page
-	 *    map.  The resulting map_bias may be one too small.
-	 * 3) Refine map_bias based on (2).  The result will be >= the result
-	 *    from (2), and will always be correct.
-	 */
-	map_bias = 0;
-	for (i = 0; i < 3; i++) {
-		size_t header_size = offsetof(arena_chunk_t, map_bits) +
-		    ((sizeof(arena_chunk_map_bits_t) +
-		    sizeof(arena_chunk_map_misc_t)) * (chunk_npages-map_bias));
-		map_bias = (header_size + PAGE_MASK) >> LG_PAGE;
-	}
-	assert(map_bias > 0);
-
-	map_misc_offset = offsetof(arena_chunk_t, map_bits) +
-	    sizeof(arena_chunk_map_bits_t) * (chunk_npages-map_bias);
-
-	arena_maxrun = chunksize - (map_bias << LG_PAGE);
-	assert(arena_maxrun > 0);
-	large_maxclass = index2size(size2index(chunksize)-1);
-	assert(large_maxclass > 0);
-	assert(large_maxclass + large_pad <= arena_maxrun);
-	nlclasses = size2index(large_maxclass) - size2index(SMALL_MAXCLASS);
-	nhclasses = NSIZES - nlclasses - NBINS;
-
-	bin_info_init();
-=======
 	if (arena_decay_init(&arena->decay_dirty, &arena->extents_dirty,
 	    arena_dirty_decay_ms_default_get(), &arena->stats.decay_dirty)) {
 		goto label_error;
@@ -3811,7 +2058,6 @@
 		base_delete(base);
 	}
 	return NULL;
->>>>>>> ba29113e
 }
 
 void
