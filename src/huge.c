--- conflicted
+++ resolved
@@ -73,95 +73,6 @@
 		else if (opt_zero && is_zeroed == false)
 			memset(ret, 0, csize);
 	}
-<<<<<<< HEAD
-#endif
-
-	return (ret);
-}
-
-/* Only handles large allocations that require more than chunk alignment. */
-void *
-huge_palloc(size_t size, size_t alignment, bool zero)
-{
-	void *ret;
-	size_t alloc_size, chunk_size, offset;
-	extent_node_t *node;
-
-	/*
-	 * This allocation requires alignment that is even larger than chunk
-	 * alignment.  This means that huge_malloc() isn't good enough.
-	 *
-	 * Allocate almost twice as many chunks as are demanded by the size or
-	 * alignment, in order to assure the alignment can be achieved, then
-	 * unmap leading and trailing chunks.
-	 */
-	assert(alignment > chunksize);
-
-	chunk_size = CHUNK_CEILING(size);
-
-	if (size >= alignment)
-		alloc_size = chunk_size + alignment - chunksize;
-	else
-		alloc_size = (alignment << 1) - chunksize;
-
-	/* Allocate an extent node with which to track the chunk. */
-	node = base_node_alloc();
-	if (node == NULL)
-		return (NULL);
-
-	ret = chunk_alloc(alloc_size, false, &zero);
-	if (ret == NULL) {
-		base_node_dealloc(node);
-		return (NULL);
-	}
-
-	offset = (uintptr_t)ret & (alignment - 1);
-	assert((offset & chunksize_mask) == 0);
-	assert(offset < alloc_size);
-	if (offset == 0) {
-		/* Trim trailing space. */
-		chunk_dealloc((void *)((uintptr_t)ret + chunk_size), alloc_size
-		    - chunk_size, true);
-	} else {
-		size_t trailsize;
-
-		/* Trim leading space. */
-		chunk_dealloc(ret, alignment - offset, true);
-
-		ret = (void *)((uintptr_t)ret + (alignment - offset));
-
-		trailsize = alloc_size - (alignment - offset) - chunk_size;
-		if (trailsize != 0) {
-		    /* Trim trailing space. */
-		    assert(trailsize < alloc_size);
-		    chunk_dealloc((void *)((uintptr_t)ret + chunk_size),
-			trailsize, true);
-		}
-	}
-
-	/* Insert node into huge. */
-	node->addr = ret;
-	node->size = chunk_size;
-
-	malloc_mutex_lock(&huge_mtx);
-	extent_tree_ad_insert(&huge, node);
-#ifdef JEMALLOC_STATS
-	stats_cactive_add(chunk_size);
-	huge_nmalloc++;
-	huge_allocated += chunk_size;
-#endif
-	malloc_mutex_unlock(&huge_mtx);
-
-#ifdef JEMALLOC_FILL
-	if (zero == false) {
-		if (opt_junk)
-			memset(ret, 0xa5, chunk_size);
-		else if (opt_zero)
-			memset(ret, 0, chunk_size);
-	}
-#endif
-=======
->>>>>>> cbb71cac
 
 	return (ret);
 }
@@ -296,22 +207,8 @@
 
 	malloc_mutex_unlock(&huge_mtx);
 
-<<<<<<< HEAD
-	if (unmap) {
-	/* Unmap chunk. */
-#ifdef JEMALLOC_FILL
-#if (defined(JEMALLOC_SWAP) || defined(JEMALLOC_DSS))
-		if (opt_junk)
-			memset(node->addr, 0x5a, node->size);
-#endif
-#endif
-	}
-=======
 	if (unmap && config_fill && config_dss && opt_junk)
 		memset(node->addr, 0x5a, node->size);
-
-	chunk_dealloc(node->addr, node->size, unmap);
->>>>>>> cbb71cac
 
 	chunk_dealloc(node->addr, node->size, unmap);
 
