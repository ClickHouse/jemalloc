--- conflicted
+++ resolved
@@ -129,13 +129,7 @@
  */
 
 static size_t
-<<<<<<< HEAD
-zone_size(malloc_zone_t *zone, const void *ptr)
-{
-
-=======
 zone_size(malloc_zone_t *zone, const void *ptr) {
->>>>>>> ba29113e
 	/*
 	 * There appear to be places within Darwin (such as setenv(3)) that
 	 * cause calls to this function with pointers that *no* zone owns.  If
@@ -208,13 +202,6 @@
 
 	free(ptr);
 }
-<<<<<<< HEAD
-
-static void
-zone_destroy(malloc_zone_t *zone)
-{
-=======
->>>>>>> ba29113e
 
 static void
 zone_destroy(malloc_zone_t *zone) {
@@ -224,12 +211,7 @@
 
 static unsigned
 zone_batch_malloc(struct _malloc_zone_t *zone, size_t size, void **results,
-<<<<<<< HEAD
-    unsigned num_requested)
-{
-=======
     unsigned num_requested) {
->>>>>>> ba29113e
 	unsigned i;
 
 	for (i = 0; i < num_requested; i++) {
@@ -243,27 +225,13 @@
 
 static void
 zone_batch_free(struct _malloc_zone_t *zone, void **to_be_freed,
-<<<<<<< HEAD
-    unsigned num_to_be_freed)
-{
-=======
     unsigned num_to_be_freed) {
->>>>>>> ba29113e
 	unsigned i;
 
 	for (i = 0; i < num_to_be_freed; i++) {
 		zone_free(zone, to_be_freed[i]);
 		to_be_freed[i] = NULL;
 	}
-<<<<<<< HEAD
-}
-
-static size_t
-zone_pressure_relief(struct _malloc_zone_t *zone, size_t goal)
-{
-	return 0;
-=======
->>>>>>> ba29113e
 }
 
 static size_t
@@ -282,36 +250,9 @@
 static kern_return_t
 zone_enumerator(task_t task, void *data, unsigned type_mask,
     vm_address_t zone_address, memory_reader_t reader,
-<<<<<<< HEAD
-    vm_range_recorder_t recorder)
-{
-	return KERN_SUCCESS;
-}
-
-static boolean_t
-zone_check(malloc_zone_t *zone)
-{
-	return true;
-}
-
-static void
-zone_print(malloc_zone_t *zone, boolean_t verbose)
-{
-}
-
-static void
-zone_log(malloc_zone_t *zone, void *address)
-{
-}
-
-static void
-zone_force_lock(malloc_zone_t *zone)
-{
-=======
     vm_range_recorder_t recorder) {
 	return KERN_SUCCESS;
 }
->>>>>>> ba29113e
 
 static boolean_t
 zone_check(malloc_zone_t *zone) {
@@ -322,48 +263,6 @@
 zone_print(malloc_zone_t *zone, boolean_t verbose) {
 }
 
-<<<<<<< HEAD
-	/*
-	 * Call jemalloc_postfork_child() rather than
-	 * jemalloc_postfork_parent(), because this function is executed by both
-	 * parent and child.  The parent can tolerate having state
-	 * reinitialized, but the child cannot unlock mutexes that were locked
-	 * by the parent.
-	 */
-	if (isthreaded)
-		jemalloc_postfork_child();
-}
-
-static void
-zone_statistics(malloc_zone_t *zone, malloc_statistics_t *stats)
-{
-	/* We make no effort to actually fill the values */
-	stats->blocks_in_use = 0;
-	stats->size_in_use = 0;
-	stats->max_size_in_use = 0;
-	stats->size_allocated = 0;
-}
-
-static boolean_t
-zone_locked(malloc_zone_t *zone)
-{
-	/* Pretend no lock is being held */
-	return false;
-}
-
-static void
-zone_reinit_lock(malloc_zone_t *zone)
-{
-	/* As of OSX 10.12, this function is only used when force_unlock would
-	 * be used if the zone version were < 9. So just use force_unlock. */
-	zone_force_unlock(zone);
-}
-
-static void
-zone_init(void)
-{
-
-=======
 static void
 zone_log(malloc_zone_t *zone, void *address) {
 }
@@ -413,7 +312,6 @@
 
 static void
 zone_init(void) {
->>>>>>> ba29113e
 	jemalloc_zone.size = zone_size;
 	jemalloc_zone.malloc = zone_malloc;
 	jemalloc_zone.calloc = zone_calloc;
@@ -451,12 +349,7 @@
 }
 
 static malloc_zone_t *
-<<<<<<< HEAD
-zone_default_get(void)
-{
-=======
 zone_default_get(void) {
->>>>>>> ba29113e
 	malloc_zone_t **zones = NULL;
 	unsigned int num_zones = 0;
 
@@ -478,28 +371,16 @@
 		num_zones = 0;
 	}
 
-<<<<<<< HEAD
-	if (num_zones)
-		return (zones[0]);
-
-	return (malloc_default_zone());
-=======
 	if (num_zones) {
 		return zones[0];
 	}
 
 	return malloc_default_zone();
->>>>>>> ba29113e
 }
 
 /* As written, this function can only promote jemalloc_zone. */
 static void
-<<<<<<< HEAD
-zone_promote(void)
-{
-=======
 zone_promote(void) {
->>>>>>> ba29113e
 	malloc_zone_t *zone;
 
 	do {
@@ -536,27 +417,16 @@
 
 JEMALLOC_ATTR(constructor)
 void
-<<<<<<< HEAD
-zone_register(void)
-{
-
-=======
 zone_register(void) {
->>>>>>> ba29113e
 	/*
 	 * If something else replaced the system default zone allocator, don't
 	 * register jemalloc's.
 	 */
 	default_zone = zone_default_get();
 	if (!default_zone->zone_name || strcmp(default_zone->zone_name,
-<<<<<<< HEAD
-	    "DefaultMallocZone") != 0)
-		return;
-=======
 	    "DefaultMallocZone") != 0) {
 		return;
 	}
->>>>>>> ba29113e
 
 	/*
 	 * The default purgeable zone is created lazily by OSX's libc.  It uses
