#define	JEMALLOC_C_
#include "jemalloc/internal/jemalloc_internal.h"

/******************************************************************************/
/* Data. */

malloc_tsd_data(, arenas, arena_t *, NULL)
malloc_tsd_data(, thread_allocated, thread_allocated_t,
    THREAD_ALLOCATED_INITIALIZER)

/* Runtime configuration options. */
const char	*je_malloc_conf;
#ifdef JEMALLOC_DEBUG
bool	opt_abort = true;
#  ifdef JEMALLOC_FILL
bool	opt_junk = true;
#  else
bool	opt_junk = false;
#  endif
#else
bool	opt_abort = false;
bool	opt_junk = false;
#endif
size_t	opt_quarantine = ZU(0);
bool	opt_redzone = false;
bool	opt_utrace = false;
bool	opt_valgrind = false;
bool	opt_xmalloc = false;
bool	opt_zero = false;
size_t	opt_narenas = 0;

unsigned	ncpus;

malloc_mutex_t		arenas_lock;
arena_t			**arenas;
unsigned		narenas;

/* Set to true once the allocator has been initialized. */
static bool		malloc_initialized = false;

#ifdef JEMALLOC_THREADED_INIT
/* Used to let the initializing thread recursively allocate. */
#  define NO_INITIALIZER	((unsigned long)0)
#  define INITIALIZER		pthread_self()
#  define IS_INITIALIZER	(malloc_initializer == pthread_self())
static pthread_t		malloc_initializer = NO_INITIALIZER;
#else
#  define NO_INITIALIZER	false
#  define INITIALIZER		true
#  define IS_INITIALIZER	malloc_initializer
static bool			malloc_initializer = NO_INITIALIZER;
#endif

/* Used to avoid initialization races. */
#ifdef _WIN32
static malloc_mutex_t	init_lock;

JEMALLOC_ATTR(constructor)
static void WINAPI
_init_init_lock(void)
{

	malloc_mutex_init(&init_lock);
}

#ifdef _MSC_VER
#  pragma section(".CRT$XCU", read)
JEMALLOC_SECTION(".CRT$XCU") JEMALLOC_ATTR(used)
static const void (WINAPI *init_init_lock)(void) = _init_init_lock;
#endif

#else
static malloc_mutex_t	init_lock = MALLOC_MUTEX_INITIALIZER;
#endif

typedef struct {
	void	*p;	/* Input pointer (as in realloc(p, s)). */
	size_t	s;	/* Request size. */
	void	*r;	/* Result pointer. */
} malloc_utrace_t;

#ifdef JEMALLOC_UTRACE
#  define UTRACE(a, b, c) do {						\
	if (opt_utrace) {						\
		malloc_utrace_t ut;					\
		ut.p = (a);						\
		ut.s = (b);						\
		ut.r = (c);						\
		utrace(&ut, sizeof(ut));				\
	}								\
} while (0)
#else
#  define UTRACE(a, b, c)
#endif

/******************************************************************************/
/* Function prototypes for non-inline static functions. */

static void	stats_print_atexit(void);
static unsigned	malloc_ncpus(void);
static bool	malloc_conf_next(char const **opts_p, char const **k_p,
    size_t *klen_p, char const **v_p, size_t *vlen_p);
static void	malloc_conf_error(const char *msg, const char *k, size_t klen,
    const char *v, size_t vlen);
static void	malloc_conf_init(void);
static bool	malloc_init_hard(void);
static int	imemalign(void **memptr, size_t alignment, size_t size,
    size_t min_alignment);

/******************************************************************************/
/*
 * Begin miscellaneous support functions.
 */

/* Create a new arena and insert it into the arenas array at index ind. */
arena_t *
arenas_extend(unsigned ind)
{
	arena_t *ret;

	ret = (arena_t *)base_alloc(sizeof(arena_t));
	if (ret != NULL && arena_new(ret, ind) == false) {
		arenas[ind] = ret;
		return (ret);
	}
	/* Only reached if there is an OOM error. */

	/*
	 * OOM here is quite inconvenient to propagate, since dealing with it
	 * would require a check for failure in the fast path.  Instead, punt
	 * by using arenas[0].  In practice, this is an extremely unlikely
	 * failure.
	 */
	malloc_write("<jemalloc>: Error initializing arena\n");
	if (opt_abort)
		abort();

	return (arenas[0]);
}

/* Slow path, called only by choose_arena(). */
arena_t *
choose_arena_hard(void)
{
	arena_t *ret;

	if (narenas > 1) {
		unsigned i, choose, first_null;

		choose = 0;
		first_null = narenas;
		malloc_mutex_lock(&arenas_lock);
		assert(arenas[0] != NULL);
		for (i = 1; i < narenas; i++) {
			if (arenas[i] != NULL) {
				/*
				 * Choose the first arena that has the lowest
				 * number of threads assigned to it.
				 */
				if (arenas[i]->nthreads <
				    arenas[choose]->nthreads)
					choose = i;
			} else if (first_null == narenas) {
				/*
				 * Record the index of the first uninitialized
				 * arena, in case all extant arenas are in use.
				 *
				 * NB: It is possible for there to be
				 * discontinuities in terms of initialized
				 * versus uninitialized arenas, due to the
				 * "thread.arena" mallctl.
				 */
				first_null = i;
			}
		}

		if (arenas[choose]->nthreads == 0 || first_null == narenas) {
			/*
			 * Use an unloaded arena, or the least loaded arena if
			 * all arenas are already initialized.
			 */
			ret = arenas[choose];
		} else {
			/* Initialize a new arena. */
			ret = arenas_extend(first_null);
		}
		ret->nthreads++;
		malloc_mutex_unlock(&arenas_lock);
	} else {
		ret = arenas[0];
		malloc_mutex_lock(&arenas_lock);
		ret->nthreads++;
		malloc_mutex_unlock(&arenas_lock);
	}

	arenas_tsd_set(&ret);

	return (ret);
}

static void
stats_print_atexit(void)
{

	if (config_tcache && config_stats) {
		unsigned i;

		/*
		 * Merge stats from extant threads.  This is racy, since
		 * individual threads do not lock when recording tcache stats
		 * events.  As a consequence, the final stats may be slightly
		 * out of date by the time they are reported, if other threads
		 * continue to allocate.
		 */
		for (i = 0; i < narenas; i++) {
			arena_t *arena = arenas[i];
			if (arena != NULL) {
				tcache_t *tcache;

				/*
				 * tcache_stats_merge() locks bins, so if any
				 * code is introduced that acquires both arena
				 * and bin locks in the opposite order,
				 * deadlocks may result.
				 */
				malloc_mutex_lock(&arena->lock);
				ql_foreach(tcache, &arena->tcache_ql, link) {
					tcache_stats_merge(tcache, arena);
				}
				malloc_mutex_unlock(&arena->lock);
			}
		}
	}
	je_malloc_stats_print(NULL, NULL, NULL);
}

/*
 * End miscellaneous support functions.
 */
/******************************************************************************/
/*
 * Begin initialization functions.
 */

static unsigned
malloc_ncpus(void)
{
	unsigned ret;
	long result;

#ifdef _WIN32
	SYSTEM_INFO si;
	GetSystemInfo(&si);
	result = si.dwNumberOfProcessors;
#else
	result = sysconf(_SC_NPROCESSORS_ONLN);
	if (result == -1) {
		/* Error. */
		ret = 1;
	}
#endif
	ret = (unsigned)result;

	return (ret);
}

void
arenas_cleanup(void *arg)
{
	arena_t *arena = *(arena_t **)arg;

	malloc_mutex_lock(&arenas_lock);
	arena->nthreads--;
	malloc_mutex_unlock(&arenas_lock);
}

static inline bool
malloc_init(void)
{

	if (malloc_initialized == false)
		return (malloc_init_hard());

	return (false);
}

static bool
malloc_conf_next(char const **opts_p, char const **k_p, size_t *klen_p,
    char const **v_p, size_t *vlen_p)
{
	bool accept;
	const char *opts = *opts_p;

	*k_p = opts;

	for (accept = false; accept == false;) {
		switch (*opts) {
		case 'A': case 'B': case 'C': case 'D': case 'E': case 'F':
		case 'G': case 'H': case 'I': case 'J': case 'K': case 'L':
		case 'M': case 'N': case 'O': case 'P': case 'Q': case 'R':
		case 'S': case 'T': case 'U': case 'V': case 'W': case 'X':
		case 'Y': case 'Z':
		case 'a': case 'b': case 'c': case 'd': case 'e': case 'f':
		case 'g': case 'h': case 'i': case 'j': case 'k': case 'l':
		case 'm': case 'n': case 'o': case 'p': case 'q': case 'r':
		case 's': case 't': case 'u': case 'v': case 'w': case 'x':
		case 'y': case 'z':
		case '0': case '1': case '2': case '3': case '4': case '5':
		case '6': case '7': case '8': case '9':
		case '_':
			opts++;
			break;
		case ':':
			opts++;
			*klen_p = (uintptr_t)opts - 1 - (uintptr_t)*k_p;
			*v_p = opts;
			accept = true;
			break;
		case '\0':
			if (opts != *opts_p) {
				malloc_write("<jemalloc>: Conf string ends "
				    "with key\n");
			}
			return (true);
		default:
			malloc_write("<jemalloc>: Malformed conf string\n");
			return (true);
		}
	}

	for (accept = false; accept == false;) {
		switch (*opts) {
		case ',':
			opts++;
			/*
			 * Look ahead one character here, because the next time
			 * this function is called, it will assume that end of
			 * input has been cleanly reached if no input remains,
			 * but we have optimistically already consumed the
			 * comma if one exists.
			 */
			if (*opts == '\0') {
				malloc_write("<jemalloc>: Conf string ends "
				    "with comma\n");
			}
			*vlen_p = (uintptr_t)opts - 1 - (uintptr_t)*v_p;
			accept = true;
			break;
		case '\0':
			*vlen_p = (uintptr_t)opts - (uintptr_t)*v_p;
			accept = true;
			break;
		default:
			opts++;
			break;
		}
	}

	*opts_p = opts;
	return (false);
}

static void
malloc_conf_error(const char *msg, const char *k, size_t klen, const char *v,
    size_t vlen)
{

	malloc_printf("<jemalloc>: %s: %.*s:%.*s\n", msg, (int)klen, k,
	    (int)vlen, v);
}

static void
malloc_conf_init(void)
{
	unsigned i;
	char buf[PATH_MAX + 1];
	const char *opts, *k, *v;
	size_t klen, vlen;

	for (i = 0; i < 3; i++) {
		/* Get runtime configuration. */
		switch (i) {
		case 0:
			if (je_malloc_conf != NULL) {
				/*
				 * Use options that were compiled into the
				 * program.
				 */
				opts = je_malloc_conf;
			} else {
				/* No configuration specified. */
				buf[0] = '\0';
				opts = buf;
			}
			break;
		case 1: {
#ifndef _WIN32
			int linklen;
			const char *linkname =
#  ifdef JEMALLOC_PREFIX
			    "/etc/"JEMALLOC_PREFIX"malloc.conf"
#  else
			    "/etc/malloc.conf"
#  endif
			    ;

			if ((linklen = readlink(linkname, buf,
			    sizeof(buf) - 1)) != -1) {
				/*
				 * Use the contents of the "/etc/malloc.conf"
				 * symbolic link's name.
				 */
				buf[linklen] = '\0';
				opts = buf;
			} else
#endif
			{
				/* No configuration specified. */
				buf[0] = '\0';
				opts = buf;
			}
			break;
		} case 2: {
			const char *envname =
#ifdef JEMALLOC_PREFIX
			    JEMALLOC_CPREFIX"MALLOC_CONF"
#else
			    "MALLOC_CONF"
#endif
			    ;

			if ((opts = getenv(envname)) != NULL) {
				/*
				 * Do nothing; opts is already initialized to
				 * the value of the MALLOC_CONF environment
				 * variable.
				 */
			} else {
				/* No configuration specified. */
				buf[0] = '\0';
				opts = buf;
			}
			break;
		} default:
			/* NOTREACHED */
			assert(false);
			buf[0] = '\0';
			opts = buf;
		}

		while (*opts != '\0' && malloc_conf_next(&opts, &k, &klen, &v,
		    &vlen) == false) {
#define	CONF_HANDLE_BOOL_HIT(o, n, hit)					\
			if (sizeof(n)-1 == klen && strncmp(n, k,	\
			    klen) == 0) {				\
				if (strncmp("true", v, vlen) == 0 &&	\
				    vlen == sizeof("true")-1)		\
					o = true;			\
				else if (strncmp("false", v, vlen) ==	\
				    0 && vlen == sizeof("false")-1)	\
					o = false;			\
				else {					\
					malloc_conf_error(		\
					    "Invalid conf value",	\
					    k, klen, v, vlen);		\
				}					\
				hit = true;				\
			} else						\
				hit = false;
#define	CONF_HANDLE_BOOL(o, n) {					\
			bool hit;					\
			CONF_HANDLE_BOOL_HIT(o, n, hit);		\
			if (hit)					\
				continue;				\
}
#define	CONF_HANDLE_SIZE_T(o, n, min, max)				\
			if (sizeof(n)-1 == klen && strncmp(n, k,	\
			    klen) == 0) {				\
				uintmax_t um;				\
				char *end;				\
									\
				set_errno(0);				\
				um = malloc_strtoumax(v, &end, 0);	\
				if (get_errno() != 0 || (uintptr_t)end -\
				    (uintptr_t)v != vlen) {		\
					malloc_conf_error(		\
					    "Invalid conf value",	\
					    k, klen, v, vlen);		\
				} else if (um < min || um > max) {	\
					malloc_conf_error(		\
					    "Out-of-range conf value",	\
					    k, klen, v, vlen);		\
				} else					\
					o = um;				\
				continue;				\
			}
#define	CONF_HANDLE_SSIZE_T(o, n, min, max)				\
			if (sizeof(n)-1 == klen && strncmp(n, k,	\
			    klen) == 0) {				\
				long l;					\
				char *end;				\
									\
				set_errno(0);				\
				l = strtol(v, &end, 0);			\
				if (get_errno() != 0 || (uintptr_t)end -\
				    (uintptr_t)v != vlen) {		\
					malloc_conf_error(		\
					    "Invalid conf value",	\
					    k, klen, v, vlen);		\
				} else if (l < (ssize_t)min || l >	\
				    (ssize_t)max) {			\
					malloc_conf_error(		\
					    "Out-of-range conf value",	\
					    k, klen, v, vlen);		\
				} else					\
					o = l;				\
				continue;				\
			}
#define	CONF_HANDLE_CHAR_P(o, n, d)					\
			if (sizeof(n)-1 == klen && strncmp(n, k,	\
			    klen) == 0) {				\
				size_t cpylen = (vlen <=		\
				    sizeof(o)-1) ? vlen :		\
				    sizeof(o)-1;			\
				strncpy(o, v, cpylen);			\
				o[cpylen] = '\0';			\
				continue;				\
			}

			CONF_HANDLE_BOOL(opt_abort, "abort")
			/*
			 * Chunks always require at least one header page, plus
			 * one data page in the absence of redzones, or three
			 * pages in the presence of redzones.  In order to
			 * simplify options processing, fix the limit based on
			 * config_fill.
			 */
			CONF_HANDLE_SIZE_T(opt_lg_chunk, "lg_chunk", LG_PAGE +
			    (config_fill ? 2 : 1), (sizeof(size_t) << 3) - 1)
			CONF_HANDLE_SIZE_T(opt_narenas, "narenas", 1,
			    SIZE_T_MAX)
			CONF_HANDLE_SSIZE_T(opt_lg_dirty_mult, "lg_dirty_mult",
			    -1, (sizeof(size_t) << 3) - 1)
			CONF_HANDLE_BOOL(opt_stats_print, "stats_print")
			if (config_fill) {
				CONF_HANDLE_BOOL(opt_junk, "junk")
				CONF_HANDLE_SIZE_T(opt_quarantine, "quarantine",
				    0, SIZE_T_MAX)
				CONF_HANDLE_BOOL(opt_redzone, "redzone")
				CONF_HANDLE_BOOL(opt_zero, "zero")
			}
			if (config_utrace) {
				CONF_HANDLE_BOOL(opt_utrace, "utrace")
			}
			if (config_valgrind) {
				bool hit;
				CONF_HANDLE_BOOL_HIT(opt_valgrind,
				    "valgrind", hit)
				if (config_fill && opt_valgrind && hit) {
					opt_junk = false;
					opt_zero = false;
					if (opt_quarantine == 0) {
						opt_quarantine =
						    JEMALLOC_VALGRIND_QUARANTINE_DEFAULT;
					}
					opt_redzone = true;
				}
				if (hit)
					continue;
			}
			if (config_xmalloc) {
				CONF_HANDLE_BOOL(opt_xmalloc, "xmalloc")
			}
			if (config_tcache) {
				CONF_HANDLE_BOOL(opt_tcache, "tcache")
				CONF_HANDLE_SSIZE_T(opt_lg_tcache_max,
				    "lg_tcache_max", -1,
				    (sizeof(size_t) << 3) - 1)
			}
			if (config_prof) {
				CONF_HANDLE_BOOL(opt_prof, "prof")
				CONF_HANDLE_CHAR_P(opt_prof_prefix,
				    "prof_prefix", "jeprof")
				CONF_HANDLE_BOOL(opt_prof_active, "prof_active")
				CONF_HANDLE_SSIZE_T(opt_lg_prof_sample,
				    "lg_prof_sample", 0,
				    (sizeof(uint64_t) << 3) - 1)
				CONF_HANDLE_BOOL(opt_prof_accum, "prof_accum")
				CONF_HANDLE_SSIZE_T(opt_lg_prof_interval,
				    "lg_prof_interval", -1,
				    (sizeof(uint64_t) << 3) - 1)
				CONF_HANDLE_BOOL(opt_prof_gdump, "prof_gdump")
				CONF_HANDLE_BOOL(opt_prof_final, "prof_final")
				CONF_HANDLE_BOOL(opt_prof_leak, "prof_leak")
			}
			malloc_conf_error("Invalid conf pair", k, klen, v,
			    vlen);
#undef CONF_HANDLE_BOOL
#undef CONF_HANDLE_SIZE_T
#undef CONF_HANDLE_SSIZE_T
#undef CONF_HANDLE_CHAR_P
		}
	}
}

static bool
malloc_init_hard(void)
{
	arena_t *init_arenas[1];

	malloc_mutex_lock(&init_lock);
	if (malloc_initialized || IS_INITIALIZER) {
		/*
		 * Another thread initialized the allocator before this one
		 * acquired init_lock, or this thread is the initializing
		 * thread, and it is recursively allocating.
		 */
		malloc_mutex_unlock(&init_lock);
		return (false);
	}
#ifdef JEMALLOC_THREADED_INIT
	if (malloc_initializer != NO_INITIALIZER && IS_INITIALIZER == false) {
		/* Busy-wait until the initializing thread completes. */
		do {
			malloc_mutex_unlock(&init_lock);
			CPU_SPINWAIT;
			malloc_mutex_lock(&init_lock);
		} while (malloc_initialized == false);
		malloc_mutex_unlock(&init_lock);
		return (false);
	}
<<<<<<< HEAD

#ifdef DYNAMIC_PAGE_SHIFT
	/* Get page size. */
	{
		long result;

		result = sysconf(_SC_PAGESIZE);
		assert(result != -1);
		pagesize = (size_t)result;

		/*
		 * We assume that pagesize is a power of 2 when calculating
		 * pagesize_mask and lg_pagesize.
		 */
		assert(((result - 1) & result) == 0);
		pagesize_mask = result - 1;
		lg_pagesize = ffs((int)result) - 1;
	}
=======
>>>>>>> cbb71cac
#endif
	malloc_initializer = INITIALIZER;

	malloc_tsd_boot();
	if (config_prof)
		prof_boot0();

	malloc_conf_init();

#if (!defined(JEMALLOC_MUTEX_INIT_CB) && !defined(JEMALLOC_ZONE) \
    && !defined(_WIN32))
	/* Register fork handlers. */
	if (pthread_atfork(jemalloc_prefork, jemalloc_postfork_parent,
	    jemalloc_postfork_child) != 0) {
		malloc_write("<jemalloc>: Error in pthread_atfork()\n");
		if (opt_abort)
			abort();
	}
#endif

	if (opt_stats_print) {
		/* Print statistics at exit. */
		if (atexit(stats_print_atexit) != 0) {
			malloc_write("<jemalloc>: Error in atexit()\n");
			if (opt_abort)
				abort();
		}
	}

	if (base_boot()) {
		malloc_mutex_unlock(&init_lock);
		return (true);
	}

	if (chunk_boot()) {
		malloc_mutex_unlock(&init_lock);
		return (true);
	}

	if (ctl_boot()) {
		malloc_mutex_unlock(&init_lock);
		return (true);
	}

	if (config_prof)
		prof_boot1();

	arena_boot();

	if (config_tcache && tcache_boot0()) {
		malloc_mutex_unlock(&init_lock);
		return (true);
	}

	if (huge_boot()) {
		malloc_mutex_unlock(&init_lock);
		return (true);
	}

	if (malloc_mutex_init(&arenas_lock))
		return (true);

	if (malloc_mutex_init(&arenas_lock))
		return (true);

	if (pthread_key_create(&arenas_tsd, arenas_cleanup) != 0) {
		malloc_mutex_unlock(&init_lock);
		return (true);
	}

	/*
	 * Create enough scaffolding to allow recursive allocation in
	 * malloc_ncpus().
	 */
	narenas = 1;
	arenas = init_arenas;
	memset(arenas, 0, sizeof(arena_t *) * narenas);

	/*
	 * Initialize one arena here.  The rest are lazily created in
	 * choose_arena_hard().
	 */
	arenas_extend(0);
	if (arenas[0] == NULL) {
		malloc_mutex_unlock(&init_lock);
		return (true);
	}

	/* Initialize allocation counters before any allocations can occur. */
	if (config_stats && thread_allocated_tsd_boot()) {
		malloc_mutex_unlock(&init_lock);
		return (true);
	}

<<<<<<< HEAD
#ifdef JEMALLOC_PROF
	if (prof_boot2()) {
=======
	if (arenas_tsd_boot()) {
		malloc_mutex_unlock(&init_lock);
		return (true);
	}

	if (config_tcache && tcache_boot1()) {
		malloc_mutex_unlock(&init_lock);
		return (true);
	}

	if (config_fill && quarantine_boot()) {
		malloc_mutex_unlock(&init_lock);
		return (true);
	}

	if (config_prof && prof_boot2()) {
>>>>>>> cbb71cac
		malloc_mutex_unlock(&init_lock);
		return (true);
	}

	/* Get number of CPUs. */
	malloc_mutex_unlock(&init_lock);
	ncpus = malloc_ncpus();
	malloc_mutex_lock(&init_lock);

	if (mutex_boot()) {
		malloc_mutex_unlock(&init_lock);
		return (true);
	}

	if (opt_narenas == 0) {
		/*
		 * For SMP systems, create more than one arena per CPU by
		 * default.
		 */
		if (ncpus > 1)
			opt_narenas = ncpus << 2;
		else
			opt_narenas = 1;
	}
	narenas = opt_narenas;
	/*
	 * Make sure that the arenas array can be allocated.  In practice, this
	 * limit is enough to allow the allocator to function, but the ctl
	 * machinery will fail to allocate memory at far lower limits.
	 */
	if (narenas > chunksize / sizeof(arena_t *)) {
		narenas = chunksize / sizeof(arena_t *);
		malloc_printf("<jemalloc>: Reducing narenas to limit (%d)\n",
		    narenas);
	}

	/* Allocate and initialize arenas. */
	arenas = (arena_t **)base_alloc(sizeof(arena_t *) * narenas);
	if (arenas == NULL) {
		malloc_mutex_unlock(&init_lock);
		return (true);
	}
	/*
	 * Zero the array.  In practice, this should always be pre-zeroed,
	 * since it was just mmap()ed, but let's be sure.
	 */
	memset(arenas, 0, sizeof(arena_t *) * narenas);
	/* Copy the pointer to the one arena that was already initialized. */
	arenas[0] = init_arenas[0];

	malloc_initialized = true;
	malloc_mutex_unlock(&init_lock);
	return (false);
}

/*
 * End initialization functions.
 */
/******************************************************************************/
/*
 * Begin malloc(3)-compatible functions.
 */

void *
je_malloc(size_t size)
{
	void *ret;
	size_t usize JEMALLOC_CC_SILENCE_INIT(0);
	prof_thr_cnt_t *cnt JEMALLOC_CC_SILENCE_INIT(NULL);

	if (malloc_init()) {
		ret = NULL;
		goto label_oom;
	}

	if (size == 0)
		size = 1;

	if (config_prof && opt_prof) {
		usize = s2u(size);
		PROF_ALLOC_PREP(1, usize, cnt);
		if (cnt == NULL) {
			ret = NULL;
			goto label_oom;
		}
		if (prof_promote && (uintptr_t)cnt != (uintptr_t)1U && usize <=
		    SMALL_MAXCLASS) {
			ret = imalloc(SMALL_MAXCLASS+1);
			if (ret != NULL)
				arena_prof_promoted(ret, usize);
		} else
			ret = imalloc(size);
	} else {
		if (config_stats || (config_valgrind && opt_valgrind))
			usize = s2u(size);
		ret = imalloc(size);
	}

label_oom:
	if (ret == NULL) {
		if (config_xmalloc && opt_xmalloc) {
			malloc_write("<jemalloc>: Error in malloc(): "
			    "out of memory\n");
			abort();
		}
		set_errno(ENOMEM);
	}
	if (config_prof && opt_prof && ret != NULL)
		prof_malloc(ret, usize, cnt);
	if (config_stats && ret != NULL) {
		assert(usize == isalloc(ret, config_prof));
		thread_allocated_tsd_get()->allocated += usize;
	}
	UTRACE(0, size, ret);
	JEMALLOC_VALGRIND_MALLOC(ret != NULL, ret, usize, false);
	return (ret);
}

JEMALLOC_ATTR(nonnull(1))
#ifdef JEMALLOC_PROF
/*
 * Avoid any uncertainty as to how many backtrace frames to ignore in
 * PROF_ALLOC_PREP().
 */
JEMALLOC_ATTR(noinline)
#endif
static int
imemalign(void **memptr, size_t alignment, size_t size,
    size_t min_alignment)
{
	int ret;
	size_t usize;
	void *result;
	prof_thr_cnt_t *cnt JEMALLOC_CC_SILENCE_INIT(NULL);

	assert(min_alignment != 0);

	if (malloc_init())
		result = NULL;
	else {
		if (size == 0)
			size = 1;

		/* Make sure that alignment is a large enough power of 2. */
		if (((alignment - 1) & alignment) != 0
		    || (alignment < min_alignment)) {
			if (config_xmalloc && opt_xmalloc) {
				malloc_write("<jemalloc>: Error allocating "
				    "aligned memory: invalid alignment\n");
				abort();
			}
			result = NULL;
			ret = EINVAL;
			goto label_return;
		}

		usize = sa2u(size, alignment);
		if (usize == 0) {
			result = NULL;
			ret = ENOMEM;
			goto label_return;
		}

		if (config_prof && opt_prof) {
			PROF_ALLOC_PREP(2, usize, cnt);
			if (cnt == NULL) {
				result = NULL;
				ret = EINVAL;
			} else {
				if (prof_promote && (uintptr_t)cnt !=
				    (uintptr_t)1U && usize <= SMALL_MAXCLASS) {
					assert(sa2u(SMALL_MAXCLASS+1,
					    alignment) != 0);
					result = ipalloc(sa2u(SMALL_MAXCLASS+1,
					    alignment), alignment, false);
					if (result != NULL) {
						arena_prof_promoted(result,
						    usize);
					}
				} else {
					result = ipalloc(usize, alignment,
					    false);
				}
			}
		} else
			result = ipalloc(usize, alignment, false);
	}

	if (result == NULL) {
		if (config_xmalloc && opt_xmalloc) {
			malloc_write("<jemalloc>: Error allocating aligned "
			    "memory: out of memory\n");
			abort();
		}
		ret = ENOMEM;
		goto label_return;
	}

	*memptr = result;
	ret = 0;

label_return:
	if (config_stats && result != NULL) {
		assert(usize == isalloc(result, config_prof));
		thread_allocated_tsd_get()->allocated += usize;
	}
	if (config_prof && opt_prof && result != NULL)
		prof_malloc(result, usize, cnt);
	UTRACE(0, size, result);
	return (ret);
}

int
je_posix_memalign(void **memptr, size_t alignment, size_t size)
{
	int ret = imemalign(memptr, alignment, size, sizeof(void *));
	JEMALLOC_VALGRIND_MALLOC(ret == 0, *memptr, isalloc(*memptr,
	    config_prof), false);
	return (ret);
}

void *
je_aligned_alloc(size_t alignment, size_t size)
{
	void *ret;
	int err;

	if ((err = imemalign(&ret, alignment, size, 1)) != 0) {
		ret = NULL;
		set_errno(err);
	}
	JEMALLOC_VALGRIND_MALLOC(err == 0, ret, isalloc(ret, config_prof),
	    false);
	return (ret);
}

void *
je_calloc(size_t num, size_t size)
{
	void *ret;
	size_t num_size;
	size_t usize JEMALLOC_CC_SILENCE_INIT(0);
	prof_thr_cnt_t *cnt JEMALLOC_CC_SILENCE_INIT(NULL);

	if (malloc_init()) {
		num_size = 0;
		ret = NULL;
		goto label_return;
	}

	num_size = num * size;
	if (num_size == 0) {
		if (num == 0 || size == 0)
			num_size = 1;
		else {
			ret = NULL;
			goto label_return;
		}
	/*
	 * Try to avoid division here.  We know that it isn't possible to
	 * overflow during multiplication if neither operand uses any of the
	 * most significant half of the bits in a size_t.
	 */
	} else if (((num | size) & (SIZE_T_MAX << (sizeof(size_t) << 2)))
	    && (num_size / size != num)) {
		/* size_t overflow. */
		ret = NULL;
		goto label_return;
	}

	if (config_prof && opt_prof) {
		usize = s2u(num_size);
		PROF_ALLOC_PREP(1, usize, cnt);
		if (cnt == NULL) {
			ret = NULL;
			goto label_return;
		}
		if (prof_promote && (uintptr_t)cnt != (uintptr_t)1U && usize
		    <= SMALL_MAXCLASS) {
			ret = icalloc(SMALL_MAXCLASS+1);
			if (ret != NULL)
				arena_prof_promoted(ret, usize);
		} else
			ret = icalloc(num_size);
	} else {
		if (config_stats || (config_valgrind && opt_valgrind))
			usize = s2u(num_size);
		ret = icalloc(num_size);
	}

label_return:
	if (ret == NULL) {
		if (config_xmalloc && opt_xmalloc) {
			malloc_write("<jemalloc>: Error in calloc(): out of "
			    "memory\n");
			abort();
		}
		set_errno(ENOMEM);
	}

	if (config_prof && opt_prof && ret != NULL)
		prof_malloc(ret, usize, cnt);
	if (config_stats && ret != NULL) {
		assert(usize == isalloc(ret, config_prof));
		thread_allocated_tsd_get()->allocated += usize;
	}
	UTRACE(0, num_size, ret);
	JEMALLOC_VALGRIND_MALLOC(ret != NULL, ret, usize, true);
	return (ret);
}

void *
je_realloc(void *ptr, size_t size)
{
	void *ret;
	size_t usize JEMALLOC_CC_SILENCE_INIT(0);
	size_t old_size = 0;
	size_t old_rzsize JEMALLOC_CC_SILENCE_INIT(0);
	prof_thr_cnt_t *cnt JEMALLOC_CC_SILENCE_INIT(NULL);
	prof_ctx_t *old_ctx JEMALLOC_CC_SILENCE_INIT(NULL);

	if (size == 0) {
		if (ptr != NULL) {
			/* realloc(ptr, 0) is equivalent to free(p). */
			if (config_prof) {
				old_size = isalloc(ptr, true);
				if (config_valgrind && opt_valgrind)
					old_rzsize = p2rz(ptr);
			} else if (config_stats) {
				old_size = isalloc(ptr, false);
				if (config_valgrind && opt_valgrind)
					old_rzsize = u2rz(old_size);
			} else if (config_valgrind && opt_valgrind) {
				old_size = isalloc(ptr, false);
				old_rzsize = u2rz(old_size);
			}
			if (config_prof && opt_prof) {
				old_ctx = prof_ctx_get(ptr);
				cnt = NULL;
			}
			iqalloc(ptr);
			ret = NULL;
			goto label_return;
		} else
			size = 1;
	}

	if (ptr != NULL) {
		assert(malloc_initialized || IS_INITIALIZER);

		if (config_prof) {
			old_size = isalloc(ptr, true);
			if (config_valgrind && opt_valgrind)
				old_rzsize = p2rz(ptr);
		} else if (config_stats) {
			old_size = isalloc(ptr, false);
			if (config_valgrind && opt_valgrind)
				old_rzsize = u2rz(old_size);
		} else if (config_valgrind && opt_valgrind) {
			old_size = isalloc(ptr, false);
			old_rzsize = u2rz(old_size);
		}
		if (config_prof && opt_prof) {
			usize = s2u(size);
			old_ctx = prof_ctx_get(ptr);
			PROF_ALLOC_PREP(1, usize, cnt);
			if (cnt == NULL) {
				old_ctx = NULL;
				ret = NULL;
				goto label_oom;
			}
			if (prof_promote && (uintptr_t)cnt != (uintptr_t)1U &&
			    usize <= SMALL_MAXCLASS) {
				ret = iralloc(ptr, SMALL_MAXCLASS+1, 0, 0,
				    false, false);
				if (ret != NULL)
					arena_prof_promoted(ret, usize);
				else
					old_ctx = NULL;
			} else {
				ret = iralloc(ptr, size, 0, 0, false, false);
				if (ret == NULL)
					old_ctx = NULL;
			}
		} else {
			if (config_stats || (config_valgrind && opt_valgrind))
				usize = s2u(size);
			ret = iralloc(ptr, size, 0, 0, false, false);
		}

label_oom:
		if (ret == NULL) {
			if (config_xmalloc && opt_xmalloc) {
				malloc_write("<jemalloc>: Error in realloc(): "
				    "out of memory\n");
				abort();
			}
			set_errno(ENOMEM);
		}
	} else {
		/* realloc(NULL, size) is equivalent to malloc(size). */
		if (config_prof && opt_prof)
			old_ctx = NULL;
		if (malloc_init()) {
			if (config_prof && opt_prof)
				cnt = NULL;
			ret = NULL;
		} else {
			if (config_prof && opt_prof) {
				usize = s2u(size);
				PROF_ALLOC_PREP(1, usize, cnt);
				if (cnt == NULL)
					ret = NULL;
				else {
					if (prof_promote && (uintptr_t)cnt !=
					    (uintptr_t)1U && usize <=
					    SMALL_MAXCLASS) {
						ret = imalloc(SMALL_MAXCLASS+1);
						if (ret != NULL) {
							arena_prof_promoted(ret,
							    usize);
						}
					} else
						ret = imalloc(size);
				}
			} else {
				if (config_stats || (config_valgrind &&
				    opt_valgrind))
					usize = s2u(size);
				ret = imalloc(size);
			}
		}

		if (ret == NULL) {
			if (config_xmalloc && opt_xmalloc) {
				malloc_write("<jemalloc>: Error in realloc(): "
				    "out of memory\n");
				abort();
			}
			set_errno(ENOMEM);
		}
	}

label_return:
	if (config_prof && opt_prof)
		prof_realloc(ret, usize, cnt, old_size, old_ctx);
	if (config_stats && ret != NULL) {
		thread_allocated_t *ta;
		assert(usize == isalloc(ret, config_prof));
		ta = thread_allocated_tsd_get();
		ta->allocated += usize;
		ta->deallocated += old_size;
	}
	UTRACE(ptr, size, ret);
	JEMALLOC_VALGRIND_REALLOC(ret, usize, ptr, old_size, old_rzsize, false);
	return (ret);
}

void
je_free(void *ptr)
{

	UTRACE(ptr, 0, 0);
	if (ptr != NULL) {
		size_t usize;
		size_t rzsize JEMALLOC_CC_SILENCE_INIT(0);

		assert(malloc_initialized || IS_INITIALIZER);

		if (config_prof && opt_prof) {
			usize = isalloc(ptr, config_prof);
			prof_free(ptr, usize);
		} else if (config_stats || config_valgrind)
			usize = isalloc(ptr, config_prof);
		if (config_stats)
			thread_allocated_tsd_get()->deallocated += usize;
		if (config_valgrind && opt_valgrind)
			rzsize = p2rz(ptr);
		iqalloc(ptr);
		JEMALLOC_VALGRIND_FREE(ptr, rzsize);
	}
}

/*
 * End malloc(3)-compatible functions.
 */
/******************************************************************************/
/*
 * Begin non-standard override functions.
 */

#ifdef JEMALLOC_OVERRIDE_MEMALIGN
void *
je_memalign(size_t alignment, size_t size)
{
	void *ret JEMALLOC_CC_SILENCE_INIT(NULL);
	imemalign(&ret, alignment, size, 1);
	JEMALLOC_VALGRIND_MALLOC(ret != NULL, ret, size, false);
	return (ret);
}
#endif

#ifdef JEMALLOC_OVERRIDE_VALLOC
void *
je_valloc(size_t size)
{
	void *ret JEMALLOC_CC_SILENCE_INIT(NULL);
	imemalign(&ret, PAGE, size, 1);
	JEMALLOC_VALGRIND_MALLOC(ret != NULL, ret, size, false);
	return (ret);
}
#endif

/*
 * is_malloc(je_malloc) is some macro magic to detect if jemalloc_defs.h has
 * #define je_malloc malloc
 */
#define	malloc_is_malloc 1
#define	is_malloc_(a) malloc_is_ ## a
#define	is_malloc(a) is_malloc_(a)

#if ((is_malloc(je_malloc) == 1) && defined(__GLIBC__) && !defined(__UCLIBC__))
/*
 * glibc provides the RTLD_DEEPBIND flag for dlopen which can make it possible
 * to inconsistently reference libc's malloc(3)-compatible functions
 * (https://bugzilla.mozilla.org/show_bug.cgi?id=493541).
 *
 * These definitions interpose hooks in glibc.  The functions are actually
 * passed an extra argument for the caller return address, which will be
 * ignored.
 */
JEMALLOC_EXPORT void (* const __free_hook)(void *ptr) = je_free;
JEMALLOC_EXPORT void *(* const __malloc_hook)(size_t size) = je_malloc;
JEMALLOC_EXPORT void *(* const __realloc_hook)(void *ptr, size_t size) =
    je_realloc;
JEMALLOC_EXPORT void *(* const __memalign_hook)(size_t alignment, size_t size) =
    je_memalign;
#endif

/*
 * End non-standard override functions.
 */
/******************************************************************************/
/*
 * Begin non-standard functions.
 */

size_t
je_malloc_usable_size(const void *ptr)
{
	size_t ret;

	assert(malloc_initialized || IS_INITIALIZER);

	if (config_ivsalloc)
		ret = ivsalloc(ptr, config_prof);
	else
		ret = (ptr != NULL) ? isalloc(ptr, config_prof) : 0;

	return (ret);
}

void
je_malloc_stats_print(void (*write_cb)(void *, const char *), void *cbopaque,
    const char *opts)
{

	stats_print(write_cb, cbopaque, opts);
}

int
je_mallctl(const char *name, void *oldp, size_t *oldlenp, void *newp,
    size_t newlen)
{

	if (malloc_init())
		return (EAGAIN);

	return (ctl_byname(name, oldp, oldlenp, newp, newlen));
}

int
je_mallctlnametomib(const char *name, size_t *mibp, size_t *miblenp)
{

	if (malloc_init())
		return (EAGAIN);

	return (ctl_nametomib(name, mibp, miblenp));
}

int
je_mallctlbymib(const size_t *mib, size_t miblen, void *oldp, size_t *oldlenp,
  void *newp, size_t newlen)
{

	if (malloc_init())
		return (EAGAIN);

	return (ctl_bymib(mib, miblen, oldp, oldlenp, newp, newlen));
}

/*
 * End non-standard functions.
 */
/******************************************************************************/
/*
 * Begin experimental functions.
 */
#ifdef JEMALLOC_EXPERIMENTAL

JEMALLOC_INLINE void *
iallocm(size_t usize, size_t alignment, bool zero)
{

	assert(usize == ((alignment == 0) ? s2u(usize) : sa2u(usize,
	    alignment)));

	if (alignment != 0)
		return (ipalloc(usize, alignment, zero));
	else if (zero)
		return (icalloc(usize));
	else
		return (imalloc(usize));
}

int
je_allocm(void **ptr, size_t *rsize, size_t size, int flags)
{
	void *p;
	size_t usize;
	size_t alignment = (ZU(1) << (flags & ALLOCM_LG_ALIGN_MASK)
	    & (SIZE_T_MAX-1));
	bool zero = flags & ALLOCM_ZERO;

	assert(ptr != NULL);
	assert(size != 0);

	if (malloc_init())
		goto label_oom;

	usize = (alignment == 0) ? s2u(size) : sa2u(size, alignment);
	if (usize == 0)
		goto label_oom;

	if (config_prof && opt_prof) {
		prof_thr_cnt_t *cnt;

		PROF_ALLOC_PREP(1, usize, cnt);
		if (cnt == NULL)
			goto label_oom;
		if (prof_promote && (uintptr_t)cnt != (uintptr_t)1U && usize <=
		    SMALL_MAXCLASS) {
			size_t usize_promoted = (alignment == 0) ?
			    s2u(SMALL_MAXCLASS+1) : sa2u(SMALL_MAXCLASS+1,
			    alignment);
			assert(usize_promoted != 0);
			p = iallocm(usize_promoted, alignment, zero);
			if (p == NULL)
				goto label_oom;
			arena_prof_promoted(p, usize);
		} else {
			p = iallocm(usize, alignment, zero);
			if (p == NULL)
				goto label_oom;
		}
		prof_malloc(p, usize, cnt);
	} else {
		p = iallocm(usize, alignment, zero);
		if (p == NULL)
			goto label_oom;
	}
	if (rsize != NULL)
		*rsize = usize;

	*ptr = p;
	if (config_stats) {
		assert(usize == isalloc(p, config_prof));
		thread_allocated_tsd_get()->allocated += usize;
	}
	UTRACE(0, size, p);
	JEMALLOC_VALGRIND_MALLOC(true, p, usize, zero);
	return (ALLOCM_SUCCESS);
label_oom:
	if (config_xmalloc && opt_xmalloc) {
		malloc_write("<jemalloc>: Error in allocm(): "
		    "out of memory\n");
		abort();
	}
	*ptr = NULL;
	UTRACE(0, size, 0);
	return (ALLOCM_ERR_OOM);
}

int
je_rallocm(void **ptr, size_t *rsize, size_t size, size_t extra, int flags)
{
	void *p, *q;
	size_t usize;
	size_t old_size;
	size_t old_rzsize JEMALLOC_CC_SILENCE_INIT(0);
	size_t alignment = (ZU(1) << (flags & ALLOCM_LG_ALIGN_MASK)
	    & (SIZE_T_MAX-1));
	bool zero = flags & ALLOCM_ZERO;
	bool no_move = flags & ALLOCM_NO_MOVE;

	assert(ptr != NULL);
	assert(*ptr != NULL);
	assert(size != 0);
	assert(SIZE_T_MAX - size >= extra);
	assert(malloc_initialized || IS_INITIALIZER);

	p = *ptr;
	if (config_prof && opt_prof) {
		prof_thr_cnt_t *cnt;

		/*
		 * usize isn't knowable before iralloc() returns when extra is
		 * non-zero.  Therefore, compute its maximum possible value and
		 * use that in PROF_ALLOC_PREP() to decide whether to capture a
		 * backtrace.  prof_realloc() will use the actual usize to
		 * decide whether to sample.
		 */
		size_t max_usize = (alignment == 0) ? s2u(size+extra) :
		    sa2u(size+extra, alignment);
		prof_ctx_t *old_ctx = prof_ctx_get(p);
		old_size = isalloc(p, true);
		if (config_valgrind && opt_valgrind)
			old_rzsize = p2rz(p);
		PROF_ALLOC_PREP(1, max_usize, cnt);
		if (cnt == NULL)
			goto label_oom;
		/*
		 * Use minimum usize to determine whether promotion may happen.
		 */
		if (prof_promote && (uintptr_t)cnt != (uintptr_t)1U
		    && ((alignment == 0) ? s2u(size) : sa2u(size, alignment))
		    <= SMALL_MAXCLASS) {
			q = iralloc(p, SMALL_MAXCLASS+1, (SMALL_MAXCLASS+1 >=
			    size+extra) ? 0 : size+extra - (SMALL_MAXCLASS+1),
			    alignment, zero, no_move);
			if (q == NULL)
				goto label_err;
			if (max_usize < PAGE) {
				usize = max_usize;
				arena_prof_promoted(q, usize);
			} else
				usize = isalloc(q, config_prof);
		} else {
			q = iralloc(p, size, extra, alignment, zero, no_move);
			if (q == NULL)
				goto label_err;
			usize = isalloc(q, config_prof);
		}
		prof_realloc(q, usize, cnt, old_size, old_ctx);
		if (rsize != NULL)
			*rsize = usize;
	} else {
		if (config_stats) {
			old_size = isalloc(p, false);
			if (config_valgrind && opt_valgrind)
				old_rzsize = u2rz(old_size);
		} else if (config_valgrind && opt_valgrind) {
			old_size = isalloc(p, false);
			old_rzsize = u2rz(old_size);
		}
		q = iralloc(p, size, extra, alignment, zero, no_move);
		if (q == NULL)
			goto label_err;
		if (config_stats)
			usize = isalloc(q, config_prof);
		if (rsize != NULL) {
			if (config_stats == false)
				usize = isalloc(q, config_prof);
			*rsize = usize;
		}
	}

	*ptr = q;
	if (config_stats) {
		thread_allocated_t *ta;
		ta = thread_allocated_tsd_get();
		ta->allocated += usize;
		ta->deallocated += old_size;
	}
	UTRACE(p, size, q);
	JEMALLOC_VALGRIND_REALLOC(q, usize, p, old_size, old_rzsize, zero);
	return (ALLOCM_SUCCESS);
label_err:
	if (no_move) {
		UTRACE(p, size, q);
		return (ALLOCM_ERR_NOT_MOVED);
	}
label_oom:
	if (config_xmalloc && opt_xmalloc) {
		malloc_write("<jemalloc>: Error in rallocm(): "
		    "out of memory\n");
		abort();
	}
	UTRACE(p, size, 0);
	return (ALLOCM_ERR_OOM);
}

int
je_sallocm(const void *ptr, size_t *rsize, int flags)
{
	size_t sz;

	assert(malloc_initialized || IS_INITIALIZER);

	if (config_ivsalloc)
		sz = ivsalloc(ptr, config_prof);
	else {
		assert(ptr != NULL);
		sz = isalloc(ptr, config_prof);
	}
	assert(rsize != NULL);
	*rsize = sz;

	return (ALLOCM_SUCCESS);
}

int
je_dallocm(void *ptr, int flags)
{
	size_t usize;
	size_t rzsize JEMALLOC_CC_SILENCE_INIT(0);

	assert(ptr != NULL);
	assert(malloc_initialized || IS_INITIALIZER);

	UTRACE(ptr, 0, 0);
	if (config_stats || config_valgrind)
		usize = isalloc(ptr, config_prof);
	if (config_prof && opt_prof) {
		if (config_stats == false && config_valgrind == false)
			usize = isalloc(ptr, config_prof);
		prof_free(ptr, usize);
	}
	if (config_stats)
		thread_allocated_tsd_get()->deallocated += usize;
	if (config_valgrind && opt_valgrind)
		rzsize = p2rz(ptr);
	iqalloc(ptr);
	JEMALLOC_VALGRIND_FREE(ptr, rzsize);

	return (ALLOCM_SUCCESS);
}

int
je_nallocm(size_t *rsize, size_t size, int flags)
{
	size_t usize;
	size_t alignment = (ZU(1) << (flags & ALLOCM_LG_ALIGN_MASK)
	    & (SIZE_T_MAX-1));

	assert(size != 0);

	if (malloc_init())
		return (ALLOCM_ERR_OOM);

	usize = (alignment == 0) ? s2u(size) : sa2u(size, alignment);
	if (usize == 0)
		return (ALLOCM_ERR_OOM);

	if (rsize != NULL)
		*rsize = usize;
	return (ALLOCM_SUCCESS);
}

#endif
/*
 * End experimental functions.
 */
/******************************************************************************/
/*
 * The following functions are used by threading libraries for protection of
 * malloc during fork().
 */

#ifndef JEMALLOC_MUTEX_INIT_CB
void
jemalloc_prefork(void)
#else
JEMALLOC_EXPORT void
_malloc_prefork(void)
#endif
{
	unsigned i;

#ifdef JEMALLOC_MUTEX_INIT_CB
	if (malloc_initialized == false)
		return;
#endif
	assert(malloc_initialized);

	/* Acquire all mutexes in a safe order. */
	malloc_mutex_prefork(&arenas_lock);
	for (i = 0; i < narenas; i++) {
		if (arenas[i] != NULL)
			arena_prefork(arenas[i]);
	}
	base_prefork();
	huge_prefork();
	chunk_dss_prefork();
}

#ifndef JEMALLOC_MUTEX_INIT_CB
void
jemalloc_postfork_parent(void)
#else
JEMALLOC_EXPORT void
_malloc_postfork(void)
#endif
{
	unsigned i;

#ifdef JEMALLOC_MUTEX_INIT_CB
	if (malloc_initialized == false)
		return;
#endif
	assert(malloc_initialized);

	/* Release all mutexes, now that fork() has completed. */
	chunk_dss_postfork_parent();
	huge_postfork_parent();
	base_postfork_parent();
	for (i = 0; i < narenas; i++) {
		if (arenas[i] != NULL)
			arena_postfork_parent(arenas[i]);
	}
	malloc_mutex_postfork_parent(&arenas_lock);
}

void
jemalloc_postfork_child(void)
{
	unsigned i;

	assert(malloc_initialized);

	/* Release all mutexes, now that fork() has completed. */
	chunk_dss_postfork_child();
	huge_postfork_child();
	base_postfork_child();
	for (i = 0; i < narenas; i++) {
		if (arenas[i] != NULL)
			arena_postfork_child(arenas[i]);
	}
	malloc_mutex_postfork_child(&arenas_lock);
}

/******************************************************************************/
/*
 * The following functions are used for TLS allocation/deallocation in static
 * binaries on FreeBSD.  The primary difference between these and i[mcd]alloc()
 * is that these avoid accessing TLS variables.
 */

static void *
a0alloc(size_t size, bool zero)
{

	if (malloc_init())
		return (NULL);

	if (size == 0)
		size = 1;

	if (size <= arena_maxclass)
		return (arena_malloc(arenas[0], size, zero, false));
	else
		return (huge_malloc(size, zero));
}

void *
a0malloc(size_t size)
{

	return (a0alloc(size, false));
}

void *
a0calloc(size_t num, size_t size)
{

	return (a0alloc(num * size, true));
}

void
a0free(void *ptr)
{
	arena_chunk_t *chunk;

	if (ptr == NULL)
		return;

	chunk = (arena_chunk_t *)CHUNK_ADDR2BASE(ptr);
	if (chunk != ptr)
		arena_dalloc(chunk->arena, chunk, ptr, false);
	else
		huge_dalloc(ptr, true);
}

/******************************************************************************/<|MERGE_RESOLUTION|>--- conflicted
+++ resolved
@@ -629,27 +629,6 @@
 		malloc_mutex_unlock(&init_lock);
 		return (false);
 	}
-<<<<<<< HEAD
-
-#ifdef DYNAMIC_PAGE_SHIFT
-	/* Get page size. */
-	{
-		long result;
-
-		result = sysconf(_SC_PAGESIZE);
-		assert(result != -1);
-		pagesize = (size_t)result;
-
-		/*
-		 * We assume that pagesize is a power of 2 when calculating
-		 * pagesize_mask and lg_pagesize.
-		 */
-		assert(((result - 1) & result) == 0);
-		pagesize_mask = result - 1;
-		lg_pagesize = ffs((int)result) - 1;
-	}
-=======
->>>>>>> cbb71cac
 #endif
 	malloc_initializer = INITIALIZER;
 
@@ -712,14 +691,6 @@
 	if (malloc_mutex_init(&arenas_lock))
 		return (true);
 
-	if (malloc_mutex_init(&arenas_lock))
-		return (true);
-
-	if (pthread_key_create(&arenas_tsd, arenas_cleanup) != 0) {
-		malloc_mutex_unlock(&init_lock);
-		return (true);
-	}
-
 	/*
 	 * Create enough scaffolding to allow recursive allocation in
 	 * malloc_ncpus().
@@ -744,10 +715,6 @@
 		return (true);
 	}
 
-<<<<<<< HEAD
-#ifdef JEMALLOC_PROF
-	if (prof_boot2()) {
-=======
 	if (arenas_tsd_boot()) {
 		malloc_mutex_unlock(&init_lock);
 		return (true);
@@ -764,7 +731,6 @@
 	}
 
 	if (config_prof && prof_boot2()) {
->>>>>>> cbb71cac
 		malloc_mutex_unlock(&init_lock);
 		return (true);
 	}
