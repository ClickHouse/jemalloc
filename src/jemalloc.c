#define JEMALLOC_C_
#include "jemalloc/internal/jemalloc_preamble.h"
#include "jemalloc/internal/jemalloc_internal_includes.h"

#include "jemalloc/internal/assert.h"
#include "jemalloc/internal/atomic.h"
#include "jemalloc/internal/ctl.h"
#include "jemalloc/internal/extent_dss.h"
#include "jemalloc/internal/extent_mmap.h"
#include "jemalloc/internal/jemalloc_internal_types.h"
#include "jemalloc/internal/malloc_io.h"
#include "jemalloc/internal/mutex.h"
#include "jemalloc/internal/rtree.h"
#include "jemalloc/internal/size_classes.h"
#include "jemalloc/internal/spin.h"
#include "jemalloc/internal/sz.h"
#include "jemalloc/internal/ticker.h"
#include "jemalloc/internal/util.h"

/******************************************************************************/
/* Data. */

/* Runtime configuration options. */
const char	*je_malloc_conf
#ifndef _WIN32
    JEMALLOC_ATTR(weak)
#endif
    ;
bool	opt_abort =
#ifdef JEMALLOC_DEBUG
    true
#else
    false
#endif
    ;
bool	opt_abort_conf =
#ifdef JEMALLOC_DEBUG
    true
#else
    false
#endif
    ;
const char	*opt_junk =
#if (defined(JEMALLOC_DEBUG) && defined(JEMALLOC_FILL))
    "true"
#else
    "false"
#endif
    ;
bool	opt_junk_alloc =
#if (defined(JEMALLOC_DEBUG) && defined(JEMALLOC_FILL))
    true
#else
    false
#endif
    ;
bool	opt_junk_free =
#if (defined(JEMALLOC_DEBUG) && defined(JEMALLOC_FILL))
    true
#else
    false
#endif
    ;

bool	opt_utrace = false;
bool	opt_xmalloc = false;
bool	opt_zero = false;
unsigned	opt_narenas = 0;

unsigned	ncpus;

/* Protects arenas initialization. */
malloc_mutex_t arenas_lock;
/*
 * Arenas that are used to service external requests.  Not all elements of the
 * arenas array are necessarily used; arenas are created lazily as needed.
 *
 * arenas[0..narenas_auto) are used for automatic multiplexing of threads and
 * arenas.  arenas[narenas_auto..narenas_total) are only used if the application
 * takes some action to create them and allocate from them.
 *
 * Points to an arena_t.
 */
JEMALLOC_ALIGNED(CACHELINE)
atomic_p_t		arenas[MALLOCX_ARENA_LIMIT];
static atomic_u_t	narenas_total; /* Use narenas_total_*(). */
static arena_t		*a0; /* arenas[0]; read-only after initialization. */
unsigned		narenas_auto; /* Read-only after initialization. */

typedef enum {
	malloc_init_uninitialized	= 3,
	malloc_init_a0_initialized	= 2,
	malloc_init_recursible		= 1,
	malloc_init_initialized		= 0 /* Common case --> jnz. */
} malloc_init_t;
static malloc_init_t	malloc_init_state = malloc_init_uninitialized;

/* False should be the common case.  Set to true to trigger initialization. */
bool			malloc_slow = true;

/* When malloc_slow is true, set the corresponding bits for sanity check. */
enum {
	flag_opt_junk_alloc	= (1U),
	flag_opt_junk_free	= (1U << 1),
	flag_opt_zero		= (1U << 2),
	flag_opt_utrace		= (1U << 3),
	flag_opt_xmalloc	= (1U << 4)
};
static uint8_t	malloc_slow_flags;

<<<<<<< HEAD
JEMALLOC_ALIGNED(CACHELINE)
const size_t	pind2sz_tab[NPSIZES] = {
#define	PSZ_yes(lg_grp, ndelta, lg_delta)				\
	(((ZU(1)<<lg_grp) + (ZU(ndelta)<<lg_delta))),
#define	PSZ_no(lg_grp, ndelta, lg_delta)
#define	SC(index, lg_grp, lg_delta, ndelta, psz, bin, lg_delta_lookup)	\
	PSZ_##psz(lg_grp, ndelta, lg_delta)
	SIZE_CLASSES
#undef PSZ_yes
#undef PSZ_no
#undef SC
};

JEMALLOC_ALIGNED(CACHELINE)
const size_t	index2size_tab[NSIZES] = {
#define	SC(index, lg_grp, lg_delta, ndelta, psz, bin, lg_delta_lookup)	\
	((ZU(1)<<lg_grp) + (ZU(ndelta)<<lg_delta)),
	SIZE_CLASSES
#undef SC
};

JEMALLOC_ALIGNED(CACHELINE)
const uint8_t	size2index_tab[] = {
#if LG_TINY_MIN == 0
#warning "Dangerous LG_TINY_MIN"
#define	S2B_0(i)	i,
#elif LG_TINY_MIN == 1
#warning "Dangerous LG_TINY_MIN"
#define	S2B_1(i)	i,
#elif LG_TINY_MIN == 2
#warning "Dangerous LG_TINY_MIN"
#define	S2B_2(i)	i,
#elif LG_TINY_MIN == 3
#define	S2B_3(i)	i,
#elif LG_TINY_MIN == 4
#define	S2B_4(i)	i,
#elif LG_TINY_MIN == 5
#define	S2B_5(i)	i,
#elif LG_TINY_MIN == 6
#define	S2B_6(i)	i,
#elif LG_TINY_MIN == 7
#define	S2B_7(i)	i,
#elif LG_TINY_MIN == 8
#define	S2B_8(i)	i,
#elif LG_TINY_MIN == 9
#define	S2B_9(i)	i,
#elif LG_TINY_MIN == 10
#define	S2B_10(i)	i,
#elif LG_TINY_MIN == 11
#define	S2B_11(i)	i,
#else
#error "Unsupported LG_TINY_MIN"
#endif
#if LG_TINY_MIN < 1
#define	S2B_1(i)	S2B_0(i) S2B_0(i)
#endif
#if LG_TINY_MIN < 2
#define	S2B_2(i)	S2B_1(i) S2B_1(i)
#endif
#if LG_TINY_MIN < 3
#define	S2B_3(i)	S2B_2(i) S2B_2(i)
#endif
#if LG_TINY_MIN < 4
#define	S2B_4(i)	S2B_3(i) S2B_3(i)
#endif
#if LG_TINY_MIN < 5
#define	S2B_5(i)	S2B_4(i) S2B_4(i)
#endif
#if LG_TINY_MIN < 6
#define	S2B_6(i)	S2B_5(i) S2B_5(i)
#endif
#if LG_TINY_MIN < 7
#define	S2B_7(i)	S2B_6(i) S2B_6(i)
#endif
#if LG_TINY_MIN < 8
#define	S2B_8(i)	S2B_7(i) S2B_7(i)
#endif
#if LG_TINY_MIN < 9
#define	S2B_9(i)	S2B_8(i) S2B_8(i)
#endif
#if LG_TINY_MIN < 10
#define	S2B_10(i)	S2B_9(i) S2B_9(i)
#endif
#if LG_TINY_MIN < 11
#define	S2B_11(i)	S2B_10(i) S2B_10(i)
#endif
#define	S2B_no(i)
#define	SC(index, lg_grp, lg_delta, ndelta, psz, bin, lg_delta_lookup)	\
	S2B_##lg_delta_lookup(index)
	SIZE_CLASSES
#undef S2B_3
#undef S2B_4
#undef S2B_5
#undef S2B_6
#undef S2B_7
#undef S2B_8
#undef S2B_9
#undef S2B_10
#undef S2B_11
#undef S2B_no
#undef SC
};

=======
>>>>>>> ba29113e
#ifdef JEMALLOC_THREADED_INIT
/* Used to let the initializing thread recursively allocate. */
#  define NO_INITIALIZER	((unsigned long)0)
#  define INITIALIZER		pthread_self()
#  define IS_INITIALIZER	(malloc_initializer == pthread_self())
static pthread_t		malloc_initializer = NO_INITIALIZER;
#else
#  define NO_INITIALIZER	false
#  define INITIALIZER		true
#  define IS_INITIALIZER	malloc_initializer
static bool			malloc_initializer = NO_INITIALIZER;
#endif

/* Used to avoid initialization races. */
#ifdef _WIN32
#if _WIN32_WINNT >= 0x0600
static malloc_mutex_t	init_lock = SRWLOCK_INIT;
#else
static malloc_mutex_t	init_lock;
static bool init_lock_initialized = false;

JEMALLOC_ATTR(constructor)
static void WINAPI
_init_init_lock(void) {
	/*
	 * If another constructor in the same binary is using mallctl to e.g.
	 * set up extent hooks, it may end up running before this one, and
	 * malloc_init_hard will crash trying to lock the uninitialized lock. So
	 * we force an initialization of the lock in malloc_init_hard as well.
	 * We don't try to care about atomicity of the accessed to the
	 * init_lock_initialized boolean, since it really only matters early in
	 * the process creation, before any separate thread normally starts
	 * doing anything.
	 */
	if (!init_lock_initialized) {
		malloc_mutex_init(&init_lock, "init", WITNESS_RANK_INIT,
		    malloc_mutex_rank_exclusive);
	}
	init_lock_initialized = true;
}

#ifdef _MSC_VER
#  pragma section(".CRT$XCU", read)
JEMALLOC_SECTION(".CRT$XCU") JEMALLOC_ATTR(used)
static const void (WINAPI *init_init_lock)(void) = _init_init_lock;
#endif
#endif
#else
static malloc_mutex_t	init_lock = MALLOC_MUTEX_INITIALIZER;
#endif

typedef struct {
	void	*p;	/* Input pointer (as in realloc(p, s)). */
	size_t	s;	/* Request size. */
	void	*r;	/* Result pointer. */
} malloc_utrace_t;

#ifdef JEMALLOC_UTRACE
#  define UTRACE(a, b, c) do {						\
	if (unlikely(opt_utrace)) {					\
		int utrace_serrno = errno;				\
		malloc_utrace_t ut;					\
		ut.p = (a);						\
		ut.s = (b);						\
		ut.r = (c);						\
		utrace(&ut, sizeof(ut));				\
		errno = utrace_serrno;					\
	}								\
} while (0)
#else
#  define UTRACE(a, b, c)
#endif

/* Whether encountered any invalid config options. */
static bool had_conf_error = false;

/******************************************************************************/
/*
 * Function prototypes for static functions that are referenced prior to
 * definition.
 */

static bool	malloc_init_hard_a0(void);
static bool	malloc_init_hard(void);

/******************************************************************************/
/*
 * Begin miscellaneous support functions.
 */

bool
malloc_initialized(void) {
	return (malloc_init_state == malloc_init_initialized);
}

JEMALLOC_ALWAYS_INLINE bool
malloc_init_a0(void) {
	if (unlikely(malloc_init_state == malloc_init_uninitialized)) {
		return malloc_init_hard_a0();
	}
	return false;
}

JEMALLOC_ALWAYS_INLINE bool
malloc_init(void) {
	if (unlikely(!malloc_initialized()) && malloc_init_hard()) {
		return true;
	}
	return false;
}

/*
 * The a0*() functions are used instead of i{d,}alloc() in situations that
 * cannot tolerate TLS variable access.
 */

static void *
a0ialloc(size_t size, bool zero, bool is_internal) {
	if (unlikely(malloc_init_a0())) {
		return NULL;
	}

	return iallocztm(TSDN_NULL, size, sz_size2index(size), zero, NULL,
	    is_internal, arena_get(TSDN_NULL, 0, true), true);
}

static void
a0idalloc(void *ptr, bool is_internal) {
	idalloctm(TSDN_NULL, ptr, NULL, NULL, is_internal, true);
}

arena_t *
a0get(void)
{

	return (a0);
}

void *
a0malloc(size_t size) {
	return a0ialloc(size, false, true);
}

void
a0dalloc(void *ptr) {
	a0idalloc(ptr, true);
}

/*
 * FreeBSD's libc uses the bootstrap_*() functions in bootstrap-senstive
 * situations that cannot tolerate TLS variable access (TLS allocation and very
 * early internal data structure initialization).
 */

void *
bootstrap_malloc(size_t size) {
	if (unlikely(size == 0)) {
		size = 1;
	}

	return a0ialloc(size, false, false);
}

void *
bootstrap_calloc(size_t num, size_t size) {
	size_t num_size;

	num_size = num * size;
	if (unlikely(num_size == 0)) {
		assert(num == 0 || size == 0);
		num_size = 1;
	}

	return a0ialloc(num_size, true, false);
}

void
bootstrap_free(void *ptr) {
	if (unlikely(ptr == NULL)) {
		return;
	}

	a0idalloc(ptr, false);
}

void
arena_set(unsigned ind, arena_t *arena) {
	atomic_store_p(&arenas[ind], arena, ATOMIC_RELEASE);
}

static void
narenas_total_set(unsigned narenas) {
	atomic_store_u(&narenas_total, narenas, ATOMIC_RELEASE);
}

static void
narenas_total_inc(void) {
	atomic_fetch_add_u(&narenas_total, 1, ATOMIC_RELEASE);
}

unsigned
narenas_total_get(void) {
	return atomic_load_u(&narenas_total, ATOMIC_ACQUIRE);
}

/* Create a new arena and insert it into the arenas array at index ind. */
static arena_t *
arena_init_locked(tsdn_t *tsdn, unsigned ind, extent_hooks_t *extent_hooks) {
	arena_t *arena;

	assert(ind <= narenas_total_get());
	if (ind >= MALLOCX_ARENA_LIMIT) {
		return NULL;
	}
	if (ind == narenas_total_get()) {
		narenas_total_inc();
	}

	/*
	 * Another thread may have already initialized arenas[ind] if it's an
	 * auto arena.
	 */
	arena = arena_get(tsdn, ind, false);
	if (arena != NULL) {
		assert(ind < narenas_auto);
		return arena;
	}

	/* Actually initialize the arena. */
	arena = arena_new(tsdn, ind, extent_hooks);

	return arena;
}

static void
arena_new_create_background_thread(tsdn_t *tsdn, unsigned ind) {
	if (ind == 0) {
		return;
	}
	if (have_background_thread) {
		bool err;
		malloc_mutex_lock(tsdn, &background_thread_lock);
		err = background_thread_create(tsdn_tsd(tsdn), ind);
		malloc_mutex_unlock(tsdn, &background_thread_lock);
		if (err) {
			malloc_printf("<jemalloc>: error in background thread "
				      "creation for arena %u. Abort.\n", ind);
			abort();
		}
	}
}

arena_t *
arena_init(tsdn_t *tsdn, unsigned ind, extent_hooks_t *extent_hooks) {
	arena_t *arena;

	malloc_mutex_lock(tsdn, &arenas_lock);
	arena = arena_init_locked(tsdn, ind, extent_hooks);
	malloc_mutex_unlock(tsdn, &arenas_lock);

	arena_new_create_background_thread(tsdn, ind);

	return arena;
}

static void
<<<<<<< HEAD
arena_bind(tsd_t *tsd, unsigned ind, bool internal)
{
	arena_t *arena;

	if (!tsd_nominal(tsd))
		return;

	arena = arena_get(tsd_tsdn(tsd), ind, false);
	arena_nthreads_inc(arena, internal);

	if (internal)
		tsd_iarena_set(tsd, arena);
	else
		tsd_arena_set(tsd, arena);
=======
arena_bind(tsd_t *tsd, unsigned ind, bool internal) {
	arena_t *arena = arena_get(tsd_tsdn(tsd), ind, false);
	arena_nthreads_inc(arena, internal);

	if (internal) {
		tsd_iarena_set(tsd, arena);
	} else {
		tsd_arena_set(tsd, arena);
	}
>>>>>>> ba29113e
}

void
arena_migrate(tsd_t *tsd, unsigned oldind, unsigned newind) {
	arena_t *oldarena, *newarena;

	oldarena = arena_get(tsd_tsdn(tsd), oldind, false);
	newarena = arena_get(tsd_tsdn(tsd), newind, false);
	arena_nthreads_dec(oldarena, false);
	arena_nthreads_inc(newarena, false);
	tsd_arena_set(tsd, newarena);
}

static void
arena_unbind(tsd_t *tsd, unsigned ind, bool internal) {
	arena_t *arena;

	arena = arena_get(tsd_tsdn(tsd), ind, false);
	arena_nthreads_dec(arena, internal);

	if (internal) {
		tsd_iarena_set(tsd, NULL);
	} else {
		tsd_arena_set(tsd, NULL);
	}
}

arena_tdata_t *
arena_tdata_get_hard(tsd_t *tsd, unsigned ind) {
	arena_tdata_t *tdata, *arenas_tdata_old;
	arena_tdata_t *arenas_tdata = tsd_arenas_tdata_get(tsd);
	unsigned narenas_tdata_old, i;
	unsigned narenas_tdata = tsd_narenas_tdata_get(tsd);
	unsigned narenas_actual = narenas_total_get();

	/*
	 * Dissociate old tdata array (and set up for deallocation upon return)
	 * if it's too small.
	 */
	if (arenas_tdata != NULL && narenas_tdata < narenas_actual) {
		arenas_tdata_old = arenas_tdata;
		narenas_tdata_old = narenas_tdata;
		arenas_tdata = NULL;
		narenas_tdata = 0;
		tsd_arenas_tdata_set(tsd, arenas_tdata);
		tsd_narenas_tdata_set(tsd, narenas_tdata);
	} else {
		arenas_tdata_old = NULL;
		narenas_tdata_old = 0;
	}

	/* Allocate tdata array if it's missing. */
	if (arenas_tdata == NULL) {
		bool *arenas_tdata_bypassp = tsd_arenas_tdata_bypassp_get(tsd);
		narenas_tdata = (ind < narenas_actual) ? narenas_actual : ind+1;

		if (tsd_nominal(tsd) && !*arenas_tdata_bypassp) {
			*arenas_tdata_bypassp = true;
			arenas_tdata = (arena_tdata_t *)a0malloc(
			    sizeof(arena_tdata_t) * narenas_tdata);
			*arenas_tdata_bypassp = false;
		}
		if (arenas_tdata == NULL) {
			tdata = NULL;
			goto label_return;
		}
		assert(tsd_nominal(tsd) && !*arenas_tdata_bypassp);
		tsd_arenas_tdata_set(tsd, arenas_tdata);
		tsd_narenas_tdata_set(tsd, narenas_tdata);
	}

	/*
	 * Copy to tdata array.  It's possible that the actual number of arenas
	 * has increased since narenas_total_get() was called above, but that
	 * causes no correctness issues unless two threads concurrently execute
	 * the arenas.create mallctl, which we trust mallctl synchronization to
	 * prevent.
	 */

	/* Copy/initialize tickers. */
	for (i = 0; i < narenas_actual; i++) {
		if (i < narenas_tdata_old) {
			ticker_copy(&arenas_tdata[i].decay_ticker,
			    &arenas_tdata_old[i].decay_ticker);
		} else {
			ticker_init(&arenas_tdata[i].decay_ticker,
			    DECAY_NTICKS_PER_UPDATE);
		}
	}
	if (narenas_tdata > narenas_actual) {
		memset(&arenas_tdata[narenas_actual], 0, sizeof(arena_tdata_t)
		    * (narenas_tdata - narenas_actual));
	}

	/* Read the refreshed tdata array. */
	tdata = &arenas_tdata[ind];
label_return:
	if (arenas_tdata_old != NULL) {
		a0dalloc(arenas_tdata_old);
	}
	return tdata;
}

/* Slow path, called only by arena_choose(). */
arena_t *
arena_choose_hard(tsd_t *tsd, bool internal) {
	arena_t *ret JEMALLOC_CC_SILENCE_INIT(NULL);

	if (have_percpu_arena && PERCPU_ARENA_ENABLED(opt_percpu_arena)) {
		unsigned choose = percpu_arena_choose();
		ret = arena_get(tsd_tsdn(tsd), choose, true);
		assert(ret != NULL);
		arena_bind(tsd, arena_ind_get(ret), false);
		arena_bind(tsd, arena_ind_get(ret), true);

		return ret;
	}

	if (narenas_auto > 1) {
		unsigned i, j, choose[2], first_null;
		bool is_new_arena[2];

		/*
		 * Determine binding for both non-internal and internal
		 * allocation.
		 *
		 *   choose[0]: For application allocation.
		 *   choose[1]: For internal metadata allocation.
		 */

		for (j = 0; j < 2; j++) {
			choose[j] = 0;
			is_new_arena[j] = false;
		}

		first_null = narenas_auto;
		malloc_mutex_lock(tsd_tsdn(tsd), &arenas_lock);
		assert(arena_get(tsd_tsdn(tsd), 0, false) != NULL);
		for (i = 1; i < narenas_auto; i++) {
			if (arena_get(tsd_tsdn(tsd), i, false) != NULL) {
				/*
				 * Choose the first arena that has the lowest
				 * number of threads assigned to it.
				 */
				for (j = 0; j < 2; j++) {
					if (arena_nthreads_get(arena_get(
					    tsd_tsdn(tsd), i, false), !!j) <
					    arena_nthreads_get(arena_get(
					    tsd_tsdn(tsd), choose[j], false),
					    !!j)) {
						choose[j] = i;
					}
				}
			} else if (first_null == narenas_auto) {
				/*
				 * Record the index of the first uninitialized
				 * arena, in case all extant arenas are in use.
				 *
				 * NB: It is possible for there to be
				 * discontinuities in terms of initialized
				 * versus uninitialized arenas, due to the
				 * "thread.arena" mallctl.
				 */
				first_null = i;
			}
		}

		for (j = 0; j < 2; j++) {
			if (arena_nthreads_get(arena_get(tsd_tsdn(tsd),
			    choose[j], false), !!j) == 0 || first_null ==
			    narenas_auto) {
				/*
				 * Use an unloaded arena, or the least loaded
				 * arena if all arenas are already initialized.
				 */
				if (!!j == internal) {
					ret = arena_get(tsd_tsdn(tsd),
					    choose[j], false);
				}
			} else {
				arena_t *arena;

				/* Initialize a new arena. */
				choose[j] = first_null;
				arena = arena_init_locked(tsd_tsdn(tsd),
				    choose[j],
				    (extent_hooks_t *)&extent_hooks_default);
				if (arena == NULL) {
					malloc_mutex_unlock(tsd_tsdn(tsd),
					    &arenas_lock);
					return NULL;
				}
				is_new_arena[j] = true;
				if (!!j == internal) {
					ret = arena;
				}
			}
			arena_bind(tsd, choose[j], !!j);
		}
		malloc_mutex_unlock(tsd_tsdn(tsd), &arenas_lock);

		for (j = 0; j < 2; j++) {
			if (is_new_arena[j]) {
				assert(choose[j] > 0);
				arena_new_create_background_thread(
				    tsd_tsdn(tsd), choose[j]);
			}
		}

	} else {
		ret = arena_get(tsd_tsdn(tsd), 0, false);
		arena_bind(tsd, 0, false);
		arena_bind(tsd, 0, true);
	}

	return ret;
}

void
iarena_cleanup(tsd_t *tsd) {
	arena_t *iarena;

	iarena = tsd_iarena_get(tsd);
	if (iarena != NULL) {
		arena_unbind(tsd, arena_ind_get(iarena), true);
	}
}

void
arena_cleanup(tsd_t *tsd) {
	arena_t *arena;

	arena = tsd_arena_get(tsd);
	if (arena != NULL) {
		arena_unbind(tsd, arena_ind_get(arena), false);
	}
}

void
arenas_tdata_cleanup(tsd_t *tsd) {
	arena_tdata_t *arenas_tdata;

	/* Prevent tsd->arenas_tdata from being (re)created. */
	*tsd_arenas_tdata_bypassp_get(tsd) = true;

	arenas_tdata = tsd_arenas_tdata_get(tsd);
	if (arenas_tdata != NULL) {
		tsd_arenas_tdata_set(tsd, NULL);
		a0dalloc(arenas_tdata);
	}
}

static void
stats_print_atexit(void) {
	if (config_stats) {
		tsdn_t *tsdn;
		unsigned narenas, i;

		tsdn = tsdn_fetch();

		/*
		 * Merge stats from extant threads.  This is racy, since
		 * individual threads do not lock when recording tcache stats
		 * events.  As a consequence, the final stats may be slightly
		 * out of date by the time they are reported, if other threads
		 * continue to allocate.
		 */
		for (i = 0, narenas = narenas_total_get(); i < narenas; i++) {
			arena_t *arena = arena_get(tsdn, i, false);
			if (arena != NULL) {
				tcache_t *tcache;

				malloc_mutex_lock(tsdn, &arena->tcache_ql_mtx);
				ql_foreach(tcache, &arena->tcache_ql, link) {
					tcache_stats_merge(tsdn, tcache, arena);
				}
				malloc_mutex_unlock(tsdn,
				    &arena->tcache_ql_mtx);
			}
		}
	}
	je_malloc_stats_print(NULL, NULL, opt_stats_print_opts);
}

/*
 * Ensure that we don't hold any locks upon entry to or exit from allocator
 * code (in a "broad" sense that doesn't count a reentrant allocation as an
 * entrance or exit).
 */
JEMALLOC_ALWAYS_INLINE void
check_entry_exit_locking(tsdn_t *tsdn) {
	if (!config_debug) {
		return;
	}
	if (tsdn_null(tsdn)) {
		return;
	}
	tsd_t *tsd = tsdn_tsd(tsdn);
	/*
	 * It's possible we hold locks at entry/exit if we're in a nested
	 * allocation.
	 */
	int8_t reentrancy_level = tsd_reentrancy_level_get(tsd);
	if (reentrancy_level != 0) {
		return;
	}
	witness_assert_lockless(tsdn_witness_tsdp_get(tsdn));
}

/*
 * End miscellaneous support functions.
 */
/******************************************************************************/
/*
 * Begin initialization functions.
 */

static char *
<<<<<<< HEAD
jemalloc_secure_getenv(const char *name)
{
=======
jemalloc_secure_getenv(const char *name) {
>>>>>>> ba29113e
#ifdef JEMALLOC_HAVE_SECURE_GETENV
	return secure_getenv(name);
#else
#  ifdef JEMALLOC_HAVE_ISSETUGID
	if (issetugid() != 0) {
		return NULL;
	}
#  endif
<<<<<<< HEAD
	return (getenv(name));
=======
	return getenv(name);
>>>>>>> ba29113e
#endif
}

static unsigned
malloc_ncpus(void) {
	long result;

#ifdef _WIN32
	SYSTEM_INFO si;
	GetSystemInfo(&si);
	result = si.dwNumberOfProcessors;
#elif defined(JEMALLOC_GLIBC_MALLOC_HOOK) && defined(CPU_COUNT)
	/*
	 * glibc >= 2.6 has the CPU_COUNT macro.
	 *
	 * glibc's sysconf() uses isspace().  glibc allocates for the first time
	 * *before* setting up the isspace tables.  Therefore we need a
	 * different method to get the number of CPUs.
	 */
	{
		cpu_set_t set;

		pthread_getaffinity_np(pthread_self(), sizeof(set), &set);
		result = CPU_COUNT(&set);
	}
#else
	result = sysconf(_SC_NPROCESSORS_ONLN);
#endif
	return ((result == -1) ? 1 : (unsigned)result);
}

static void
init_opt_stats_print_opts(const char *v, size_t vlen) {
	size_t opts_len = strlen(opt_stats_print_opts);
	assert(opts_len <= stats_print_tot_num_options);

	for (size_t i = 0; i < vlen; i++) {
		switch (v[i]) {
#define OPTION(o, v, d, s) case o: break;
			STATS_PRINT_OPTIONS
#undef OPTION
		default: continue;
		}

		if (strchr(opt_stats_print_opts, v[i]) != NULL) {
			/* Ignore repeated. */
			continue;
		}

		opt_stats_print_opts[opts_len++] = v[i];
		opt_stats_print_opts[opts_len] = '\0';
		assert(opts_len <= stats_print_tot_num_options);
	}
	assert(opts_len == strlen(opt_stats_print_opts));
}

static bool
malloc_conf_next(char const **opts_p, char const **k_p, size_t *klen_p,
    char const **v_p, size_t *vlen_p) {
	bool accept;
	const char *opts = *opts_p;

	*k_p = opts;

	for (accept = false; !accept;) {
		switch (*opts) {
		case 'A': case 'B': case 'C': case 'D': case 'E': case 'F':
		case 'G': case 'H': case 'I': case 'J': case 'K': case 'L':
		case 'M': case 'N': case 'O': case 'P': case 'Q': case 'R':
		case 'S': case 'T': case 'U': case 'V': case 'W': case 'X':
		case 'Y': case 'Z':
		case 'a': case 'b': case 'c': case 'd': case 'e': case 'f':
		case 'g': case 'h': case 'i': case 'j': case 'k': case 'l':
		case 'm': case 'n': case 'o': case 'p': case 'q': case 'r':
		case 's': case 't': case 'u': case 'v': case 'w': case 'x':
		case 'y': case 'z':
		case '0': case '1': case '2': case '3': case '4': case '5':
		case '6': case '7': case '8': case '9':
		case '_':
			opts++;
			break;
		case ':':
			opts++;
			*klen_p = (uintptr_t)opts - 1 - (uintptr_t)*k_p;
			*v_p = opts;
			accept = true;
			break;
		case '\0':
			if (opts != *opts_p) {
				malloc_write("<jemalloc>: Conf string ends "
				    "with key\n");
			}
			return true;
		default:
			malloc_write("<jemalloc>: Malformed conf string\n");
			return true;
		}
	}

	for (accept = false; !accept;) {
		switch (*opts) {
		case ',':
			opts++;
			/*
			 * Look ahead one character here, because the next time
			 * this function is called, it will assume that end of
			 * input has been cleanly reached if no input remains,
			 * but we have optimistically already consumed the
			 * comma if one exists.
			 */
			if (*opts == '\0') {
				malloc_write("<jemalloc>: Conf string ends "
				    "with comma\n");
			}
			*vlen_p = (uintptr_t)opts - 1 - (uintptr_t)*v_p;
			accept = true;
			break;
		case '\0':
			*vlen_p = (uintptr_t)opts - (uintptr_t)*v_p;
			accept = true;
			break;
		default:
			opts++;
			break;
		}
	}

	*opts_p = opts;
	return false;
}

static void
malloc_abort_invalid_conf(void) {
	assert(opt_abort_conf);
	malloc_printf("<jemalloc>: Abort (abort_conf:true) on invalid conf "
	    "value (see above).\n");
	abort();
}

static void
malloc_conf_error(const char *msg, const char *k, size_t klen, const char *v,
    size_t vlen) {
	malloc_printf("<jemalloc>: %s: %.*s:%.*s\n", msg, (int)klen, k,
	    (int)vlen, v);
	had_conf_error = true;
	if (opt_abort_conf) {
		malloc_abort_invalid_conf();
	}
}

static void
malloc_slow_flag_init(void) {
	/*
	 * Combine the runtime options into malloc_slow for fast path.  Called
	 * after processing all the options.
	 */
	malloc_slow_flags |= (opt_junk_alloc ? flag_opt_junk_alloc : 0)
	    | (opt_junk_free ? flag_opt_junk_free : 0)
	    | (opt_zero ? flag_opt_zero : 0)
	    | (opt_utrace ? flag_opt_utrace : 0)
	    | (opt_xmalloc ? flag_opt_xmalloc : 0);

	malloc_slow = (malloc_slow_flags != 0);
}

static void
malloc_conf_init(void) {
	unsigned i;
	char buf[PATH_MAX + 1];
	const char *opts, *k, *v;
	size_t klen, vlen;

	for (i = 0; i < 4; i++) {
		/* Get runtime configuration. */
		switch (i) {
		case 0:
			opts = config_malloc_conf;
			break;
		case 1:
			if (je_malloc_conf != NULL) {
				/*
				 * Use options that were compiled into the
				 * program.
				 */
				opts = je_malloc_conf;
			} else {
				/* No configuration specified. */
				buf[0] = '\0';
				opts = buf;
			}
			break;
		case 2: {
			ssize_t linklen = 0;
#ifndef _WIN32
			int saved_errno = errno;
			const char *linkname =
#  ifdef JEMALLOC_PREFIX
			    "/etc/"JEMALLOC_PREFIX"malloc.conf"
#  else
			    "/etc/malloc.conf"
#  endif
			    ;

			/*
			 * Try to use the contents of the "/etc/malloc.conf"
			 * symbolic link's name.
			 */
			linklen = readlink(linkname, buf, sizeof(buf) - 1);
			if (linklen == -1) {
				/* No configuration specified. */
				linklen = 0;
				/* Restore errno. */
				set_errno(saved_errno);
			}
#endif
			buf[linklen] = '\0';
			opts = buf;
			break;
		} case 3: {
			const char *envname =
#ifdef JEMALLOC_PREFIX
			    JEMALLOC_CPREFIX"MALLOC_CONF"
#else
			    "MALLOC_CONF"
#endif
			    ;

			if ((opts = jemalloc_secure_getenv(envname)) != NULL) {
				/*
				 * Do nothing; opts is already initialized to
				 * the value of the MALLOC_CONF environment
				 * variable.
				 */
			} else {
				/* No configuration specified. */
				buf[0] = '\0';
				opts = buf;
			}
			break;
		} default:
			not_reached();
			buf[0] = '\0';
			opts = buf;
		}

		while (*opts != '\0' && !malloc_conf_next(&opts, &k, &klen, &v,
		    &vlen)) {
#define CONF_MATCH(n)							\
	(sizeof(n)-1 == klen && strncmp(n, k, klen) == 0)
#define CONF_MATCH_VALUE(n)						\
	(sizeof(n)-1 == vlen && strncmp(n, v, vlen) == 0)
#define CONF_HANDLE_BOOL(o, n)						\
			if (CONF_MATCH(n)) {				\
				if (CONF_MATCH_VALUE("true")) {		\
					o = true;			\
				} else if (CONF_MATCH_VALUE("false")) {	\
					o = false;			\
				} else {				\
					malloc_conf_error(		\
					    "Invalid conf value",	\
					    k, klen, v, vlen);		\
				}					\
				continue;				\
			}
<<<<<<< HEAD
#define	CONF_MIN_no(um, min)	false
#define	CONF_MIN_yes(um, min)	((um) < (min))
#define	CONF_MAX_no(um, max)	false
#define	CONF_MAX_yes(um, max)	((um) > (max))
#define	CONF_HANDLE_T_U(t, o, n, min, max, check_min, check_max, clip)	\
=======
#define CONF_MIN_no(um, min)	false
#define CONF_MIN_yes(um, min)	((um) < (min))
#define CONF_MAX_no(um, max)	false
#define CONF_MAX_yes(um, max)	((um) > (max))
#define CONF_HANDLE_T_U(t, o, n, min, max, check_min, check_max, clip)	\
>>>>>>> ba29113e
			if (CONF_MATCH(n)) {				\
				uintmax_t um;				\
				char *end;				\
									\
				set_errno(0);				\
				um = malloc_strtoumax(v, &end, 0);	\
				if (get_errno() != 0 || (uintptr_t)end -\
				    (uintptr_t)v != vlen) {		\
					malloc_conf_error(		\
					    "Invalid conf value",	\
					    k, klen, v, vlen);		\
				} else if (clip) {			\
					if (CONF_MIN_##check_min(um,	\
<<<<<<< HEAD
					    (t)(min)))			\
						o = (t)(min);		\
					else if (CONF_MAX_##check_max(	\
					    um, (t)(max)))		\
=======
					    (t)(min))) {		\
						o = (t)(min);		\
					} else if (			\
					    CONF_MAX_##check_max(um,	\
					    (t)(max))) {		\
>>>>>>> ba29113e
						o = (t)(max);		\
					} else {			\
						o = (t)um;		\
					}				\
				} else {				\
					if (CONF_MIN_##check_min(um,	\
					    (t)(min)) ||		\
					    CONF_MAX_##check_max(um,	\
					    (t)(max))) {		\
						malloc_conf_error(	\
						    "Out-of-range "	\
						    "conf value",	\
						    k, klen, v, vlen);	\
					} else {			\
						o = (t)um;		\
					}				\
				}					\
				continue;				\
			}
<<<<<<< HEAD
#define	CONF_HANDLE_UNSIGNED(o, n, min, max, check_min, check_max,	\
    clip)								\
			CONF_HANDLE_T_U(unsigned, o, n, min, max,	\
			    check_min, check_max, clip)
#define	CONF_HANDLE_SIZE_T(o, n, min, max, check_min, check_max, clip)	\
			CONF_HANDLE_T_U(size_t, o, n, min, max,		\
			    check_min, check_max, clip)
#define	CONF_HANDLE_SSIZE_T(o, n, min, max)				\
=======
#define CONF_HANDLE_UNSIGNED(o, n, min, max, check_min, check_max,	\
    clip)								\
			CONF_HANDLE_T_U(unsigned, o, n, min, max,	\
			    check_min, check_max, clip)
#define CONF_HANDLE_SIZE_T(o, n, min, max, check_min, check_max, clip)	\
			CONF_HANDLE_T_U(size_t, o, n, min, max,		\
			    check_min, check_max, clip)
#define CONF_HANDLE_SSIZE_T(o, n, min, max)				\
>>>>>>> ba29113e
			if (CONF_MATCH(n)) {				\
				long l;					\
				char *end;				\
									\
				set_errno(0);				\
				l = strtol(v, &end, 0);			\
				if (get_errno() != 0 || (uintptr_t)end -\
				    (uintptr_t)v != vlen) {		\
					malloc_conf_error(		\
					    "Invalid conf value",	\
					    k, klen, v, vlen);		\
				} else if (l < (ssize_t)(min) || l >	\
				    (ssize_t)(max)) {			\
					malloc_conf_error(		\
					    "Out-of-range conf value",	\
					    k, klen, v, vlen);		\
				} else {				\
					o = l;				\
				}					\
				continue;				\
			}
#define CONF_HANDLE_CHAR_P(o, n, d)					\
			if (CONF_MATCH(n)) {				\
				size_t cpylen = (vlen <=		\
				    sizeof(o)-1) ? vlen :		\
				    sizeof(o)-1;			\
				strncpy(o, v, cpylen);			\
				o[cpylen] = '\0';			\
				continue;				\
			}

<<<<<<< HEAD
			CONF_HANDLE_BOOL(opt_abort, "abort", true)
			/*
			 * Chunks always require at least one header page, as
			 * many as 2^(LG_SIZE_CLASS_GROUP+1) data pages (plus an
			 * additional page in the presence of cache-oblivious
			 * large), and possibly an additional page in the
			 * presence of redzones.  In order to simplify options
			 * processing, use a conservative bound that
			 * accommodates all these constraints.
			 */
			CONF_HANDLE_SIZE_T(opt_lg_chunk, "lg_chunk", LG_PAGE +
			    LG_SIZE_CLASS_GROUP + 1 + ((config_cache_oblivious
			    || config_fill) ? 1 : 0), (sizeof(size_t) << 3) - 1,
			    yes, yes, true)
=======
			CONF_HANDLE_BOOL(opt_abort, "abort")
			CONF_HANDLE_BOOL(opt_abort_conf, "abort_conf")
			if (opt_abort_conf && had_conf_error) {
				malloc_abort_invalid_conf();
			}
			CONF_HANDLE_BOOL(opt_retain, "retain")
>>>>>>> ba29113e
			if (strncmp("dss", k, klen) == 0) {
				int i;
				bool match = false;
				for (i = 0; i < dss_prec_limit; i++) {
					if (strncmp(dss_prec_names[i], v, vlen)
					    == 0) {
<<<<<<< HEAD
						if (chunk_dss_prec_set(i)) {
=======
						if (extent_dss_prec_set(i)) {
>>>>>>> ba29113e
							malloc_conf_error(
							    "Error setting dss",
							    k, klen, v, vlen);
						} else {
							opt_dss =
							    dss_prec_names[i];
							match = true;
							break;
						}
					}
				}
				if (!match) {
					malloc_conf_error("Invalid conf value",
					    k, klen, v, vlen);
				}
				continue;
			}
			CONF_HANDLE_UNSIGNED(opt_narenas, "narenas", 1,
			    UINT_MAX, yes, no, false)
<<<<<<< HEAD
			if (strncmp("purge", k, klen) == 0) {
				int i;
				bool match = false;
				for (i = 0; i < purge_mode_limit; i++) {
					if (strncmp(purge_mode_names[i], v,
					    vlen) == 0) {
						opt_purge = (purge_mode_t)i;
						match = true;
						break;
					}
				}
				if (!match) {
					malloc_conf_error("Invalid conf value",
					    k, klen, v, vlen);
				}
=======
			CONF_HANDLE_SSIZE_T(opt_dirty_decay_ms,
			    "dirty_decay_ms", -1, NSTIME_SEC_MAX * KQU(1000) <
			    QU(SSIZE_MAX) ? NSTIME_SEC_MAX * KQU(1000) :
			    SSIZE_MAX);
			CONF_HANDLE_SSIZE_T(opt_muzzy_decay_ms,
			    "muzzy_decay_ms", -1, NSTIME_SEC_MAX * KQU(1000) <
			    QU(SSIZE_MAX) ? NSTIME_SEC_MAX * KQU(1000) :
			    SSIZE_MAX);
			CONF_HANDLE_BOOL(opt_stats_print, "stats_print")
			if (CONF_MATCH("stats_print_opts")) {
				init_opt_stats_print_opts(v, vlen);
>>>>>>> ba29113e
				continue;
			}
			if (config_fill) {
				if (CONF_MATCH("junk")) {
					if (CONF_MATCH_VALUE("true")) {
						if (config_valgrind &&
						    unlikely(in_valgrind)) {
							malloc_conf_error(
							"Deallocation-time "
							"junk filling cannot "
							"be enabled while "
							"running inside "
							"Valgrind", k, klen, v,
							vlen);
						} else {
							opt_junk = "true";
							opt_junk_alloc = true;
							opt_junk_free = true;
						}
					} else if (CONF_MATCH_VALUE("false")) {
						opt_junk = "false";
						opt_junk_alloc = opt_junk_free =
						    false;
					} else if (CONF_MATCH_VALUE("alloc")) {
						opt_junk = "alloc";
						opt_junk_alloc = true;
						opt_junk_free = false;
					} else if (CONF_MATCH_VALUE("free")) {
						if (config_valgrind &&
						    unlikely(in_valgrind)) {
							malloc_conf_error(
							"Deallocation-time "
							"junk filling cannot "
							"be enabled while "
							"running inside "
							"Valgrind", k, klen, v,
							vlen);
						} else {
							opt_junk = "free";
							opt_junk_alloc = false;
							opt_junk_free = true;
						}
					} else {
						malloc_conf_error(
						    "Invalid conf value", k,
						    klen, v, vlen);
					}
					continue;
				}
<<<<<<< HEAD
				CONF_HANDLE_SIZE_T(opt_quarantine, "quarantine",
				    0, SIZE_T_MAX, no, no, false)
				CONF_HANDLE_BOOL(opt_redzone, "redzone", true)
				CONF_HANDLE_BOOL(opt_zero, "zero", true)
=======
				CONF_HANDLE_BOOL(opt_zero, "zero")
>>>>>>> ba29113e
			}
			if (config_utrace) {
				CONF_HANDLE_BOOL(opt_utrace, "utrace")
			}
			if (config_xmalloc) {
				CONF_HANDLE_BOOL(opt_xmalloc, "xmalloc")
			}
			CONF_HANDLE_BOOL(opt_tcache, "tcache")
			CONF_HANDLE_SSIZE_T(opt_lg_tcache_max, "lg_tcache_max",
			    -1, (sizeof(size_t) << 3) - 1)
			if (strncmp("percpu_arena", k, klen) == 0) {
				int i;
				bool match = false;
				for (i = percpu_arena_mode_names_base; i <
				    percpu_arena_mode_names_limit; i++) {
					if (strncmp(percpu_arena_mode_names[i],
					    v, vlen) == 0) {
						if (!have_percpu_arena) {
							malloc_conf_error(
							    "No getcpu support",
							    k, klen, v, vlen);
						}
						opt_percpu_arena = i;
						match = true;
						break;
					}
				}
				if (!match) {
					malloc_conf_error("Invalid conf value",
					    k, klen, v, vlen);
				}
				continue;
			}
<<<<<<< HEAD
			if (config_thp) {
				CONF_HANDLE_BOOL(opt_thp, "thp", true)
			}
=======
			CONF_HANDLE_BOOL(opt_background_thread,
			    "background_thread");
>>>>>>> ba29113e
			if (config_prof) {
				CONF_HANDLE_BOOL(opt_prof, "prof")
				CONF_HANDLE_CHAR_P(opt_prof_prefix,
				    "prof_prefix", "jeprof")
				CONF_HANDLE_BOOL(opt_prof_active, "prof_active")
				CONF_HANDLE_BOOL(opt_prof_thread_active_init,
				    "prof_thread_active_init")
				CONF_HANDLE_SIZE_T(opt_lg_prof_sample,
				    "lg_prof_sample", 0, (sizeof(uint64_t) << 3)
				    - 1, no, yes, true)
<<<<<<< HEAD
				CONF_HANDLE_BOOL(opt_prof_accum, "prof_accum",
				    true)
=======
				CONF_HANDLE_BOOL(opt_prof_accum, "prof_accum")
>>>>>>> ba29113e
				CONF_HANDLE_SSIZE_T(opt_lg_prof_interval,
				    "lg_prof_interval", -1,
				    (sizeof(uint64_t) << 3) - 1)
				CONF_HANDLE_BOOL(opt_prof_gdump, "prof_gdump")
				CONF_HANDLE_BOOL(opt_prof_final, "prof_final")
				CONF_HANDLE_BOOL(opt_prof_leak, "prof_leak")
			}
			malloc_conf_error("Invalid conf pair", k, klen, v,
			    vlen);
#undef CONF_MATCH
#undef CONF_MATCH_VALUE
#undef CONF_HANDLE_BOOL
#undef CONF_MIN_no
#undef CONF_MIN_yes
#undef CONF_MAX_no
#undef CONF_MAX_yes
#undef CONF_HANDLE_T_U
#undef CONF_HANDLE_UNSIGNED
#undef CONF_HANDLE_SIZE_T
#undef CONF_HANDLE_SSIZE_T
#undef CONF_HANDLE_CHAR_P
		}
	}
}

static bool
malloc_init_hard_needed(void) {
	if (malloc_initialized() || (IS_INITIALIZER && malloc_init_state ==
	    malloc_init_recursible)) {
		/*
		 * Another thread initialized the allocator before this one
		 * acquired init_lock, or this thread is the initializing
		 * thread, and it is recursively allocating.
		 */
		return false;
	}
#ifdef JEMALLOC_THREADED_INIT
	if (malloc_initializer != NO_INITIALIZER && !IS_INITIALIZER) {
		spin_t spinner;

		/* Busy-wait until the initializing thread completes. */
<<<<<<< HEAD
		spin_init(&spinner);
=======
		spin_t spinner = SPIN_INITIALIZER;
>>>>>>> ba29113e
		do {
			malloc_mutex_unlock(TSDN_NULL, &init_lock);
			spin_adaptive(&spinner);
			malloc_mutex_lock(TSDN_NULL, &init_lock);
		} while (!malloc_initialized());
		return false;
	}
#endif
	return true;
}

static bool
malloc_init_hard_a0_locked() {
	malloc_initializer = INITIALIZER;

	if (config_prof) {
		prof_boot0();
	}
	malloc_conf_init();
	if (opt_stats_print) {
		/* Print statistics at exit. */
		if (atexit(stats_print_atexit) != 0) {
			malloc_write("<jemalloc>: Error in atexit()\n");
			if (opt_abort) {
				abort();
			}
		}
	}
	if (pages_boot()) {
		return true;
	}
	if (base_boot(TSDN_NULL)) {
		return true;
	}
	if (extent_boot()) {
		return true;
	}
	if (ctl_boot()) {
		return true;
	}
	if (config_prof) {
		prof_boot1();
<<<<<<< HEAD
	arena_boot();
	if (config_tcache && tcache_boot(TSDN_NULL))
		return (true);
	if (malloc_mutex_init(&arenas_lock, "arenas", WITNESS_RANK_ARENAS))
		return (true);
=======
	}
	arena_boot();
	if (tcache_boot(TSDN_NULL)) {
		return true;
	}
	if (malloc_mutex_init(&arenas_lock, "arenas", WITNESS_RANK_ARENAS,
	    malloc_mutex_rank_exclusive)) {
		return true;
	}
>>>>>>> ba29113e
	/*
	 * Create enough scaffolding to allow recursive allocation in
	 * malloc_ncpus().
	 */
	narenas_auto = 1;
	memset(arenas, 0, sizeof(arena_t *) * narenas_auto);
	/*
	 * Initialize one arena here.  The rest are lazily created in
	 * arena_choose_hard().
	 */
	if (arena_init(TSDN_NULL, 0, (extent_hooks_t *)&extent_hooks_default)
	    == NULL) {
		return true;
	}
	a0 = arena_get(TSDN_NULL, 0, false);
	malloc_init_state = malloc_init_a0_initialized;

	return false;
}

static bool
malloc_init_hard_a0(void) {
	bool ret;

	malloc_mutex_lock(TSDN_NULL, &init_lock);
	ret = malloc_init_hard_a0_locked();
	malloc_mutex_unlock(TSDN_NULL, &init_lock);
	return ret;
}

/* Initialize data structures which may trigger recursive allocation. */
static bool
malloc_init_hard_recursible(void) {
	malloc_init_state = malloc_init_recursible;

	ncpus = malloc_ncpus();

#if (defined(JEMALLOC_HAVE_PTHREAD_ATFORK) && !defined(JEMALLOC_MUTEX_INIT_CB) \
    && !defined(JEMALLOC_ZONE) && !defined(_WIN32) && \
    !defined(__native_client__))
	/* LinuxThreads' pthread_atfork() allocates. */
	if (pthread_atfork(jemalloc_prefork, jemalloc_postfork_parent,
	    jemalloc_postfork_child) != 0) {
		malloc_write("<jemalloc>: Error in pthread_atfork()\n");
		if (opt_abort) {
			abort();
		}
		return true;
	}
#endif

	if (background_thread_boot0()) {
		return true;
	}

	return false;
}

static unsigned
malloc_narenas_default(void) {
	assert(ncpus > 0);
	/*
	 * For SMP systems, create more than one arena per CPU by
	 * default.
	 */
	if (ncpus > 1) {
		return ncpus << 2;
	} else {
		return 1;
	}
}

static percpu_arena_mode_t
percpu_arena_as_initialized(percpu_arena_mode_t mode) {
	assert(!malloc_initialized());
	assert(mode <= percpu_arena_disabled);

	if (mode != percpu_arena_disabled) {
		mode += percpu_arena_mode_enabled_base;
	}

	return mode;
}

static bool
malloc_init_narenas(void) {
	assert(ncpus > 0);

	if (opt_percpu_arena != percpu_arena_disabled) {
		if (!have_percpu_arena || malloc_getcpu() < 0) {
			opt_percpu_arena = percpu_arena_disabled;
			malloc_printf("<jemalloc>: perCPU arena getcpu() not "
			    "available. Setting narenas to %u.\n", opt_narenas ?
			    opt_narenas : malloc_narenas_default());
			if (opt_abort) {
				abort();
			}
		} else {
			if (ncpus >= MALLOCX_ARENA_LIMIT) {
				malloc_printf("<jemalloc>: narenas w/ percpu"
				    "arena beyond limit (%d)\n", ncpus);
				if (opt_abort) {
					abort();
				}
				return true;
			}
			/* NB: opt_percpu_arena isn't fully initialized yet. */
			if (percpu_arena_as_initialized(opt_percpu_arena) ==
			    per_phycpu_arena && ncpus % 2 != 0) {
				malloc_printf("<jemalloc>: invalid "
				    "configuration -- per physical CPU arena "
				    "with odd number (%u) of CPUs (no hyper "
				    "threading?).\n", ncpus);
				if (opt_abort)
					abort();
			}
			unsigned n = percpu_arena_ind_limit(
			    percpu_arena_as_initialized(opt_percpu_arena));
			if (opt_narenas < n) {
				/*
				 * If narenas is specified with percpu_arena
				 * enabled, actual narenas is set as the greater
				 * of the two. percpu_arena_choose will be free
				 * to use any of the arenas based on CPU
				 * id. This is conservative (at a small cost)
				 * but ensures correctness.
				 *
				 * If for some reason the ncpus determined at
				 * boot is not the actual number (e.g. because
				 * of affinity setting from numactl), reserving
				 * narenas this way provides a workaround for
				 * percpu_arena.
				 */
				opt_narenas = n;
			}
		}
	}
	if (opt_narenas == 0) {
		opt_narenas = malloc_narenas_default();
	}
	assert(opt_narenas > 0);

	narenas_auto = opt_narenas;
	/*
	 * Limit the number of arenas to the indexing range of MALLOCX_ARENA().
	 */
	if (narenas_auto >= MALLOCX_ARENA_LIMIT) {
		narenas_auto = MALLOCX_ARENA_LIMIT - 1;
		malloc_printf("<jemalloc>: Reducing narenas to limit (%d)\n",
		    narenas_auto);
	}
	narenas_total_set(narenas_auto);

	return false;
}

static void
malloc_init_percpu(void) {
	opt_percpu_arena = percpu_arena_as_initialized(opt_percpu_arena);
}

static bool
malloc_init_hard_finish(void) {
	if (malloc_mutex_boot()) {
		return true;
	}

	malloc_init_state = malloc_init_initialized;
	malloc_slow_flag_init();

	return false;
}

static void
malloc_init_hard_cleanup(tsdn_t *tsdn, bool reentrancy_set) {
	malloc_mutex_assert_owner(tsdn, &init_lock);
	malloc_mutex_unlock(tsdn, &init_lock);
	if (reentrancy_set) {
		assert(!tsdn_null(tsdn));
		tsd_t *tsd = tsdn_tsd(tsdn);
		assert(tsd_reentrancy_level_get(tsd) > 0);
		post_reentrancy(tsd);
	}
}

static bool
malloc_init_hard(void) {
	tsd_t *tsd;

#if defined(_WIN32) && _WIN32_WINNT < 0x0600
	_init_init_lock();
#endif
	malloc_mutex_lock(TSDN_NULL, &init_lock);

#define UNLOCK_RETURN(tsdn, ret, reentrancy)		\
	malloc_init_hard_cleanup(tsdn, reentrancy);	\
	return ret;

	if (!malloc_init_hard_needed()) {
		UNLOCK_RETURN(TSDN_NULL, false, false)
	}

	if (malloc_init_state != malloc_init_a0_initialized &&
	    malloc_init_hard_a0_locked()) {
		UNLOCK_RETURN(TSDN_NULL, true, false)
	}

	malloc_mutex_unlock(TSDN_NULL, &init_lock);
	/* Recursive allocation relies on functional tsd. */
	tsd = malloc_tsd_boot0();
<<<<<<< HEAD
	if (tsd == NULL)
		return (true);
	if (malloc_init_hard_recursible())
		return (true);
	malloc_mutex_lock(tsd_tsdn(tsd), &init_lock);

	if (config_prof && prof_boot2(tsd)) {
		malloc_mutex_unlock(tsd_tsdn(tsd), &init_lock);
		return (true);
=======
	if (tsd == NULL) {
		return true;
	}
	if (malloc_init_hard_recursible()) {
		return true;
>>>>>>> ba29113e
	}

	malloc_mutex_lock(tsd_tsdn(tsd), &init_lock);
	/* Set reentrancy level to 1 during init. */
	pre_reentrancy(tsd);
	/* Initialize narenas before prof_boot2 (for allocation). */
	if (malloc_init_narenas() || background_thread_boot1(tsd_tsdn(tsd))) {
		UNLOCK_RETURN(tsd_tsdn(tsd), true, true)
	}
	if (config_prof && prof_boot2(tsd)) {
		UNLOCK_RETURN(tsd_tsdn(tsd), true, true)
	}

	malloc_init_percpu();

	if (malloc_init_hard_finish()) {
		UNLOCK_RETURN(tsd_tsdn(tsd), true, true)
	}
	post_reentrancy(tsd);
	malloc_mutex_unlock(tsd_tsdn(tsd), &init_lock);

	malloc_tsd_boot1();
	/* Update TSD after tsd_boot1. */
	tsd = tsd_fetch();
	if (opt_background_thread) {
		assert(have_background_thread);
		/*
		 * Need to finish init & unlock first before creating background
		 * threads (pthread_create depends on malloc).
		 */
		malloc_mutex_lock(tsd_tsdn(tsd), &background_thread_lock);
		bool err = background_thread_create(tsd, 0);
		malloc_mutex_unlock(tsd_tsdn(tsd), &background_thread_lock);
		if (err) {
			return true;
		}
	}
#undef UNLOCK_RETURN
	return false;
}

/*
 * End initialization functions.
 */
/******************************************************************************/
/*
 * Begin allocation-path internal functions and data structures.
 */

/*
 * Settings determined by the documented behavior of the allocation functions.
 */
typedef struct static_opts_s static_opts_t;
struct static_opts_s {
	/* Whether or not allocation size may overflow. */
	bool may_overflow;
	/* Whether or not allocations of size 0 should be treated as size 1. */
	bool bump_empty_alloc;
	/*
	 * Whether to assert that allocations are not of size 0 (after any
	 * bumping).
	 */
	bool assert_nonempty_alloc;

	/*
	 * Whether or not to modify the 'result' argument to malloc in case of
	 * error.
	 */
	bool null_out_result_on_error;
	/* Whether to set errno when we encounter an error condition. */
	bool set_errno_on_error;

	/*
	 * The minimum valid alignment for functions requesting aligned storage.
	 */
	size_t min_alignment;

	/* The error string to use if we oom. */
	const char *oom_string;
	/* The error string to use if the passed-in alignment is invalid. */
	const char *invalid_alignment_string;

	/*
	 * False if we're configured to skip some time-consuming operations.
	 *
	 * This isn't really a malloc "behavior", but it acts as a useful
	 * summary of several other static (or at least, static after program
	 * initialization) options.
	 */
	bool slow;
};

JEMALLOC_ALWAYS_INLINE void
static_opts_init(static_opts_t *static_opts) {
	static_opts->may_overflow = false;
	static_opts->bump_empty_alloc = false;
	static_opts->assert_nonempty_alloc = false;
	static_opts->null_out_result_on_error = false;
	static_opts->set_errno_on_error = false;
	static_opts->min_alignment = 0;
	static_opts->oom_string = "";
	static_opts->invalid_alignment_string = "";
	static_opts->slow = false;
}

/*
 * These correspond to the macros in jemalloc/jemalloc_macros.h.  Broadly, we
 * should have one constant here per magic value there.  Note however that the
 * representations need not be related.
 */
#define TCACHE_IND_NONE ((unsigned)-1)
#define TCACHE_IND_AUTOMATIC ((unsigned)-2)
#define ARENA_IND_AUTOMATIC ((unsigned)-1)

typedef struct dynamic_opts_s dynamic_opts_t;
struct dynamic_opts_s {
	void **result;
	size_t num_items;
	size_t item_size;
	size_t alignment;
	bool zero;
	unsigned tcache_ind;
	unsigned arena_ind;
};

JEMALLOC_ALWAYS_INLINE void
dynamic_opts_init(dynamic_opts_t *dynamic_opts) {
	dynamic_opts->result = NULL;
	dynamic_opts->num_items = 0;
	dynamic_opts->item_size = 0;
	dynamic_opts->alignment = 0;
	dynamic_opts->zero = false;
	dynamic_opts->tcache_ind = TCACHE_IND_AUTOMATIC;
	dynamic_opts->arena_ind = ARENA_IND_AUTOMATIC;
}

/* ind is ignored if dopts->alignment > 0. */
JEMALLOC_ALWAYS_INLINE void *
imalloc_no_sample(static_opts_t *sopts, dynamic_opts_t *dopts, tsd_t *tsd,
    size_t size, size_t usize, szind_t ind) {
	tcache_t *tcache;
	arena_t *arena;

	/* Fill in the tcache. */
	if (dopts->tcache_ind == TCACHE_IND_AUTOMATIC) {
		if (likely(!sopts->slow)) {
			/* Getting tcache ptr unconditionally. */
			tcache = tsd_tcachep_get(tsd);
			assert(tcache == tcache_get(tsd));
		} else {
			tcache = tcache_get(tsd);
		}
	} else if (dopts->tcache_ind == TCACHE_IND_NONE) {
		tcache = NULL;
	} else {
		tcache = tcaches_get(tsd, dopts->tcache_ind);
	}

	/* Fill in the arena. */
	if (dopts->arena_ind == ARENA_IND_AUTOMATIC) {
		/*
		 * In case of automatic arena management, we defer arena
		 * computation until as late as we can, hoping to fill the
		 * allocation out of the tcache.
		 */
		arena = NULL;
	} else {
		arena = arena_get(tsd_tsdn(tsd), dopts->arena_ind, true);
	}

	if (unlikely(dopts->alignment != 0)) {
		return ipalloct(tsd_tsdn(tsd), usize, dopts->alignment,
		    dopts->zero, tcache, arena);
	}

	return iallocztm(tsd_tsdn(tsd), size, ind, dopts->zero, tcache, false,
	    arena, sopts->slow);
}

JEMALLOC_ALWAYS_INLINE void *
imalloc_sample(static_opts_t *sopts, dynamic_opts_t *dopts, tsd_t *tsd,
    size_t usize, szind_t ind) {
	void *ret;

	/*
	 * For small allocations, sampling bumps the usize.  If so, we allocate
	 * from the ind_large bucket.
	 */
	szind_t ind_large;
	size_t bumped_usize = usize;

	if (usize <= SMALL_MAXCLASS) {
		assert(((dopts->alignment == 0) ? sz_s2u(LARGE_MINCLASS) :
		    sz_sa2u(LARGE_MINCLASS, dopts->alignment))
		    == LARGE_MINCLASS);
		ind_large = sz_size2index(LARGE_MINCLASS);
		bumped_usize = sz_s2u(LARGE_MINCLASS);
		ret = imalloc_no_sample(sopts, dopts, tsd, bumped_usize,
		    bumped_usize, ind_large);
		if (unlikely(ret == NULL)) {
			return NULL;
		}
		arena_prof_promote(tsd_tsdn(tsd), ret, usize);
	} else {
		ret = imalloc_no_sample(sopts, dopts, tsd, usize, usize, ind);
	}

	return ret;
}

/*
 * Returns true if the allocation will overflow, and false otherwise.  Sets
 * *size to the product either way.
 */
JEMALLOC_ALWAYS_INLINE bool
compute_size_with_overflow(bool may_overflow, dynamic_opts_t *dopts,
    size_t *size) {
	/*
	 * This function is just num_items * item_size, except that we may have
	 * to check for overflow.
	 */

	if (!may_overflow) {
		assert(dopts->num_items == 1);
		*size = dopts->item_size;
		return false;
	}

	/* A size_t with its high-half bits all set to 1. */
	const static size_t high_bits = SIZE_T_MAX << (sizeof(size_t) * 8 / 2);

	*size = dopts->item_size * dopts->num_items;

	if (unlikely(*size == 0)) {
		return (dopts->num_items != 0 && dopts->item_size != 0);
	}

	/*
	 * We got a non-zero size, but we don't know if we overflowed to get
	 * there.  To avoid having to do a divide, we'll be clever and note that
	 * if both A and B can be represented in N/2 bits, then their product
	 * can be represented in N bits (without the possibility of overflow).
	 */
	if (likely((high_bits & (dopts->num_items | dopts->item_size)) == 0)) {
		return false;
	}
	if (likely(*size / dopts->item_size == dopts->num_items)) {
		return false;
	}
	return true;
}

JEMALLOC_ALWAYS_INLINE int
imalloc_body(static_opts_t *sopts, dynamic_opts_t *dopts, tsd_t *tsd) {
	/* Where the actual allocated memory will live. */
	void *allocation = NULL;
	/* Filled in by compute_size_with_overflow below. */
	size_t size = 0;
	/*
	 * For unaligned allocations, we need only ind.  For aligned
	 * allocations, or in case of stats or profiling we need usize.
	 *
	 * These are actually dead stores, in that their values are reset before
	 * any branch on their value is taken.  Sometimes though, it's
	 * convenient to pass them as arguments before this point.  To avoid
	 * undefined behavior then, we initialize them with dummy stores.
	 */
	szind_t ind = 0;
	size_t usize = 0;

	/* Reentrancy is only checked on slow path. */
	int8_t reentrancy_level;

	/* Compute the amount of memory the user wants. */
	if (unlikely(compute_size_with_overflow(sopts->may_overflow, dopts,
	    &size))) {
		goto label_oom;
	}

	/* Validate the user input. */
	if (sopts->bump_empty_alloc) {
		if (unlikely(size == 0)) {
			size = 1;
		}
	}

	if (sopts->assert_nonempty_alloc) {
		assert (size != 0);
	}

	if (unlikely(dopts->alignment < sopts->min_alignment
	    || (dopts->alignment & (dopts->alignment - 1)) != 0)) {
		goto label_invalid_alignment;
	}

	/* This is the beginning of the "core" algorithm. */

	if (dopts->alignment == 0) {
		ind = sz_size2index(size);
		if (unlikely(ind >= NSIZES)) {
			goto label_oom;
		}
		if (config_stats || (config_prof && opt_prof)) {
			usize = sz_index2size(ind);
			assert(usize > 0 && usize <= LARGE_MAXCLASS);
		}
	} else {
		usize = sz_sa2u(size, dopts->alignment);
		if (unlikely(usize == 0 || usize > LARGE_MAXCLASS)) {
			goto label_oom;
		}
	}

	check_entry_exit_locking(tsd_tsdn(tsd));

	/*
	 * If we need to handle reentrancy, we can do it out of a
	 * known-initialized arena (i.e. arena 0).
	 */
	reentrancy_level = tsd_reentrancy_level_get(tsd);
	if (sopts->slow && unlikely(reentrancy_level > 0)) {
		/*
		 * We should never specify particular arenas or tcaches from
		 * within our internal allocations.
		 */
		assert(dopts->tcache_ind == TCACHE_IND_AUTOMATIC ||
		    dopts->tcache_ind == TCACHE_IND_NONE);
		assert(dopts->arena_ind = ARENA_IND_AUTOMATIC);
		dopts->tcache_ind = TCACHE_IND_NONE;
		/* We know that arena 0 has already been initialized. */
		dopts->arena_ind = 0;
	}

	/* If profiling is on, get our profiling context. */
	if (config_prof && opt_prof) {
		/*
		 * Note that if we're going down this path, usize must have been
		 * initialized in the previous if statement.
		 */
		prof_tctx_t *tctx = prof_alloc_prep(
		    tsd, usize, prof_active_get_unlocked(), true);

		alloc_ctx_t alloc_ctx;
		if (likely((uintptr_t)tctx == (uintptr_t)1U)) {
			alloc_ctx.slab = (usize <= SMALL_MAXCLASS);
			allocation = imalloc_no_sample(
			    sopts, dopts, tsd, usize, usize, ind);
		} else if ((uintptr_t)tctx > (uintptr_t)1U) {
			/*
			 * Note that ind might still be 0 here.  This is fine;
			 * imalloc_sample ignores ind if dopts->alignment > 0.
			 */
			allocation = imalloc_sample(
			    sopts, dopts, tsd, usize, ind);
			alloc_ctx.slab = false;
		} else {
			allocation = NULL;
		}

		if (unlikely(allocation == NULL)) {
			prof_alloc_rollback(tsd, tctx, true);
			goto label_oom;
		}
		prof_malloc(tsd_tsdn(tsd), allocation, usize, &alloc_ctx, tctx);
	} else {
		/*
		 * If dopts->alignment > 0, then ind is still 0, but usize was
		 * computed in the previous if statement.  Down the positive
		 * alignment path, imalloc_no_sample ignores ind and size
		 * (relying only on usize).
		 */
		allocation = imalloc_no_sample(sopts, dopts, tsd, size, usize,
		    ind);
		if (unlikely(allocation == NULL)) {
			goto label_oom;
		}
	}

	/*
	 * Allocation has been done at this point.  We still have some
	 * post-allocation work to do though.
	 */
	assert(dopts->alignment == 0
	    || ((uintptr_t)allocation & (dopts->alignment - 1)) == ZU(0));

	if (config_stats) {
		assert(usize == isalloc(tsd_tsdn(tsd), allocation));
		*tsd_thread_allocatedp_get(tsd) += usize;
	}

	if (sopts->slow) {
		UTRACE(0, size, allocation);
	}

	/* Success! */
	check_entry_exit_locking(tsd_tsdn(tsd));
	*dopts->result = allocation;
	return 0;

label_oom:
	if (unlikely(sopts->slow) && config_xmalloc && unlikely(opt_xmalloc)) {
		malloc_write(sopts->oom_string);
		abort();
	}

	if (sopts->slow) {
		UTRACE(NULL, size, NULL);
	}

	check_entry_exit_locking(tsd_tsdn(tsd));

	if (sopts->set_errno_on_error) {
		set_errno(ENOMEM);
	}

	if (sopts->null_out_result_on_error) {
		*dopts->result = NULL;
	}

	return ENOMEM;

	/*
	 * This label is only jumped to by one goto; we move it out of line
	 * anyways to avoid obscuring the non-error paths, and for symmetry with
	 * the oom case.
	 */
label_invalid_alignment:
	if (config_xmalloc && unlikely(opt_xmalloc)) {
		malloc_write(sopts->invalid_alignment_string);
		abort();
	}

	if (sopts->set_errno_on_error) {
		set_errno(EINVAL);
	}

	if (sopts->slow) {
		UTRACE(NULL, size, NULL);
	}

	check_entry_exit_locking(tsd_tsdn(tsd));

	if (sopts->null_out_result_on_error) {
		*dopts->result = NULL;
	}

	return EINVAL;
}

/* Returns the errno-style error code of the allocation. */
JEMALLOC_ALWAYS_INLINE int
imalloc(static_opts_t *sopts, dynamic_opts_t *dopts) {
	if (unlikely(!malloc_initialized()) && unlikely(malloc_init())) {
		if (config_xmalloc && unlikely(opt_xmalloc)) {
			malloc_write(sopts->oom_string);
			abort();
		}
		UTRACE(NULL, dopts->num_items * dopts->item_size, NULL);
		set_errno(ENOMEM);
		*dopts->result = NULL;

		return ENOMEM;
	}

	/* We always need the tsd.  Let's grab it right away. */
	tsd_t *tsd = tsd_fetch();
	assert(tsd);
	if (likely(tsd_fast(tsd))) {
		/* Fast and common path. */
		tsd_assert_fast(tsd);
		sopts->slow = false;
		return imalloc_body(sopts, dopts, tsd);
	} else {
		sopts->slow = true;
		return imalloc_body(sopts, dopts, tsd);
	}
}
/******************************************************************************/
/*
 * Begin malloc(3)-compatible functions.
 */

JEMALLOC_EXPORT JEMALLOC_ALLOCATOR JEMALLOC_RESTRICT_RETURN
void JEMALLOC_NOTHROW *
JEMALLOC_ATTR(malloc) JEMALLOC_ALLOC_SIZE(1)
je_malloc(size_t size) {
	void *ret;
	static_opts_t sopts;
	dynamic_opts_t dopts;

	static_opts_init(&sopts);
	dynamic_opts_init(&dopts);

	sopts.bump_empty_alloc = true;
	sopts.null_out_result_on_error = true;
	sopts.set_errno_on_error = true;
	sopts.oom_string = "<jemalloc>: Error in malloc(): out of memory\n";

	dopts.result = &ret;
	dopts.num_items = 1;
	dopts.item_size = size;

	imalloc(&sopts, &dopts);

	return ret;
}

JEMALLOC_EXPORT int JEMALLOC_NOTHROW
JEMALLOC_ATTR(nonnull(1))
je_posix_memalign(void **memptr, size_t alignment, size_t size) {
	int ret;
	static_opts_t sopts;
	dynamic_opts_t dopts;

	static_opts_init(&sopts);
	dynamic_opts_init(&dopts);

	sopts.bump_empty_alloc = true;
	sopts.min_alignment = sizeof(void *);
	sopts.oom_string =
	    "<jemalloc>: Error allocating aligned memory: out of memory\n";
	sopts.invalid_alignment_string =
	    "<jemalloc>: Error allocating aligned memory: invalid alignment\n";

	dopts.result = memptr;
	dopts.num_items = 1;
	dopts.item_size = size;
	dopts.alignment = alignment;

	ret = imalloc(&sopts, &dopts);
	return ret;
}

JEMALLOC_EXPORT JEMALLOC_ALLOCATOR JEMALLOC_RESTRICT_RETURN
void JEMALLOC_NOTHROW *
JEMALLOC_ATTR(malloc) JEMALLOC_ALLOC_SIZE(2)
je_aligned_alloc(size_t alignment, size_t size) {
	void *ret;

	static_opts_t sopts;
	dynamic_opts_t dopts;

	static_opts_init(&sopts);
	dynamic_opts_init(&dopts);

	sopts.bump_empty_alloc = true;
	sopts.null_out_result_on_error = true;
	sopts.set_errno_on_error = true;
	sopts.min_alignment = 1;
	sopts.oom_string =
	    "<jemalloc>: Error allocating aligned memory: out of memory\n";
	sopts.invalid_alignment_string =
	    "<jemalloc>: Error allocating aligned memory: invalid alignment\n";

	dopts.result = &ret;
	dopts.num_items = 1;
	dopts.item_size = size;
	dopts.alignment = alignment;

	imalloc(&sopts, &dopts);
	return ret;
}

JEMALLOC_EXPORT JEMALLOC_ALLOCATOR JEMALLOC_RESTRICT_RETURN
void JEMALLOC_NOTHROW *
JEMALLOC_ATTR(malloc) JEMALLOC_ALLOC_SIZE2(1, 2)
je_calloc(size_t num, size_t size) {
	void *ret;
	static_opts_t sopts;
	dynamic_opts_t dopts;

	static_opts_init(&sopts);
	dynamic_opts_init(&dopts);

<<<<<<< HEAD
	if (likely(!malloc_slow)) {
		ret = ialloc_body(num_size, true, &tsdn, &usize, false);
		ialloc_post_check(ret, tsdn, usize, "calloc", true, false);
	} else {
		ret = ialloc_body(num_size, true, &tsdn, &usize, true);
		ialloc_post_check(ret, tsdn, usize, "calloc", true, true);
		UTRACE(0, num_size, ret);
		JEMALLOC_VALGRIND_MALLOC(ret != NULL, tsdn, ret, usize, true);
	}
=======
	sopts.may_overflow = true;
	sopts.bump_empty_alloc = true;
	sopts.null_out_result_on_error = true;
	sopts.set_errno_on_error = true;
	sopts.oom_string = "<jemalloc>: Error in calloc(): out of memory\n";

	dopts.result = &ret;
	dopts.num_items = num;
	dopts.item_size = size;
	dopts.zero = true;
>>>>>>> ba29113e

	imalloc(&sopts, &dopts);

	return ret;
}

static void *
irealloc_prof_sample(tsd_t *tsd, void *old_ptr, size_t old_usize, size_t usize,
    prof_tctx_t *tctx) {
	void *p;

	if (tctx == NULL) {
		return NULL;
	}
	if (usize <= SMALL_MAXCLASS) {
		p = iralloc(tsd, old_ptr, old_usize, LARGE_MINCLASS, 0, false);
		if (p == NULL) {
			return NULL;
		}
		arena_prof_promote(tsd_tsdn(tsd), p, usize);
	} else {
		p = iralloc(tsd, old_ptr, old_usize, usize, 0, false);
	}

	return p;
}

JEMALLOC_ALWAYS_INLINE void *
irealloc_prof(tsd_t *tsd, void *old_ptr, size_t old_usize, size_t usize,
   alloc_ctx_t *alloc_ctx) {
	void *p;
	bool prof_active;
	prof_tctx_t *old_tctx, *tctx;

	prof_active = prof_active_get_unlocked();
	old_tctx = prof_tctx_get(tsd_tsdn(tsd), old_ptr, alloc_ctx);
	tctx = prof_alloc_prep(tsd, usize, prof_active, true);
	if (unlikely((uintptr_t)tctx != (uintptr_t)1U)) {
		p = irealloc_prof_sample(tsd, old_ptr, old_usize, usize, tctx);
	} else {
		p = iralloc(tsd, old_ptr, old_usize, usize, 0, false);
	}
	if (unlikely(p == NULL)) {
		prof_alloc_rollback(tsd, tctx, true);
		return NULL;
	}
	prof_realloc(tsd, p, usize, tctx, prof_active, true, old_ptr, old_usize,
	    old_tctx);

	return p;
}

JEMALLOC_ALWAYS_INLINE void
ifree(tsd_t *tsd, void *ptr, tcache_t *tcache, bool slow_path) {
	if (!slow_path) {
		tsd_assert_fast(tsd);
	}
	check_entry_exit_locking(tsd_tsdn(tsd));
	if (tsd_reentrancy_level_get(tsd) != 0) {
		assert(slow_path);
	}

	assert(ptr != NULL);
	assert(malloc_initialized() || IS_INITIALIZER);

	alloc_ctx_t alloc_ctx;
	rtree_ctx_t *rtree_ctx = tsd_rtree_ctx(tsd);
	rtree_szind_slab_read(tsd_tsdn(tsd), &extents_rtree, rtree_ctx,
	    (uintptr_t)ptr, true, &alloc_ctx.szind, &alloc_ctx.slab);
	assert(alloc_ctx.szind != NSIZES);

	size_t usize;
	if (config_prof && opt_prof) {
		usize = sz_index2size(alloc_ctx.szind);
		prof_free(tsd, ptr, usize, &alloc_ctx);
	} else if (config_stats) {
		usize = sz_index2size(alloc_ctx.szind);
	}
	if (config_stats) {
		*tsd_thread_deallocatedp_get(tsd) += usize;
	}

	if (likely(!slow_path)) {
		idalloctm(tsd_tsdn(tsd), ptr, tcache, &alloc_ctx, false,
		    false);
	} else {
		idalloctm(tsd_tsdn(tsd), ptr, tcache, &alloc_ctx, false,
		    true);
	}
}

JEMALLOC_ALWAYS_INLINE void
isfree(tsd_t *tsd, void *ptr, size_t usize, tcache_t *tcache, bool slow_path) {
	if (!slow_path) {
		tsd_assert_fast(tsd);
	}
	check_entry_exit_locking(tsd_tsdn(tsd));
	if (tsd_reentrancy_level_get(tsd) != 0) {
		assert(slow_path);
	}

	assert(ptr != NULL);
	assert(malloc_initialized() || IS_INITIALIZER);

	alloc_ctx_t alloc_ctx, *ctx;
	if (config_prof && opt_prof) {
		rtree_ctx_t *rtree_ctx = tsd_rtree_ctx(tsd);
		rtree_szind_slab_read(tsd_tsdn(tsd), &extents_rtree, rtree_ctx,
		    (uintptr_t)ptr, true, &alloc_ctx.szind, &alloc_ctx.slab);
		assert(alloc_ctx.szind == sz_size2index(usize));
		ctx = &alloc_ctx;
		prof_free(tsd, ptr, usize, ctx);
	} else {
		ctx = NULL;
	}

	if (config_stats) {
		*tsd_thread_deallocatedp_get(tsd) += usize;
	}

	if (likely(!slow_path)) {
		isdalloct(tsd_tsdn(tsd), ptr, usize, tcache, ctx, false);
	} else {
		isdalloct(tsd_tsdn(tsd), ptr, usize, tcache, ctx, true);
	}
}

JEMALLOC_EXPORT JEMALLOC_ALLOCATOR JEMALLOC_RESTRICT_RETURN
void JEMALLOC_NOTHROW *
JEMALLOC_ALLOC_SIZE(2)
je_realloc(void *ptr, size_t size) {
	void *ret;
	tsdn_t *tsdn JEMALLOC_CC_SILENCE_INIT(NULL);
	size_t usize JEMALLOC_CC_SILENCE_INIT(0);
	size_t old_usize = 0;

	if (unlikely(size == 0)) {
		if (ptr != NULL) {
			/* realloc(ptr, 0) is equivalent to free(ptr). */
			UTRACE(ptr, 0, 0);
			tcache_t *tcache;
			tsd_t *tsd = tsd_fetch();
			if (tsd_reentrancy_level_get(tsd) == 0) {
				tcache = tcache_get(tsd);
			} else {
				tcache = NULL;
			}
			ifree(tsd, ptr, tcache, true);
			return NULL;
		}
		size = 1;
	}

	if (likely(ptr != NULL)) {
		assert(malloc_initialized() || IS_INITIALIZER);
		tsd_t *tsd = tsd_fetch();

		check_entry_exit_locking(tsd_tsdn(tsd));

		alloc_ctx_t alloc_ctx;
		rtree_ctx_t *rtree_ctx = tsd_rtree_ctx(tsd);
		rtree_szind_slab_read(tsd_tsdn(tsd), &extents_rtree, rtree_ctx,
		    (uintptr_t)ptr, true, &alloc_ctx.szind, &alloc_ctx.slab);
		assert(alloc_ctx.szind != NSIZES);
		old_usize = sz_index2size(alloc_ctx.szind);
		assert(old_usize == isalloc(tsd_tsdn(tsd), ptr));
		if (config_prof && opt_prof) {
			usize = sz_s2u(size);
			ret = unlikely(usize == 0 || usize > LARGE_MAXCLASS) ?
			    NULL : irealloc_prof(tsd, ptr, old_usize, usize,
			    &alloc_ctx);
		} else {
			if (config_stats) {
				usize = sz_s2u(size);
			}
			ret = iralloc(tsd, ptr, old_usize, size, 0, false);
		}
		tsdn = tsd_tsdn(tsd);
	} else {
		/* realloc(NULL, size) is equivalent to malloc(size). */
		return je_malloc(size);
	}

	if (unlikely(ret == NULL)) {
		if (config_xmalloc && unlikely(opt_xmalloc)) {
			malloc_write("<jemalloc>: Error in realloc(): "
			    "out of memory\n");
			abort();
		}
		set_errno(ENOMEM);
	}
	if (config_stats && likely(ret != NULL)) {
		tsd_t *tsd;

		assert(usize == isalloc(tsdn, ret));
		tsd = tsdn_tsd(tsdn);
		*tsd_thread_allocatedp_get(tsd) += usize;
		*tsd_thread_deallocatedp_get(tsd) += old_usize;
	}
	UTRACE(ptr, size, ret);
<<<<<<< HEAD
	JEMALLOC_VALGRIND_REALLOC(maybe, tsdn, ret, usize, maybe, ptr,
	    old_usize, old_rzsize, maybe, false);
	witness_assert_lockless(tsdn);
	return (ret);
=======
	check_entry_exit_locking(tsdn);
	return ret;
>>>>>>> ba29113e
}

JEMALLOC_EXPORT void JEMALLOC_NOTHROW
je_free(void *ptr) {
	UTRACE(ptr, 0, 0);
	if (likely(ptr != NULL)) {
		tsd_t *tsd = tsd_fetch();
		check_entry_exit_locking(tsd_tsdn(tsd));

		tcache_t *tcache;
		if (likely(tsd_fast(tsd))) {
			tsd_assert_fast(tsd);
			/* Unconditionally get tcache ptr on fast path. */
			tcache = tsd_tcachep_get(tsd);
			ifree(tsd, ptr, tcache, false);
		} else {
			if (likely(tsd_reentrancy_level_get(tsd) == 0)) {
				tcache = tcache_get(tsd);
			} else {
				tcache = NULL;
			}
			ifree(tsd, ptr, tcache, true);
		}
		check_entry_exit_locking(tsd_tsdn(tsd));
	}
}

/*
 * End malloc(3)-compatible functions.
 */
/******************************************************************************/
/*
 * Begin non-standard override functions.
 */

#ifdef JEMALLOC_OVERRIDE_MEMALIGN
JEMALLOC_EXPORT JEMALLOC_ALLOCATOR JEMALLOC_RESTRICT_RETURN
void JEMALLOC_NOTHROW *
JEMALLOC_ATTR(malloc)
je_memalign(size_t alignment, size_t size) {
	void *ret;
	static_opts_t sopts;
	dynamic_opts_t dopts;

	static_opts_init(&sopts);
	dynamic_opts_init(&dopts);

	sopts.bump_empty_alloc = true;
	sopts.min_alignment = 1;
	sopts.oom_string =
	    "<jemalloc>: Error allocating aligned memory: out of memory\n";
	sopts.invalid_alignment_string =
	    "<jemalloc>: Error allocating aligned memory: invalid alignment\n";
	sopts.null_out_result_on_error = true;

	dopts.result = &ret;
	dopts.num_items = 1;
	dopts.item_size = size;
	dopts.alignment = alignment;

	imalloc(&sopts, &dopts);
	return ret;
}
#endif

#ifdef JEMALLOC_OVERRIDE_VALLOC
JEMALLOC_EXPORT JEMALLOC_ALLOCATOR JEMALLOC_RESTRICT_RETURN
void JEMALLOC_NOTHROW *
JEMALLOC_ATTR(malloc)
je_valloc(size_t size) {
	void *ret;

	static_opts_t sopts;
	dynamic_opts_t dopts;

	static_opts_init(&sopts);
	dynamic_opts_init(&dopts);

	sopts.bump_empty_alloc = true;
	sopts.null_out_result_on_error = true;
	sopts.min_alignment = PAGE;
	sopts.oom_string =
	    "<jemalloc>: Error allocating aligned memory: out of memory\n";
	sopts.invalid_alignment_string =
	    "<jemalloc>: Error allocating aligned memory: invalid alignment\n";

	dopts.result = &ret;
	dopts.num_items = 1;
	dopts.item_size = size;
	dopts.alignment = PAGE;

	imalloc(&sopts, &dopts);

	return ret;
}
#endif

#if defined(JEMALLOC_IS_MALLOC) && defined(JEMALLOC_GLIBC_MALLOC_HOOK)
/*
 * glibc provides the RTLD_DEEPBIND flag for dlopen which can make it possible
 * to inconsistently reference libc's malloc(3)-compatible functions
 * (https://bugzilla.mozilla.org/show_bug.cgi?id=493541).
 *
 * These definitions interpose hooks in glibc.  The functions are actually
 * passed an extra argument for the caller return address, which will be
 * ignored.
 */
JEMALLOC_EXPORT void (*__free_hook)(void *ptr) = je_free;
JEMALLOC_EXPORT void *(*__malloc_hook)(size_t size) = je_malloc;
JEMALLOC_EXPORT void *(*__realloc_hook)(void *ptr, size_t size) = je_realloc;
#  ifdef JEMALLOC_GLIBC_MEMALIGN_HOOK
JEMALLOC_EXPORT void *(*__memalign_hook)(size_t alignment, size_t size) =
    je_memalign;
<<<<<<< HEAD
# endif

#ifdef CPU_COUNT
=======
#  endif

#  ifdef CPU_COUNT
>>>>>>> ba29113e
/*
 * To enable static linking with glibc, the libc specific malloc interface must
 * be implemented also, so none of glibc's malloc.o functions are added to the
 * link.
 */
<<<<<<< HEAD
#define	ALIAS(je_fn)	__attribute__((alias (#je_fn), used))
/* To force macro expansion of je_ prefix before stringification. */
#define	PREALIAS(je_fn)  ALIAS(je_fn)
void	*__libc_malloc(size_t size) PREALIAS(je_malloc);
void	__libc_free(void* ptr) PREALIAS(je_free);
void	*__libc_realloc(void* ptr, size_t size) PREALIAS(je_realloc);
void	*__libc_calloc(size_t n, size_t size) PREALIAS(je_calloc);
void	*__libc_memalign(size_t align, size_t s) PREALIAS(je_memalign);
void	*__libc_valloc(size_t size) PREALIAS(je_valloc);
int	__posix_memalign(void** r, size_t a, size_t s)
    PREALIAS(je_posix_memalign);
#undef PREALIAS
#undef ALIAS

#endif

=======
#    define ALIAS(je_fn)	__attribute__((alias (#je_fn), used))
/* To force macro expansion of je_ prefix before stringification. */
#    define PREALIAS(je_fn)	ALIAS(je_fn)
#    ifdef JEMALLOC_OVERRIDE___LIBC_CALLOC
void *__libc_calloc(size_t n, size_t size) PREALIAS(je_calloc);
#    endif
#    ifdef JEMALLOC_OVERRIDE___LIBC_FREE
void __libc_free(void* ptr) PREALIAS(je_free);
#    endif
#    ifdef JEMALLOC_OVERRIDE___LIBC_MALLOC
void *__libc_malloc(size_t size) PREALIAS(je_malloc);
#    endif
#    ifdef JEMALLOC_OVERRIDE___LIBC_MEMALIGN
void *__libc_memalign(size_t align, size_t s) PREALIAS(je_memalign);
#    endif
#    ifdef JEMALLOC_OVERRIDE___LIBC_REALLOC
void *__libc_realloc(void* ptr, size_t size) PREALIAS(je_realloc);
#    endif
#    ifdef JEMALLOC_OVERRIDE___LIBC_VALLOC
void *__libc_valloc(size_t size) PREALIAS(je_valloc);
#    endif
#    ifdef JEMALLOC_OVERRIDE___POSIX_MEMALIGN
int __posix_memalign(void** r, size_t a, size_t s) PREALIAS(je_posix_memalign);
#    endif
#    undef PREALIAS
#    undef ALIAS
#  endif
>>>>>>> ba29113e
#endif

/*
 * End non-standard override functions.
 */
/******************************************************************************/
/*
 * Begin non-standard functions.
 */

JEMALLOC_EXPORT JEMALLOC_ALLOCATOR JEMALLOC_RESTRICT_RETURN
void JEMALLOC_NOTHROW *
JEMALLOC_ATTR(malloc) JEMALLOC_ALLOC_SIZE(1)
je_mallocx(size_t size, int flags) {
	void *ret;
	static_opts_t sopts;
	dynamic_opts_t dopts;

	static_opts_init(&sopts);
	dynamic_opts_init(&dopts);

	sopts.assert_nonempty_alloc = true;
	sopts.null_out_result_on_error = true;
	sopts.oom_string = "<jemalloc>: Error in mallocx(): out of memory\n";

	dopts.result = &ret;
	dopts.num_items = 1;
	dopts.item_size = size;
	if (unlikely(flags != 0)) {
		if ((flags & MALLOCX_LG_ALIGN_MASK) != 0) {
			dopts.alignment = MALLOCX_ALIGN_GET_SPECIFIED(flags);
		}

		dopts.zero = MALLOCX_ZERO_GET(flags);

		if ((flags & MALLOCX_TCACHE_MASK) != 0) {
			if ((flags & MALLOCX_TCACHE_MASK)
			    == MALLOCX_TCACHE_NONE) {
				dopts.tcache_ind = TCACHE_IND_NONE;
			} else {
				dopts.tcache_ind = MALLOCX_TCACHE_GET(flags);
			}
		} else {
			dopts.tcache_ind = TCACHE_IND_AUTOMATIC;
		}

		if ((flags & MALLOCX_ARENA_MASK) != 0)
			dopts.arena_ind = MALLOCX_ARENA_GET(flags);
	}

	imalloc(&sopts, &dopts);
	return ret;
}

static void *
irallocx_prof_sample(tsdn_t *tsdn, void *old_ptr, size_t old_usize,
    size_t usize, size_t alignment, bool zero, tcache_t *tcache, arena_t *arena,
    prof_tctx_t *tctx) {
	void *p;

	if (tctx == NULL) {
		return NULL;
	}
	if (usize <= SMALL_MAXCLASS) {
		p = iralloct(tsdn, old_ptr, old_usize, LARGE_MINCLASS,
		    alignment, zero, tcache, arena);
		if (p == NULL) {
			return NULL;
		}
		arena_prof_promote(tsdn, p, usize);
	} else {
		p = iralloct(tsdn, old_ptr, old_usize, usize, alignment, zero,
		    tcache, arena);
	}

	return p;
}

JEMALLOC_ALWAYS_INLINE void *
irallocx_prof(tsd_t *tsd, void *old_ptr, size_t old_usize, size_t size,
    size_t alignment, size_t *usize, bool zero, tcache_t *tcache,
    arena_t *arena, alloc_ctx_t *alloc_ctx) {
	void *p;
	bool prof_active;
	prof_tctx_t *old_tctx, *tctx;

	prof_active = prof_active_get_unlocked();
<<<<<<< HEAD
	old_tctx = prof_tctx_get(tsd_tsdn(tsd), old_ptr);
=======
	old_tctx = prof_tctx_get(tsd_tsdn(tsd), old_ptr, alloc_ctx);
>>>>>>> ba29113e
	tctx = prof_alloc_prep(tsd, *usize, prof_active, false);
	if (unlikely((uintptr_t)tctx != (uintptr_t)1U)) {
		p = irallocx_prof_sample(tsd_tsdn(tsd), old_ptr, old_usize,
		    *usize, alignment, zero, tcache, arena, tctx);
	} else {
		p = iralloct(tsd_tsdn(tsd), old_ptr, old_usize, size, alignment,
		    zero, tcache, arena);
	}
	if (unlikely(p == NULL)) {
		prof_alloc_rollback(tsd, tctx, false);
<<<<<<< HEAD
		return (NULL);
=======
		return NULL;
>>>>>>> ba29113e
	}

	if (p == old_ptr && alignment != 0) {
		/*
		 * The allocation did not move, so it is possible that the size
		 * class is smaller than would guarantee the requested
		 * alignment, and that the alignment constraint was
		 * serendipitously satisfied.  Additionally, old_usize may not
		 * be the same as the current usize because of in-place large
		 * reallocation.  Therefore, query the actual value of usize.
		 */
		*usize = isalloc(tsd_tsdn(tsd), p);
	}
	prof_realloc(tsd, p, *usize, tctx, prof_active, false, old_ptr,
	    old_usize, old_tctx);

	return p;
}

JEMALLOC_EXPORT JEMALLOC_ALLOCATOR JEMALLOC_RESTRICT_RETURN
void JEMALLOC_NOTHROW *
JEMALLOC_ALLOC_SIZE(2)
je_rallocx(void *ptr, size_t size, int flags) {
	void *p;
	tsd_t *tsd;
	size_t usize;
	size_t old_usize;
	size_t alignment = MALLOCX_ALIGN_GET(flags);
	bool zero = flags & MALLOCX_ZERO;
	arena_t *arena;
	tcache_t *tcache;

	assert(ptr != NULL);
	assert(size != 0);
	assert(malloc_initialized() || IS_INITIALIZER);
	tsd = tsd_fetch();
	check_entry_exit_locking(tsd_tsdn(tsd));

	if (unlikely((flags & MALLOCX_ARENA_MASK) != 0)) {
		unsigned arena_ind = MALLOCX_ARENA_GET(flags);
		arena = arena_get(tsd_tsdn(tsd), arena_ind, true);
		if (unlikely(arena == NULL)) {
			goto label_oom;
		}
	} else {
		arena = NULL;
	}

	if (unlikely((flags & MALLOCX_TCACHE_MASK) != 0)) {
		if ((flags & MALLOCX_TCACHE_MASK) == MALLOCX_TCACHE_NONE) {
			tcache = NULL;
		} else {
			tcache = tcaches_get(tsd, MALLOCX_TCACHE_GET(flags));
		}
	} else {
		tcache = tcache_get(tsd);
	}

	alloc_ctx_t alloc_ctx;
	rtree_ctx_t *rtree_ctx = tsd_rtree_ctx(tsd);
	rtree_szind_slab_read(tsd_tsdn(tsd), &extents_rtree, rtree_ctx,
	    (uintptr_t)ptr, true, &alloc_ctx.szind, &alloc_ctx.slab);
	assert(alloc_ctx.szind != NSIZES);
	old_usize = sz_index2size(alloc_ctx.szind);
	assert(old_usize == isalloc(tsd_tsdn(tsd), ptr));
	if (config_prof && opt_prof) {
		usize = (alignment == 0) ?
		    sz_s2u(size) : sz_sa2u(size, alignment);
		if (unlikely(usize == 0 || usize > LARGE_MAXCLASS)) {
			goto label_oom;
		}
		p = irallocx_prof(tsd, ptr, old_usize, size, alignment, &usize,
		    zero, tcache, arena, &alloc_ctx);
		if (unlikely(p == NULL)) {
			goto label_oom;
		}
	} else {
		p = iralloct(tsd_tsdn(tsd), ptr, old_usize, size, alignment,
		    zero, tcache, arena);
		if (unlikely(p == NULL)) {
			goto label_oom;
		}
		if (config_stats) {
			usize = isalloc(tsd_tsdn(tsd), p);
		}
	}
	assert(alignment == 0 || ((uintptr_t)p & (alignment - 1)) == ZU(0));

	if (config_stats) {
		*tsd_thread_allocatedp_get(tsd) += usize;
		*tsd_thread_deallocatedp_get(tsd) += old_usize;
	}
	UTRACE(ptr, size, p);
<<<<<<< HEAD
	JEMALLOC_VALGRIND_REALLOC(maybe, tsd_tsdn(tsd), p, usize, no, ptr,
	    old_usize, old_rzsize, no, zero);
	witness_assert_lockless(tsd_tsdn(tsd));
	return (p);
=======
	check_entry_exit_locking(tsd_tsdn(tsd));
	return p;
>>>>>>> ba29113e
label_oom:
	if (config_xmalloc && unlikely(opt_xmalloc)) {
		malloc_write("<jemalloc>: Error in rallocx(): out of memory\n");
		abort();
	}
	UTRACE(ptr, size, 0);
	check_entry_exit_locking(tsd_tsdn(tsd));
	return NULL;
}

JEMALLOC_ALWAYS_INLINE size_t
ixallocx_helper(tsdn_t *tsdn, void *ptr, size_t old_usize, size_t size,
    size_t extra, size_t alignment, bool zero) {
	size_t usize;

	if (ixalloc(tsdn, ptr, old_usize, size, extra, alignment, zero)) {
		return old_usize;
	}
	usize = isalloc(tsdn, ptr);

	return usize;
}

static size_t
ixallocx_prof_sample(tsdn_t *tsdn, void *ptr, size_t old_usize, size_t size,
    size_t extra, size_t alignment, bool zero, prof_tctx_t *tctx) {
	size_t usize;

	if (tctx == NULL) {
		return old_usize;
	}
	usize = ixallocx_helper(tsdn, ptr, old_usize, size, extra, alignment,
	    zero);

	return usize;
}

JEMALLOC_ALWAYS_INLINE size_t
ixallocx_prof(tsd_t *tsd, void *ptr, size_t old_usize, size_t size,
    size_t extra, size_t alignment, bool zero, alloc_ctx_t *alloc_ctx) {
	size_t usize_max, usize;
	bool prof_active;
	prof_tctx_t *old_tctx, *tctx;

	prof_active = prof_active_get_unlocked();
	old_tctx = prof_tctx_get(tsd_tsdn(tsd), ptr, alloc_ctx);
	/*
	 * usize isn't knowable before ixalloc() returns when extra is non-zero.
	 * Therefore, compute its maximum possible value and use that in
	 * prof_alloc_prep() to decide whether to capture a backtrace.
	 * prof_realloc() will use the actual usize to decide whether to sample.
	 */
	if (alignment == 0) {
		usize_max = sz_s2u(size+extra);
		assert(usize_max > 0 && usize_max <= LARGE_MAXCLASS);
	} else {
		usize_max = sz_sa2u(size+extra, alignment);
		if (unlikely(usize_max == 0 || usize_max > LARGE_MAXCLASS)) {
			/*
			 * usize_max is out of range, and chances are that
			 * allocation will fail, but use the maximum possible
			 * value and carry on with prof_alloc_prep(), just in
			 * case allocation succeeds.
			 */
			usize_max = LARGE_MAXCLASS;
		}
	}
	tctx = prof_alloc_prep(tsd, usize_max, prof_active, false);

	if (unlikely((uintptr_t)tctx != (uintptr_t)1U)) {
		usize = ixallocx_prof_sample(tsd_tsdn(tsd), ptr, old_usize,
		    size, extra, alignment, zero, tctx);
	} else {
		usize = ixallocx_helper(tsd_tsdn(tsd), ptr, old_usize, size,
		    extra, alignment, zero);
	}
	if (usize == old_usize) {
		prof_alloc_rollback(tsd, tctx, false);
		return usize;
	}
	prof_realloc(tsd, ptr, usize, tctx, prof_active, false, ptr, old_usize,
	    old_tctx);

	return usize;
}

JEMALLOC_EXPORT size_t JEMALLOC_NOTHROW
je_xallocx(void *ptr, size_t size, size_t extra, int flags) {
	tsd_t *tsd;
	size_t usize, old_usize;
	size_t alignment = MALLOCX_ALIGN_GET(flags);
	bool zero = flags & MALLOCX_ZERO;

	assert(ptr != NULL);
	assert(size != 0);
	assert(SIZE_T_MAX - size >= extra);
	assert(malloc_initialized() || IS_INITIALIZER);
	tsd = tsd_fetch();
	check_entry_exit_locking(tsd_tsdn(tsd));

	alloc_ctx_t alloc_ctx;
	rtree_ctx_t *rtree_ctx = tsd_rtree_ctx(tsd);
	rtree_szind_slab_read(tsd_tsdn(tsd), &extents_rtree, rtree_ctx,
	    (uintptr_t)ptr, true, &alloc_ctx.szind, &alloc_ctx.slab);
	assert(alloc_ctx.szind != NSIZES);
	old_usize = sz_index2size(alloc_ctx.szind);
	assert(old_usize == isalloc(tsd_tsdn(tsd), ptr));
	/*
	 * The API explicitly absolves itself of protecting against (size +
	 * extra) numerical overflow, but we may need to clamp extra to avoid
	 * exceeding LARGE_MAXCLASS.
	 *
	 * Ordinarily, size limit checking is handled deeper down, but here we
	 * have to check as part of (size + extra) clamping, since we need the
	 * clamped value in the above helper functions.
	 */
	if (unlikely(size > LARGE_MAXCLASS)) {
		usize = old_usize;
		goto label_not_resized;
	}
	if (unlikely(LARGE_MAXCLASS - size < extra)) {
		extra = LARGE_MAXCLASS - size;
	}

	if (config_prof && opt_prof) {
		usize = ixallocx_prof(tsd, ptr, old_usize, size, extra,
		    alignment, zero, &alloc_ctx);
	} else {
		usize = ixallocx_helper(tsd_tsdn(tsd), ptr, old_usize, size,
		    extra, alignment, zero);
	}
	if (unlikely(usize == old_usize)) {
		goto label_not_resized;
	}

	if (config_stats) {
		*tsd_thread_allocatedp_get(tsd) += usize;
		*tsd_thread_deallocatedp_get(tsd) += old_usize;
	}
<<<<<<< HEAD
	JEMALLOC_VALGRIND_REALLOC(no, tsd_tsdn(tsd), ptr, usize, no, ptr,
	    old_usize, old_rzsize, no, zero);
=======
>>>>>>> ba29113e
label_not_resized:
	UTRACE(ptr, size, ptr);
	check_entry_exit_locking(tsd_tsdn(tsd));
	return usize;
}

JEMALLOC_EXPORT size_t JEMALLOC_NOTHROW
JEMALLOC_ATTR(pure)
je_sallocx(const void *ptr, int flags) {
	size_t usize;
	tsdn_t *tsdn;

	assert(malloc_initialized() || IS_INITIALIZER);
	assert(ptr != NULL);

	tsdn = tsdn_fetch();
	check_entry_exit_locking(tsdn);

	if (config_debug || force_ivsalloc) {
		usize = ivsalloc(tsdn, ptr);
		assert(force_ivsalloc || usize != 0);
	} else {
		usize = isalloc(tsdn, ptr);
	}

	check_entry_exit_locking(tsdn);
	return usize;
}

JEMALLOC_EXPORT void JEMALLOC_NOTHROW
je_dallocx(void *ptr, int flags) {
	assert(ptr != NULL);
	assert(malloc_initialized() || IS_INITIALIZER);

	tsd_t *tsd = tsd_fetch();
	bool fast = tsd_fast(tsd);
	check_entry_exit_locking(tsd_tsdn(tsd));

	tcache_t *tcache;
	if (unlikely((flags & MALLOCX_TCACHE_MASK) != 0)) {
		/* Not allowed to be reentrant and specify a custom tcache. */
		assert(tsd_reentrancy_level_get(tsd) == 0);
		if ((flags & MALLOCX_TCACHE_MASK) == MALLOCX_TCACHE_NONE) {
			tcache = NULL;
		} else {
			tcache = tcaches_get(tsd, MALLOCX_TCACHE_GET(flags));
		}
	} else {
		if (likely(fast)) {
			tcache = tsd_tcachep_get(tsd);
			assert(tcache == tcache_get(tsd));
		} else {
			if (likely(tsd_reentrancy_level_get(tsd) == 0)) {
				tcache = tcache_get(tsd);
			}  else {
				tcache = NULL;
			}
		}
	}

	UTRACE(ptr, 0, 0);
	if (likely(fast)) {
		tsd_assert_fast(tsd);
		ifree(tsd, ptr, tcache, false);
	} else {
		ifree(tsd, ptr, tcache, true);
	}
	check_entry_exit_locking(tsd_tsdn(tsd));
}

JEMALLOC_ALWAYS_INLINE size_t
inallocx(tsdn_t *tsdn, size_t size, int flags) {
	check_entry_exit_locking(tsdn);

	size_t usize;
	if (likely((flags & MALLOCX_LG_ALIGN_MASK) == 0)) {
		usize = sz_s2u(size);
	} else {
		usize = sz_sa2u(size, MALLOCX_ALIGN_GET_SPECIFIED(flags));
	}
	check_entry_exit_locking(tsdn);
	return usize;
}

JEMALLOC_EXPORT void JEMALLOC_NOTHROW
je_sdallocx(void *ptr, size_t size, int flags) {
	assert(ptr != NULL);
	assert(malloc_initialized() || IS_INITIALIZER);

	tsd_t *tsd = tsd_fetch();
	bool fast = tsd_fast(tsd);
	size_t usize = inallocx(tsd_tsdn(tsd), size, flags);
	assert(usize == isalloc(tsd_tsdn(tsd), ptr));
	check_entry_exit_locking(tsd_tsdn(tsd));

	tcache_t *tcache;
	if (unlikely((flags & MALLOCX_TCACHE_MASK) != 0)) {
		/* Not allowed to be reentrant and specify a custom tcache. */
		assert(tsd_reentrancy_level_get(tsd) == 0);
		if ((flags & MALLOCX_TCACHE_MASK) == MALLOCX_TCACHE_NONE) {
			tcache = NULL;
		} else {
			tcache = tcaches_get(tsd, MALLOCX_TCACHE_GET(flags));
		}
	} else {
		if (likely(fast)) {
			tcache = tsd_tcachep_get(tsd);
			assert(tcache == tcache_get(tsd));
		} else {
			if (likely(tsd_reentrancy_level_get(tsd) == 0)) {
				tcache = tcache_get(tsd);
			} else {
				tcache = NULL;
			}
		}
	}

	UTRACE(ptr, 0, 0);
	if (likely(fast)) {
		tsd_assert_fast(tsd);
		isfree(tsd, ptr, usize, tcache, false);
	} else {
		isfree(tsd, ptr, usize, tcache, true);
	}
	check_entry_exit_locking(tsd_tsdn(tsd));
}

JEMALLOC_EXPORT size_t JEMALLOC_NOTHROW
JEMALLOC_ATTR(pure)
je_nallocx(size_t size, int flags) {
	size_t usize;
	tsdn_t *tsdn;

	assert(size != 0);

	if (unlikely(malloc_init())) {
		return 0;
	}

	tsdn = tsdn_fetch();
	check_entry_exit_locking(tsdn);

	usize = inallocx(tsdn, size, flags);
	if (unlikely(usize > LARGE_MAXCLASS)) {
		return 0;
	}

	check_entry_exit_locking(tsdn);
	return usize;
}

JEMALLOC_EXPORT int JEMALLOC_NOTHROW
je_mallctl(const char *name, void *oldp, size_t *oldlenp, void *newp,
    size_t newlen) {
	int ret;
	tsd_t *tsd;

	if (unlikely(malloc_init())) {
		return EAGAIN;
	}

	tsd = tsd_fetch();
	check_entry_exit_locking(tsd_tsdn(tsd));
	ret = ctl_byname(tsd, name, oldp, oldlenp, newp, newlen);
	check_entry_exit_locking(tsd_tsdn(tsd));
	return ret;
}

JEMALLOC_EXPORT int JEMALLOC_NOTHROW
je_mallctlnametomib(const char *name, size_t *mibp, size_t *miblenp) {
	int ret;
	tsdn_t *tsdn;

	if (unlikely(malloc_init())) {
		return EAGAIN;
	}

	tsdn = tsdn_fetch();
	check_entry_exit_locking(tsdn);
	ret = ctl_nametomib(tsdn, name, mibp, miblenp);
	check_entry_exit_locking(tsdn);
	return ret;
}

JEMALLOC_EXPORT int JEMALLOC_NOTHROW
je_mallctlbymib(const size_t *mib, size_t miblen, void *oldp, size_t *oldlenp,
  void *newp, size_t newlen) {
	int ret;
	tsd_t *tsd;

	if (unlikely(malloc_init())) {
		return EAGAIN;
	}

	tsd = tsd_fetch();
	check_entry_exit_locking(tsd_tsdn(tsd));
	ret = ctl_bymib(tsd, mib, miblen, oldp, oldlenp, newp, newlen);
	check_entry_exit_locking(tsd_tsdn(tsd));
	return ret;
}

JEMALLOC_EXPORT void JEMALLOC_NOTHROW
je_malloc_stats_print(void (*write_cb)(void *, const char *), void *cbopaque,
    const char *opts) {
	tsdn_t *tsdn;

	tsdn = tsdn_fetch();
	check_entry_exit_locking(tsdn);
	stats_print(write_cb, cbopaque, opts);
	check_entry_exit_locking(tsdn);
}

JEMALLOC_EXPORT size_t JEMALLOC_NOTHROW
je_malloc_usable_size(JEMALLOC_USABLE_SIZE_CONST void *ptr) {
	size_t ret;
	tsdn_t *tsdn;

	assert(malloc_initialized() || IS_INITIALIZER);

	tsdn = tsdn_fetch();
	check_entry_exit_locking(tsdn);

	if (unlikely(ptr == NULL)) {
		ret = 0;
	} else {
		if (config_debug || force_ivsalloc) {
			ret = ivsalloc(tsdn, ptr);
			assert(force_ivsalloc || ret != 0);
		} else {
			ret = isalloc(tsdn, ptr);
		}
	}

	check_entry_exit_locking(tsdn);
	return ret;
}

/*
 * End non-standard functions.
 */
/******************************************************************************/
/*
 * The following functions are used by threading libraries for protection of
 * malloc during fork().
 */

/*
 * If an application creates a thread before doing any allocation in the main
 * thread, then calls fork(2) in the main thread followed by memory allocation
 * in the child process, a race can occur that results in deadlock within the
 * child: the main thread may have forked while the created thread had
 * partially initialized the allocator.  Ordinarily jemalloc prevents
 * fork/malloc races via the following functions it registers during
 * initialization using pthread_atfork(), but of course that does no good if
 * the allocator isn't fully initialized at fork time.  The following library
 * constructor is a partial solution to this problem.  It may still be possible
 * to trigger the deadlock described above, but doing so would involve forking
 * via a library constructor that runs before jemalloc's runs.
 */
#ifndef JEMALLOC_JET
JEMALLOC_ATTR(constructor)
static void
jemalloc_constructor(void) {
	malloc_init();
}
#endif

#ifndef JEMALLOC_MUTEX_INIT_CB
void
jemalloc_prefork(void)
#else
JEMALLOC_EXPORT void
_malloc_prefork(void)
#endif
{
	tsd_t *tsd;
	unsigned i, j, narenas;
	arena_t *arena;

#ifdef JEMALLOC_MUTEX_INIT_CB
	if (!malloc_initialized()) {
		return;
	}
#endif
	assert(malloc_initialized());

	tsd = tsd_fetch();

	narenas = narenas_total_get();

	witness_prefork(tsd_witness_tsdp_get(tsd));
	/* Acquire all mutexes in a safe order. */
	ctl_prefork(tsd_tsdn(tsd));
	tcache_prefork(tsd_tsdn(tsd));
	malloc_mutex_prefork(tsd_tsdn(tsd), &arenas_lock);
	if (have_background_thread) {
		background_thread_prefork0(tsd_tsdn(tsd));
	}
	prof_prefork0(tsd_tsdn(tsd));
	if (have_background_thread) {
		background_thread_prefork1(tsd_tsdn(tsd));
	}
	/* Break arena prefork into stages to preserve lock order. */
	for (i = 0; i < 7; i++) {
		for (j = 0; j < narenas; j++) {
			if ((arena = arena_get(tsd_tsdn(tsd), j, false)) !=
			    NULL) {
				switch (i) {
				case 0:
					arena_prefork0(tsd_tsdn(tsd), arena);
					break;
				case 1:
					arena_prefork1(tsd_tsdn(tsd), arena);
					break;
				case 2:
					arena_prefork2(tsd_tsdn(tsd), arena);
					break;
				case 3:
					arena_prefork3(tsd_tsdn(tsd), arena);
					break;
				case 4:
					arena_prefork4(tsd_tsdn(tsd), arena);
					break;
				case 5:
					arena_prefork5(tsd_tsdn(tsd), arena);
					break;
				case 6:
					arena_prefork6(tsd_tsdn(tsd), arena);
					break;
				default: not_reached();
				}
			}
		}
	}
<<<<<<< HEAD
	base_prefork(tsd_tsdn(tsd));
	for (i = 0; i < narenas; i++) {
		if ((arena = arena_get(tsd_tsdn(tsd), i, false)) != NULL)
			arena_prefork3(tsd_tsdn(tsd), arena);
	}
=======
>>>>>>> ba29113e
	prof_prefork1(tsd_tsdn(tsd));
}

#ifndef JEMALLOC_MUTEX_INIT_CB
void
jemalloc_postfork_parent(void)
#else
JEMALLOC_EXPORT void
_malloc_postfork(void)
#endif
{
	tsd_t *tsd;
	unsigned i, narenas;

#ifdef JEMALLOC_MUTEX_INIT_CB
	if (!malloc_initialized()) {
		return;
	}
#endif
	assert(malloc_initialized());

	tsd = tsd_fetch();

	witness_postfork_parent(tsd_witness_tsdp_get(tsd));
	/* Release all mutexes, now that fork() has completed. */
<<<<<<< HEAD
	base_postfork_parent(tsd_tsdn(tsd));
=======
>>>>>>> ba29113e
	for (i = 0, narenas = narenas_total_get(); i < narenas; i++) {
		arena_t *arena;

		if ((arena = arena_get(tsd_tsdn(tsd), i, false)) != NULL) {
			arena_postfork_parent(tsd_tsdn(tsd), arena);
		}
	}
	prof_postfork_parent(tsd_tsdn(tsd));
	if (have_background_thread) {
		background_thread_postfork_parent(tsd_tsdn(tsd));
	}
	malloc_mutex_postfork_parent(tsd_tsdn(tsd), &arenas_lock);
	tcache_postfork_parent(tsd_tsdn(tsd));
	ctl_postfork_parent(tsd_tsdn(tsd));
}

void
jemalloc_postfork_child(void) {
	tsd_t *tsd;
	unsigned i, narenas;

	assert(malloc_initialized());

	tsd = tsd_fetch();

	witness_postfork_child(tsd_witness_tsdp_get(tsd));
	/* Release all mutexes, now that fork() has completed. */
<<<<<<< HEAD
	base_postfork_child(tsd_tsdn(tsd));
=======
>>>>>>> ba29113e
	for (i = 0, narenas = narenas_total_get(); i < narenas; i++) {
		arena_t *arena;

		if ((arena = arena_get(tsd_tsdn(tsd), i, false)) != NULL) {
			arena_postfork_child(tsd_tsdn(tsd), arena);
		}
	}
	prof_postfork_child(tsd_tsdn(tsd));
	if (have_background_thread) {
		background_thread_postfork_child(tsd_tsdn(tsd));
	}
	malloc_mutex_postfork_child(tsd_tsdn(tsd), &arenas_lock);
	tcache_postfork_child(tsd_tsdn(tsd));
	ctl_postfork_child(tsd_tsdn(tsd));
}

/******************************************************************************/<|MERGE_RESOLUTION|>--- conflicted
+++ resolved
@@ -108,112 +108,6 @@
 };
 static uint8_t	malloc_slow_flags;
 
-<<<<<<< HEAD
-JEMALLOC_ALIGNED(CACHELINE)
-const size_t	pind2sz_tab[NPSIZES] = {
-#define	PSZ_yes(lg_grp, ndelta, lg_delta)				\
-	(((ZU(1)<<lg_grp) + (ZU(ndelta)<<lg_delta))),
-#define	PSZ_no(lg_grp, ndelta, lg_delta)
-#define	SC(index, lg_grp, lg_delta, ndelta, psz, bin, lg_delta_lookup)	\
-	PSZ_##psz(lg_grp, ndelta, lg_delta)
-	SIZE_CLASSES
-#undef PSZ_yes
-#undef PSZ_no
-#undef SC
-};
-
-JEMALLOC_ALIGNED(CACHELINE)
-const size_t	index2size_tab[NSIZES] = {
-#define	SC(index, lg_grp, lg_delta, ndelta, psz, bin, lg_delta_lookup)	\
-	((ZU(1)<<lg_grp) + (ZU(ndelta)<<lg_delta)),
-	SIZE_CLASSES
-#undef SC
-};
-
-JEMALLOC_ALIGNED(CACHELINE)
-const uint8_t	size2index_tab[] = {
-#if LG_TINY_MIN == 0
-#warning "Dangerous LG_TINY_MIN"
-#define	S2B_0(i)	i,
-#elif LG_TINY_MIN == 1
-#warning "Dangerous LG_TINY_MIN"
-#define	S2B_1(i)	i,
-#elif LG_TINY_MIN == 2
-#warning "Dangerous LG_TINY_MIN"
-#define	S2B_2(i)	i,
-#elif LG_TINY_MIN == 3
-#define	S2B_3(i)	i,
-#elif LG_TINY_MIN == 4
-#define	S2B_4(i)	i,
-#elif LG_TINY_MIN == 5
-#define	S2B_5(i)	i,
-#elif LG_TINY_MIN == 6
-#define	S2B_6(i)	i,
-#elif LG_TINY_MIN == 7
-#define	S2B_7(i)	i,
-#elif LG_TINY_MIN == 8
-#define	S2B_8(i)	i,
-#elif LG_TINY_MIN == 9
-#define	S2B_9(i)	i,
-#elif LG_TINY_MIN == 10
-#define	S2B_10(i)	i,
-#elif LG_TINY_MIN == 11
-#define	S2B_11(i)	i,
-#else
-#error "Unsupported LG_TINY_MIN"
-#endif
-#if LG_TINY_MIN < 1
-#define	S2B_1(i)	S2B_0(i) S2B_0(i)
-#endif
-#if LG_TINY_MIN < 2
-#define	S2B_2(i)	S2B_1(i) S2B_1(i)
-#endif
-#if LG_TINY_MIN < 3
-#define	S2B_3(i)	S2B_2(i) S2B_2(i)
-#endif
-#if LG_TINY_MIN < 4
-#define	S2B_4(i)	S2B_3(i) S2B_3(i)
-#endif
-#if LG_TINY_MIN < 5
-#define	S2B_5(i)	S2B_4(i) S2B_4(i)
-#endif
-#if LG_TINY_MIN < 6
-#define	S2B_6(i)	S2B_5(i) S2B_5(i)
-#endif
-#if LG_TINY_MIN < 7
-#define	S2B_7(i)	S2B_6(i) S2B_6(i)
-#endif
-#if LG_TINY_MIN < 8
-#define	S2B_8(i)	S2B_7(i) S2B_7(i)
-#endif
-#if LG_TINY_MIN < 9
-#define	S2B_9(i)	S2B_8(i) S2B_8(i)
-#endif
-#if LG_TINY_MIN < 10
-#define	S2B_10(i)	S2B_9(i) S2B_9(i)
-#endif
-#if LG_TINY_MIN < 11
-#define	S2B_11(i)	S2B_10(i) S2B_10(i)
-#endif
-#define	S2B_no(i)
-#define	SC(index, lg_grp, lg_delta, ndelta, psz, bin, lg_delta_lookup)	\
-	S2B_##lg_delta_lookup(index)
-	SIZE_CLASSES
-#undef S2B_3
-#undef S2B_4
-#undef S2B_5
-#undef S2B_6
-#undef S2B_7
-#undef S2B_8
-#undef S2B_9
-#undef S2B_10
-#undef S2B_11
-#undef S2B_no
-#undef SC
-};
-
-=======
->>>>>>> ba29113e
 #ifdef JEMALLOC_THREADED_INIT
 /* Used to let the initializing thread recursively allocate. */
 #  define NO_INITIALIZER	((unsigned long)0)
@@ -345,13 +239,6 @@
 	idalloctm(TSDN_NULL, ptr, NULL, NULL, is_internal, true);
 }
 
-arena_t *
-a0get(void)
-{
-
-	return (a0);
-}
-
 void *
 a0malloc(size_t size) {
 	return a0ialloc(size, false, true);
@@ -480,22 +367,6 @@
 }
 
 static void
-<<<<<<< HEAD
-arena_bind(tsd_t *tsd, unsigned ind, bool internal)
-{
-	arena_t *arena;
-
-	if (!tsd_nominal(tsd))
-		return;
-
-	arena = arena_get(tsd_tsdn(tsd), ind, false);
-	arena_nthreads_inc(arena, internal);
-
-	if (internal)
-		tsd_iarena_set(tsd, arena);
-	else
-		tsd_arena_set(tsd, arena);
-=======
 arena_bind(tsd_t *tsd, unsigned ind, bool internal) {
 	arena_t *arena = arena_get(tsd_tsdn(tsd), ind, false);
 	arena_nthreads_inc(arena, internal);
@@ -505,7 +376,6 @@
 	} else {
 		tsd_arena_set(tsd, arena);
 	}
->>>>>>> ba29113e
 }
 
 void
@@ -824,12 +694,7 @@
  */
 
 static char *
-<<<<<<< HEAD
-jemalloc_secure_getenv(const char *name)
-{
-=======
 jemalloc_secure_getenv(const char *name) {
->>>>>>> ba29113e
 #ifdef JEMALLOC_HAVE_SECURE_GETENV
 	return secure_getenv(name);
 #else
@@ -838,11 +703,7 @@
 		return NULL;
 	}
 #  endif
-<<<<<<< HEAD
-	return (getenv(name));
-=======
 	return getenv(name);
->>>>>>> ba29113e
 #endif
 }
 
@@ -1107,19 +968,11 @@
 				}					\
 				continue;				\
 			}
-<<<<<<< HEAD
-#define	CONF_MIN_no(um, min)	false
-#define	CONF_MIN_yes(um, min)	((um) < (min))
-#define	CONF_MAX_no(um, max)	false
-#define	CONF_MAX_yes(um, max)	((um) > (max))
-#define	CONF_HANDLE_T_U(t, o, n, min, max, check_min, check_max, clip)	\
-=======
 #define CONF_MIN_no(um, min)	false
 #define CONF_MIN_yes(um, min)	((um) < (min))
 #define CONF_MAX_no(um, max)	false
 #define CONF_MAX_yes(um, max)	((um) > (max))
 #define CONF_HANDLE_T_U(t, o, n, min, max, check_min, check_max, clip)	\
->>>>>>> ba29113e
 			if (CONF_MATCH(n)) {				\
 				uintmax_t um;				\
 				char *end;				\
@@ -1133,18 +986,11 @@
 					    k, klen, v, vlen);		\
 				} else if (clip) {			\
 					if (CONF_MIN_##check_min(um,	\
-<<<<<<< HEAD
-					    (t)(min)))			\
-						o = (t)(min);		\
-					else if (CONF_MAX_##check_max(	\
-					    um, (t)(max)))		\
-=======
 					    (t)(min))) {		\
 						o = (t)(min);		\
 					} else if (			\
 					    CONF_MAX_##check_max(um,	\
 					    (t)(max))) {		\
->>>>>>> ba29113e
 						o = (t)(max);		\
 					} else {			\
 						o = (t)um;		\
@@ -1164,16 +1010,6 @@
 				}					\
 				continue;				\
 			}
-<<<<<<< HEAD
-#define	CONF_HANDLE_UNSIGNED(o, n, min, max, check_min, check_max,	\
-    clip)								\
-			CONF_HANDLE_T_U(unsigned, o, n, min, max,	\
-			    check_min, check_max, clip)
-#define	CONF_HANDLE_SIZE_T(o, n, min, max, check_min, check_max, clip)	\
-			CONF_HANDLE_T_U(size_t, o, n, min, max,		\
-			    check_min, check_max, clip)
-#define	CONF_HANDLE_SSIZE_T(o, n, min, max)				\
-=======
 #define CONF_HANDLE_UNSIGNED(o, n, min, max, check_min, check_max,	\
     clip)								\
 			CONF_HANDLE_T_U(unsigned, o, n, min, max,	\
@@ -1182,7 +1018,6 @@
 			CONF_HANDLE_T_U(size_t, o, n, min, max,		\
 			    check_min, check_max, clip)
 #define CONF_HANDLE_SSIZE_T(o, n, min, max)				\
->>>>>>> ba29113e
 			if (CONF_MATCH(n)) {				\
 				long l;					\
 				char *end;				\
@@ -1214,40 +1049,19 @@
 				continue;				\
 			}
 
-<<<<<<< HEAD
-			CONF_HANDLE_BOOL(opt_abort, "abort", true)
-			/*
-			 * Chunks always require at least one header page, as
-			 * many as 2^(LG_SIZE_CLASS_GROUP+1) data pages (plus an
-			 * additional page in the presence of cache-oblivious
-			 * large), and possibly an additional page in the
-			 * presence of redzones.  In order to simplify options
-			 * processing, use a conservative bound that
-			 * accommodates all these constraints.
-			 */
-			CONF_HANDLE_SIZE_T(opt_lg_chunk, "lg_chunk", LG_PAGE +
-			    LG_SIZE_CLASS_GROUP + 1 + ((config_cache_oblivious
-			    || config_fill) ? 1 : 0), (sizeof(size_t) << 3) - 1,
-			    yes, yes, true)
-=======
 			CONF_HANDLE_BOOL(opt_abort, "abort")
 			CONF_HANDLE_BOOL(opt_abort_conf, "abort_conf")
 			if (opt_abort_conf && had_conf_error) {
 				malloc_abort_invalid_conf();
 			}
 			CONF_HANDLE_BOOL(opt_retain, "retain")
->>>>>>> ba29113e
 			if (strncmp("dss", k, klen) == 0) {
 				int i;
 				bool match = false;
 				for (i = 0; i < dss_prec_limit; i++) {
 					if (strncmp(dss_prec_names[i], v, vlen)
 					    == 0) {
-<<<<<<< HEAD
-						if (chunk_dss_prec_set(i)) {
-=======
 						if (extent_dss_prec_set(i)) {
->>>>>>> ba29113e
 							malloc_conf_error(
 							    "Error setting dss",
 							    k, klen, v, vlen);
@@ -1267,23 +1081,6 @@
 			}
 			CONF_HANDLE_UNSIGNED(opt_narenas, "narenas", 1,
 			    UINT_MAX, yes, no, false)
-<<<<<<< HEAD
-			if (strncmp("purge", k, klen) == 0) {
-				int i;
-				bool match = false;
-				for (i = 0; i < purge_mode_limit; i++) {
-					if (strncmp(purge_mode_names[i], v,
-					    vlen) == 0) {
-						opt_purge = (purge_mode_t)i;
-						match = true;
-						break;
-					}
-				}
-				if (!match) {
-					malloc_conf_error("Invalid conf value",
-					    k, klen, v, vlen);
-				}
-=======
 			CONF_HANDLE_SSIZE_T(opt_dirty_decay_ms,
 			    "dirty_decay_ms", -1, NSTIME_SEC_MAX * KQU(1000) <
 			    QU(SSIZE_MAX) ? NSTIME_SEC_MAX * KQU(1000) :
@@ -1295,26 +1092,14 @@
 			CONF_HANDLE_BOOL(opt_stats_print, "stats_print")
 			if (CONF_MATCH("stats_print_opts")) {
 				init_opt_stats_print_opts(v, vlen);
->>>>>>> ba29113e
 				continue;
 			}
 			if (config_fill) {
 				if (CONF_MATCH("junk")) {
 					if (CONF_MATCH_VALUE("true")) {
-						if (config_valgrind &&
-						    unlikely(in_valgrind)) {
-							malloc_conf_error(
-							"Deallocation-time "
-							"junk filling cannot "
-							"be enabled while "
-							"running inside "
-							"Valgrind", k, klen, v,
-							vlen);
-						} else {
-							opt_junk = "true";
-							opt_junk_alloc = true;
-							opt_junk_free = true;
-						}
+						opt_junk = "true";
+						opt_junk_alloc = opt_junk_free =
+						    true;
 					} else if (CONF_MATCH_VALUE("false")) {
 						opt_junk = "false";
 						opt_junk_alloc = opt_junk_free =
@@ -1324,20 +1109,9 @@
 						opt_junk_alloc = true;
 						opt_junk_free = false;
 					} else if (CONF_MATCH_VALUE("free")) {
-						if (config_valgrind &&
-						    unlikely(in_valgrind)) {
-							malloc_conf_error(
-							"Deallocation-time "
-							"junk filling cannot "
-							"be enabled while "
-							"running inside "
-							"Valgrind", k, klen, v,
-							vlen);
-						} else {
-							opt_junk = "free";
-							opt_junk_alloc = false;
-							opt_junk_free = true;
-						}
+						opt_junk = "free";
+						opt_junk_alloc = false;
+						opt_junk_free = true;
 					} else {
 						malloc_conf_error(
 						    "Invalid conf value", k,
@@ -1345,14 +1119,7 @@
 					}
 					continue;
 				}
-<<<<<<< HEAD
-				CONF_HANDLE_SIZE_T(opt_quarantine, "quarantine",
-				    0, SIZE_T_MAX, no, no, false)
-				CONF_HANDLE_BOOL(opt_redzone, "redzone", true)
-				CONF_HANDLE_BOOL(opt_zero, "zero", true)
-=======
 				CONF_HANDLE_BOOL(opt_zero, "zero")
->>>>>>> ba29113e
 			}
 			if (config_utrace) {
 				CONF_HANDLE_BOOL(opt_utrace, "utrace")
@@ -1386,14 +1153,8 @@
 				}
 				continue;
 			}
-<<<<<<< HEAD
-			if (config_thp) {
-				CONF_HANDLE_BOOL(opt_thp, "thp", true)
-			}
-=======
 			CONF_HANDLE_BOOL(opt_background_thread,
 			    "background_thread");
->>>>>>> ba29113e
 			if (config_prof) {
 				CONF_HANDLE_BOOL(opt_prof, "prof")
 				CONF_HANDLE_CHAR_P(opt_prof_prefix,
@@ -1404,12 +1165,7 @@
 				CONF_HANDLE_SIZE_T(opt_lg_prof_sample,
 				    "lg_prof_sample", 0, (sizeof(uint64_t) << 3)
 				    - 1, no, yes, true)
-<<<<<<< HEAD
-				CONF_HANDLE_BOOL(opt_prof_accum, "prof_accum",
-				    true)
-=======
 				CONF_HANDLE_BOOL(opt_prof_accum, "prof_accum")
->>>>>>> ba29113e
 				CONF_HANDLE_SSIZE_T(opt_lg_prof_interval,
 				    "lg_prof_interval", -1,
 				    (sizeof(uint64_t) << 3) - 1)
@@ -1448,14 +1204,8 @@
 	}
 #ifdef JEMALLOC_THREADED_INIT
 	if (malloc_initializer != NO_INITIALIZER && !IS_INITIALIZER) {
-		spin_t spinner;
-
 		/* Busy-wait until the initializing thread completes. */
-<<<<<<< HEAD
-		spin_init(&spinner);
-=======
 		spin_t spinner = SPIN_INITIALIZER;
->>>>>>> ba29113e
 		do {
 			malloc_mutex_unlock(TSDN_NULL, &init_lock);
 			spin_adaptive(&spinner);
@@ -1498,13 +1248,6 @@
 	}
 	if (config_prof) {
 		prof_boot1();
-<<<<<<< HEAD
-	arena_boot();
-	if (config_tcache && tcache_boot(TSDN_NULL))
-		return (true);
-	if (malloc_mutex_init(&arenas_lock, "arenas", WITNESS_RANK_ARENAS))
-		return (true);
-=======
 	}
 	arena_boot();
 	if (tcache_boot(TSDN_NULL)) {
@@ -1514,7 +1257,6 @@
 	    malloc_mutex_rank_exclusive)) {
 		return true;
 	}
->>>>>>> ba29113e
 	/*
 	 * Create enough scaffolding to allow recursive allocation in
 	 * malloc_ncpus().
@@ -1725,23 +1467,11 @@
 	malloc_mutex_unlock(TSDN_NULL, &init_lock);
 	/* Recursive allocation relies on functional tsd. */
 	tsd = malloc_tsd_boot0();
-<<<<<<< HEAD
-	if (tsd == NULL)
-		return (true);
-	if (malloc_init_hard_recursible())
-		return (true);
-	malloc_mutex_lock(tsd_tsdn(tsd), &init_lock);
-
-	if (config_prof && prof_boot2(tsd)) {
-		malloc_mutex_unlock(tsd_tsdn(tsd), &init_lock);
-		return (true);
-=======
 	if (tsd == NULL) {
 		return true;
 	}
 	if (malloc_init_hard_recursible()) {
 		return true;
->>>>>>> ba29113e
 	}
 
 	malloc_mutex_lock(tsd_tsdn(tsd), &init_lock);
@@ -2316,17 +2046,6 @@
 	static_opts_init(&sopts);
 	dynamic_opts_init(&dopts);
 
-<<<<<<< HEAD
-	if (likely(!malloc_slow)) {
-		ret = ialloc_body(num_size, true, &tsdn, &usize, false);
-		ialloc_post_check(ret, tsdn, usize, "calloc", true, false);
-	} else {
-		ret = ialloc_body(num_size, true, &tsdn, &usize, true);
-		ialloc_post_check(ret, tsdn, usize, "calloc", true, true);
-		UTRACE(0, num_size, ret);
-		JEMALLOC_VALGRIND_MALLOC(ret != NULL, tsdn, ret, usize, true);
-	}
-=======
 	sopts.may_overflow = true;
 	sopts.bump_empty_alloc = true;
 	sopts.null_out_result_on_error = true;
@@ -2337,7 +2056,6 @@
 	dopts.num_items = num;
 	dopts.item_size = size;
 	dopts.zero = true;
->>>>>>> ba29113e
 
 	imalloc(&sopts, &dopts);
 
@@ -2538,15 +2256,8 @@
 		*tsd_thread_deallocatedp_get(tsd) += old_usize;
 	}
 	UTRACE(ptr, size, ret);
-<<<<<<< HEAD
-	JEMALLOC_VALGRIND_REALLOC(maybe, tsdn, ret, usize, maybe, ptr,
-	    old_usize, old_rzsize, maybe, false);
-	witness_assert_lockless(tsdn);
-	return (ret);
-=======
 	check_entry_exit_locking(tsdn);
 	return ret;
->>>>>>> ba29113e
 }
 
 JEMALLOC_EXPORT void JEMALLOC_NOTHROW
@@ -2660,38 +2371,14 @@
 #  ifdef JEMALLOC_GLIBC_MEMALIGN_HOOK
 JEMALLOC_EXPORT void *(*__memalign_hook)(size_t alignment, size_t size) =
     je_memalign;
-<<<<<<< HEAD
-# endif
-
-#ifdef CPU_COUNT
-=======
 #  endif
 
 #  ifdef CPU_COUNT
->>>>>>> ba29113e
 /*
  * To enable static linking with glibc, the libc specific malloc interface must
  * be implemented also, so none of glibc's malloc.o functions are added to the
  * link.
  */
-<<<<<<< HEAD
-#define	ALIAS(je_fn)	__attribute__((alias (#je_fn), used))
-/* To force macro expansion of je_ prefix before stringification. */
-#define	PREALIAS(je_fn)  ALIAS(je_fn)
-void	*__libc_malloc(size_t size) PREALIAS(je_malloc);
-void	__libc_free(void* ptr) PREALIAS(je_free);
-void	*__libc_realloc(void* ptr, size_t size) PREALIAS(je_realloc);
-void	*__libc_calloc(size_t n, size_t size) PREALIAS(je_calloc);
-void	*__libc_memalign(size_t align, size_t s) PREALIAS(je_memalign);
-void	*__libc_valloc(size_t size) PREALIAS(je_valloc);
-int	__posix_memalign(void** r, size_t a, size_t s)
-    PREALIAS(je_posix_memalign);
-#undef PREALIAS
-#undef ALIAS
-
-#endif
-
-=======
 #    define ALIAS(je_fn)	__attribute__((alias (#je_fn), used))
 /* To force macro expansion of je_ prefix before stringification. */
 #    define PREALIAS(je_fn)	ALIAS(je_fn)
@@ -2719,7 +2406,6 @@
 #    undef PREALIAS
 #    undef ALIAS
 #  endif
->>>>>>> ba29113e
 #endif
 
 /*
@@ -2807,11 +2493,7 @@
 	prof_tctx_t *old_tctx, *tctx;
 
 	prof_active = prof_active_get_unlocked();
-<<<<<<< HEAD
-	old_tctx = prof_tctx_get(tsd_tsdn(tsd), old_ptr);
-=======
 	old_tctx = prof_tctx_get(tsd_tsdn(tsd), old_ptr, alloc_ctx);
->>>>>>> ba29113e
 	tctx = prof_alloc_prep(tsd, *usize, prof_active, false);
 	if (unlikely((uintptr_t)tctx != (uintptr_t)1U)) {
 		p = irallocx_prof_sample(tsd_tsdn(tsd), old_ptr, old_usize,
@@ -2822,11 +2504,7 @@
 	}
 	if (unlikely(p == NULL)) {
 		prof_alloc_rollback(tsd, tctx, false);
-<<<<<<< HEAD
-		return (NULL);
-=======
 		return NULL;
->>>>>>> ba29113e
 	}
 
 	if (p == old_ptr && alignment != 0) {
@@ -2920,15 +2598,8 @@
 		*tsd_thread_deallocatedp_get(tsd) += old_usize;
 	}
 	UTRACE(ptr, size, p);
-<<<<<<< HEAD
-	JEMALLOC_VALGRIND_REALLOC(maybe, tsd_tsdn(tsd), p, usize, no, ptr,
-	    old_usize, old_rzsize, no, zero);
-	witness_assert_lockless(tsd_tsdn(tsd));
-	return (p);
-=======
 	check_entry_exit_locking(tsd_tsdn(tsd));
 	return p;
->>>>>>> ba29113e
 label_oom:
 	if (config_xmalloc && unlikely(opt_xmalloc)) {
 		malloc_write("<jemalloc>: Error in rallocx(): out of memory\n");
@@ -3068,11 +2739,6 @@
 		*tsd_thread_allocatedp_get(tsd) += usize;
 		*tsd_thread_deallocatedp_get(tsd) += old_usize;
 	}
-<<<<<<< HEAD
-	JEMALLOC_VALGRIND_REALLOC(no, tsd_tsdn(tsd), ptr, usize, no, ptr,
-	    old_usize, old_rzsize, no, zero);
-=======
->>>>>>> ba29113e
 label_not_resized:
 	UTRACE(ptr, size, ptr);
 	check_entry_exit_locking(tsd_tsdn(tsd));
@@ -3407,14 +3073,6 @@
 			}
 		}
 	}
-<<<<<<< HEAD
-	base_prefork(tsd_tsdn(tsd));
-	for (i = 0; i < narenas; i++) {
-		if ((arena = arena_get(tsd_tsdn(tsd), i, false)) != NULL)
-			arena_prefork3(tsd_tsdn(tsd), arena);
-	}
-=======
->>>>>>> ba29113e
 	prof_prefork1(tsd_tsdn(tsd));
 }
 
@@ -3440,10 +3098,6 @@
 
 	witness_postfork_parent(tsd_witness_tsdp_get(tsd));
 	/* Release all mutexes, now that fork() has completed. */
-<<<<<<< HEAD
-	base_postfork_parent(tsd_tsdn(tsd));
-=======
->>>>>>> ba29113e
 	for (i = 0, narenas = narenas_total_get(); i < narenas; i++) {
 		arena_t *arena;
 
@@ -3471,10 +3125,6 @@
 
 	witness_postfork_child(tsd_witness_tsdp_get(tsd));
 	/* Release all mutexes, now that fork() has completed. */
-<<<<<<< HEAD
-	base_postfork_child(tsd_tsdn(tsd));
-=======
->>>>>>> ba29113e
 	for (i = 0, narenas = narenas_total_get(); i < narenas; i++) {
 		arena_t *arena;
 
