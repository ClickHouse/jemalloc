#define JEMALLOC_TCACHE_C_
#include "jemalloc/internal/jemalloc_preamble.h"
#include "jemalloc/internal/jemalloc_internal_includes.h"

#include "jemalloc/internal/assert.h"
#include "jemalloc/internal/mutex.h"
#include "jemalloc/internal/size_classes.h"

/******************************************************************************/
/* Data. */

bool	opt_tcache = true;
ssize_t	opt_lg_tcache_max = LG_TCACHE_MAXCLASS_DEFAULT;

tcache_bin_info_t	*tcache_bin_info;
static unsigned		stack_nelms; /* Total stack elms per tcache. */

unsigned		nhbins;
size_t			tcache_maxclass;

tcaches_t		*tcaches;

/* Index of first element within tcaches that has never been used. */
static unsigned		tcaches_past;

/* Head of singly linked list tracking available tcaches elements. */
static tcaches_t	*tcaches_avail;

/* Protects tcaches{,_past,_avail}. */
static malloc_mutex_t	tcaches_mtx;

/******************************************************************************/

size_t
tcache_salloc(tsdn_t *tsdn, const void *ptr) {
	return arena_salloc(tsdn, ptr);
}

void
tcache_event_hard(tsd_t *tsd, tcache_t *tcache) {
	szind_t binind = tcache->next_gc_bin;

	tcache_bin_t *tbin;
	if (binind < NBINS) {
		tbin = tcache_small_bin_get(tcache, binind);
	} else {
		tbin = tcache_large_bin_get(tcache, binind);
	}
	if (tbin->low_water > 0) {
		/*
		 * Flush (ceiling) 3/4 of the objects below the low water mark.
		 */
		if (binind < NBINS) {
			tcache_bin_flush_small(tsd, tcache, tbin, binind,
			    tbin->ncached - tbin->low_water + (tbin->low_water
			    >> 2));
			/*
			 * Reduce fill count by 2X.  Limit lg_fill_div such that
			 * the fill count is always at least 1.
			 */
			tcache_bin_info_t *tbin_info = &tcache_bin_info[binind];
			if ((tbin_info->ncached_max >>
			     (tcache->lg_fill_div[binind] + 1)) >= 1) {
				tcache->lg_fill_div[binind]++;
			}
		} else {
			tcache_bin_flush_large(tsd, tbin, binind, tbin->ncached
			    - tbin->low_water + (tbin->low_water >> 2), tcache);
		}
	} else if (tbin->low_water < 0) {
		/*
		 * Increase fill count by 2X for small bins.  Make sure
		 * lg_fill_div stays greater than 0.
		 */
		if (binind < NBINS && tcache->lg_fill_div[binind] > 1) {
			tcache->lg_fill_div[binind]--;
		}
	}
	tbin->low_water = tbin->ncached;

	tcache->next_gc_bin++;
	if (tcache->next_gc_bin == nhbins) {
		tcache->next_gc_bin = 0;
	}
}

void *
tcache_alloc_small_hard(tsdn_t *tsdn, arena_t *arena, tcache_t *tcache,
    tcache_bin_t *tbin, szind_t binind, bool *tcache_success) {
	void *ret;

	assert(tcache->arena != NULL);
	arena_tcache_fill_small(tsdn, arena, tcache, tbin, binind,
	    config_prof ? tcache->prof_accumbytes : 0);
	if (config_prof) {
		tcache->prof_accumbytes = 0;
	}
	ret = tcache_alloc_easy(tbin, tcache_success);

	return ret;
}

void
tcache_bin_flush_small(tsd_t *tsd, tcache_t *tcache, tcache_bin_t *tbin,
    szind_t binind, unsigned rem) {
	bool merged_stats = false;

	assert(binind < NBINS);
	assert(rem <= tbin->ncached);

	arena_t *arena = tcache->arena;
	assert(arena != NULL);
	unsigned nflush = tbin->ncached - rem;
	VARIABLE_ARRAY(extent_t *, item_extent, nflush);
	/* Look up extent once per item. */
	for (unsigned i = 0 ; i < nflush; i++) {
		item_extent[i] = iealloc(tsd_tsdn(tsd), *(tbin->avail - 1 - i));
	}

	while (nflush > 0) {
		/* Lock the arena bin associated with the first object. */
		extent_t *extent = item_extent[0];
		arena_t *bin_arena = extent_arena_get(extent);
		arena_bin_t *bin = &bin_arena->bins[binind];

		if (config_prof && bin_arena == arena) {
			if (arena_prof_accum(tsd_tsdn(tsd), arena,
			    tcache->prof_accumbytes)) {
				prof_idump(tsd_tsdn(tsd));
			}
			tcache->prof_accumbytes = 0;
		}

		malloc_mutex_lock(tsd_tsdn(tsd), &bin->lock);
		if (config_stats && bin_arena == arena) {
			assert(!merged_stats);
			merged_stats = true;
			bin->stats.nflushes++;
			bin->stats.nrequests += tbin->tstats.nrequests;
			tbin->tstats.nrequests = 0;
		}
		unsigned ndeferred = 0;
		for (unsigned i = 0; i < nflush; i++) {
			void *ptr = *(tbin->avail - 1 - i);
			extent = item_extent[i];
			assert(ptr != NULL && extent != NULL);

			if (extent_arena_get(extent) == bin_arena) {
				arena_dalloc_bin_junked_locked(tsd_tsdn(tsd),
				    bin_arena, extent, ptr);
			} else {
				/*
				 * This object was allocated via a different
				 * arena bin than the one that is currently
				 * locked.  Stash the object, so that it can be
				 * handled in a future pass.
				 */
				*(tbin->avail - 1 - ndeferred) = ptr;
				item_extent[ndeferred] = extent;
				ndeferred++;
			}
		}
		malloc_mutex_unlock(tsd_tsdn(tsd), &bin->lock);
		arena_decay_ticks(tsd_tsdn(tsd), bin_arena, nflush - ndeferred);
		nflush = ndeferred;
	}
	if (config_stats && !merged_stats) {
		/*
		 * The flush loop didn't happen to flush to this thread's
		 * arena, so the stats didn't get merged.  Manually do so now.
		 */
		arena_bin_t *bin = &arena->bins[binind];
		malloc_mutex_lock(tsd_tsdn(tsd), &bin->lock);
		bin->stats.nflushes++;
		bin->stats.nrequests += tbin->tstats.nrequests;
		tbin->tstats.nrequests = 0;
		malloc_mutex_unlock(tsd_tsdn(tsd), &bin->lock);
	}

	memmove(tbin->avail - rem, tbin->avail - tbin->ncached, rem *
	    sizeof(void *));
	tbin->ncached = rem;
	if ((low_water_t)tbin->ncached < tbin->low_water) {
		tbin->low_water = tbin->ncached;
	}
}

void
tcache_bin_flush_large(tsd_t *tsd, tcache_bin_t *tbin, szind_t binind,
    unsigned rem, tcache_t *tcache) {
	bool merged_stats = false;

	assert(binind < nhbins);
	assert(rem <= tbin->ncached);

	arena_t *arena = tcache->arena;
	assert(arena != NULL);
	unsigned nflush = tbin->ncached - rem;
	VARIABLE_ARRAY(extent_t *, item_extent, nflush);
	/* Look up extent once per item. */
	for (unsigned i = 0 ; i < nflush; i++) {
		item_extent[i] = iealloc(tsd_tsdn(tsd), *(tbin->avail - 1 - i));
	}

	while (nflush > 0) {
		/* Lock the arena associated with the first object. */
		extent_t *extent = item_extent[0];
		arena_t *locked_arena = extent_arena_get(extent);
		UNUSED bool idump;

		if (config_prof) {
			idump = false;
		}

		malloc_mutex_lock(tsd_tsdn(tsd), &locked_arena->large_mtx);
		for (unsigned i = 0; i < nflush; i++) {
			void *ptr = *(tbin->avail - 1 - i);
			assert(ptr != NULL);
			extent = item_extent[i];
			if (extent_arena_get(extent) == locked_arena) {
				large_dalloc_prep_junked_locked(tsd_tsdn(tsd),
				    extent);
			}
		}
		if ((config_prof || config_stats) && locked_arena == arena) {
			if (config_prof) {
				idump = arena_prof_accum(tsd_tsdn(tsd), arena,
				    tcache->prof_accumbytes);
				tcache->prof_accumbytes = 0;
			}
			if (config_stats) {
				merged_stats = true;
				arena_stats_large_nrequests_add(tsd_tsdn(tsd),
				    &arena->stats, binind,
				    tbin->tstats.nrequests);
				tbin->tstats.nrequests = 0;
			}
		}
		malloc_mutex_unlock(tsd_tsdn(tsd), &locked_arena->large_mtx);

		unsigned ndeferred = 0;
		for (unsigned i = 0; i < nflush; i++) {
			void *ptr = *(tbin->avail - 1 - i);
			extent = item_extent[i];
			assert(ptr != NULL && extent != NULL);

			if (extent_arena_get(extent) == locked_arena) {
				large_dalloc_finish(tsd_tsdn(tsd), extent);
			} else {
				/*
				 * This object was allocated via a different
				 * arena than the one that is currently locked.
				 * Stash the object, so that it can be handled
				 * in a future pass.
				 */
				*(tbin->avail - 1 - ndeferred) = ptr;
				item_extent[ndeferred] = extent;
				ndeferred++;
			}
		}
		if (config_prof && idump) {
			prof_idump(tsd_tsdn(tsd));
		}
		arena_decay_ticks(tsd_tsdn(tsd), locked_arena, nflush -
		    ndeferred);
		nflush = ndeferred;
	}
	if (config_stats && !merged_stats) {
		/*
		 * The flush loop didn't happen to flush to this thread's
		 * arena, so the stats didn't get merged.  Manually do so now.
		 */
		arena_stats_large_nrequests_add(tsd_tsdn(tsd), &arena->stats,
		    binind, tbin->tstats.nrequests);
		tbin->tstats.nrequests = 0;
	}

	memmove(tbin->avail - rem, tbin->avail - tbin->ncached, rem *
	    sizeof(void *));
	tbin->ncached = rem;
	if ((low_water_t)tbin->ncached < tbin->low_water) {
		tbin->low_water = tbin->ncached;
	}
}

void
tcache_arena_associate(tsdn_t *tsdn, tcache_t *tcache, arena_t *arena) {
	assert(tcache->arena == NULL);
	tcache->arena = arena;

	if (config_stats) {
		/* Link into list of extant tcaches. */
		malloc_mutex_lock(tsdn, &arena->tcache_ql_mtx);
		ql_elm_new(tcache, link);
		ql_tail_insert(&arena->tcache_ql, tcache, link);
		malloc_mutex_unlock(tsdn, &arena->tcache_ql_mtx);
	}
}

static void
tcache_arena_dissociate(tsdn_t *tsdn, tcache_t *tcache) {
	arena_t *arena = tcache->arena;
	assert(arena != NULL);
	if (config_stats) {
		/* Unlink from list of extant tcaches. */
		malloc_mutex_lock(tsdn, &arena->tcache_ql_mtx);
		if (config_debug) {
			bool in_ql = false;
			tcache_t *iter;
			ql_foreach(iter, &arena->tcache_ql, link) {
				if (iter == tcache) {
					in_ql = true;
					break;
				}
			}
			assert(in_ql);
		}
		ql_remove(&arena->tcache_ql, tcache, link);
		tcache_stats_merge(tsdn, tcache, arena);
		malloc_mutex_unlock(tsdn, &arena->tcache_ql_mtx);
	}
	tcache->arena = NULL;
}

void
tcache_arena_reassociate(tsdn_t *tsdn, tcache_t *tcache, arena_t *arena) {
	tcache_arena_dissociate(tsdn, tcache);
	tcache_arena_associate(tsdn, tcache, arena);
}

bool
tsd_tcache_enabled_data_init(tsd_t *tsd) {
	/* Called upon tsd initialization. */
	tsd_tcache_enabled_set(tsd, opt_tcache);
	tsd_slow_update(tsd);

	if (opt_tcache) {
		/* Trigger tcache init. */
		tsd_tcache_data_init(tsd);
	}

	return false;
}

/* Initialize auto tcache (embedded in TSD). */
static void
tcache_init(tsd_t *tsd, tcache_t *tcache, void *avail_stack) {
	memset(&tcache->link, 0, sizeof(ql_elm(tcache_t)));
	tcache->prof_accumbytes = 0;
	tcache->next_gc_bin = 0;
	tcache->arena = NULL;

	ticker_init(&tcache->gc_ticker, TCACHE_GC_INCR);

	size_t stack_offset = 0;
	assert((TCACHE_NSLOTS_SMALL_MAX & 1U) == 0);
	memset(tcache->tbins_small, 0, sizeof(tcache_bin_t) * NBINS);
	memset(tcache->tbins_large, 0, sizeof(tcache_bin_t) * (nhbins - NBINS));
	unsigned i = 0;
	for (; i < NBINS; i++) {
		tcache->lg_fill_div[i] = 1;
		stack_offset += tcache_bin_info[i].ncached_max * sizeof(void *);
		/*
		 * avail points past the available space.  Allocations will
		 * access the slots toward higher addresses (for the benefit of
		 * prefetch).
		 */
		tcache_small_bin_get(tcache, i)->avail =
		    (void **)((uintptr_t)avail_stack + (uintptr_t)stack_offset);
	}
	for (; i < nhbins; i++) {
		stack_offset += tcache_bin_info[i].ncached_max * sizeof(void *);
		tcache_large_bin_get(tcache, i)->avail =
		    (void **)((uintptr_t)avail_stack + (uintptr_t)stack_offset);
	}
	assert(stack_offset == stack_nelms * sizeof(void *));
}

/* Initialize auto tcache (embedded in TSD). */
bool
tsd_tcache_data_init(tsd_t *tsd) {
	tcache_t *tcache = tsd_tcachep_get_unsafe(tsd);
	assert(tcache_small_bin_get(tcache, 0)->avail == NULL);
	size_t size = stack_nelms * sizeof(void *);
	/* Avoid false cacheline sharing. */
	size = sz_sa2u(size, CACHELINE);

	void *avail_array = ipallocztm(tsd_tsdn(tsd), size, CACHELINE, true,
	    NULL, true, arena_get(TSDN_NULL, 0, true));
	if (avail_array == NULL) {
		return true;
	}

	tcache_init(tsd, tcache, avail_array);
	/*
	 * Initialization is a bit tricky here.  After malloc init is done, all
	 * threads can rely on arena_choose and associate tcache accordingly.
	 * However, the thread that does actual malloc bootstrapping relies on
	 * functional tsd, and it can only rely on a0.  In that case, we
	 * associate its tcache to a0 temporarily, and later on
	 * arena_choose_hard() will re-associate properly.
	 */
	tcache->arena = NULL;
	arena_t *arena;
	if (!malloc_initialized()) {
		/* If in initialization, assign to a0. */
		arena = arena_get(tsd_tsdn(tsd), 0, false);
		tcache_arena_associate(tsd_tsdn(tsd), tcache, arena);
	} else {
		arena = arena_choose(tsd, NULL);
		/* This may happen if thread.tcache.enabled is used. */
		if (tcache->arena == NULL) {
			tcache_arena_associate(tsd_tsdn(tsd), tcache, arena);
		}
	}
	assert(arena == tcache->arena);

	return false;
}

/* Created manual tcache for tcache.create mallctl. */
tcache_t *
tcache_create_explicit(tsd_t *tsd) {
	tcache_t *tcache;
	size_t size, stack_offset;

	size = sizeof(tcache_t);
	/* Naturally align the pointer stacks. */
	size = PTR_CEILING(size);
	stack_offset = size;
	size += stack_nelms * sizeof(void *);
	/* Avoid false cacheline sharing. */
	size = sz_sa2u(size, CACHELINE);

	tcache = ipallocztm(tsd_tsdn(tsd), size, CACHELINE, true, NULL, true,
	    arena_get(TSDN_NULL, 0, true));
	if (tcache == NULL) {
		return NULL;
	}

	tcache_init(tsd, tcache,
	    (void *)((uintptr_t)tcache + (uintptr_t)stack_offset));
	tcache_arena_associate(tsd_tsdn(tsd), tcache, arena_ichoose(tsd, NULL));

	return tcache;
}

static void
tcache_flush_cache(tsd_t *tsd, tcache_t *tcache) {
	assert(tcache->arena != NULL);

	for (unsigned i = 0; i < NBINS; i++) {
		tcache_bin_t *tbin = tcache_small_bin_get(tcache, i);
		tcache_bin_flush_small(tsd, tcache, tbin, i, 0);

		if (config_stats) {
			assert(tbin->tstats.nrequests == 0);
		}
	}
	for (unsigned i = NBINS; i < nhbins; i++) {
		tcache_bin_t *tbin = tcache_large_bin_get(tcache, i);
		tcache_bin_flush_large(tsd, tbin, i, 0, tcache);

		if (config_stats) {
			assert(tbin->tstats.nrequests == 0);
		}
	}

	if (config_prof && tcache->prof_accumbytes > 0 &&
	    arena_prof_accum(tsd_tsdn(tsd), tcache->arena,
	    tcache->prof_accumbytes)) {
		prof_idump(tsd_tsdn(tsd));
	}
}

void
tcache_flush(void) {
	tsd_t *tsd = tsd_fetch();
	assert(tcache_available(tsd));
	tcache_flush_cache(tsd, tsd_tcachep_get(tsd));
}

static void
tcache_destroy(tsd_t *tsd, tcache_t *tcache, bool tsd_tcache) {
	tcache_flush_cache(tsd, tcache);
	tcache_arena_dissociate(tsd_tsdn(tsd), tcache);

	if (tsd_tcache) {
		/* Release the avail array for the TSD embedded auto tcache. */
		void *avail_array =
		    (void *)((uintptr_t)tcache_small_bin_get(tcache, 0)->avail -
		    (uintptr_t)tcache_bin_info[0].ncached_max * sizeof(void *));
		idalloctm(tsd_tsdn(tsd), avail_array, NULL, NULL, true, true);
	} else {
		/* Release both the tcache struct and avail array. */
		idalloctm(tsd_tsdn(tsd), tcache, NULL, NULL, true, true);
	}
}

/* For auto tcache (embedded in TSD) only. */
void
tcache_cleanup(tsd_t *tsd) {
	tcache_t *tcache = tsd_tcachep_get(tsd);
	if (!tcache_available(tsd)) {
		assert(tsd_tcache_enabled_get(tsd) == false);
		if (config_debug) {
			assert(tcache_small_bin_get(tcache, 0)->avail == NULL);
		}
		return;
	}
	assert(tsd_tcache_enabled_get(tsd));
	assert(tcache_small_bin_get(tcache, 0)->avail != NULL);

	tcache_destroy(tsd, tcache, true);
	if (config_debug) {
		tcache_small_bin_get(tcache, 0)->avail = NULL;
	}
}

void
tcache_stats_merge(tsdn_t *tsdn, tcache_t *tcache, arena_t *arena) {
	unsigned i;

	cassert(config_stats);

	/* Merge and reset tcache stats. */
	for (i = 0; i < NBINS; i++) {
		arena_bin_t *bin = &arena->bins[i];
		tcache_bin_t *tbin = tcache_small_bin_get(tcache, i);
		malloc_mutex_lock(tsdn, &bin->lock);
		bin->stats.nrequests += tbin->tstats.nrequests;
		malloc_mutex_unlock(tsdn, &bin->lock);
		tbin->tstats.nrequests = 0;
	}

	for (; i < nhbins; i++) {
		tcache_bin_t *tbin = tcache_large_bin_get(tcache, i);
		arena_stats_large_nrequests_add(tsdn, &arena->stats, i,
		    tbin->tstats.nrequests);
		tbin->tstats.nrequests = 0;
	}
}

static bool
tcaches_create_prep(tsd_t *tsd) {
	bool err;

	malloc_mutex_lock(tsd_tsdn(tsd), &tcaches_mtx);
<<<<<<< HEAD

	if (tcaches == NULL) {
		tcaches = base_alloc(tsd_tsdn(tsd), sizeof(tcache_t *) *
		    (MALLOCX_TCACHE_MAX+1));
		if (tcaches == NULL) {
			err = true;
			goto label_return;
		}
	}

	if (tcaches_avail == NULL && tcaches_past > MALLOCX_TCACHE_MAX) {
		err = true;
		goto label_return;
	}

	err = false;
label_return:
	malloc_mutex_unlock(tsd_tsdn(tsd), &tcaches_mtx);
	return err;
}

bool
tcaches_create(tsd_t *tsd, unsigned *r_ind) {
	bool err;
	arena_t *arena;
	tcache_t *tcache;
	tcaches_t *elm;

	if (tcaches_create_prep(tsd)) {
=======

	if (tcaches == NULL) {
		tcaches = base_alloc(tsd_tsdn(tsd), b0get(), sizeof(tcache_t *)
		    * (MALLOCX_TCACHE_MAX+1), CACHELINE);
		if (tcaches == NULL) {
			err = true;
			goto label_return;
		}
	}

	if (tcaches_avail == NULL && tcaches_past > MALLOCX_TCACHE_MAX) {
>>>>>>> ba29113e
		err = true;
		goto label_return;
	}

<<<<<<< HEAD
	arena = arena_ichoose(tsd, NULL);
	if (unlikely(arena == NULL)) {
		err = true;
		goto label_return;
	}
	tcache = tcache_create(tsd_tsdn(tsd), arena);
=======
	err = false;
label_return:
	malloc_mutex_unlock(tsd_tsdn(tsd), &tcaches_mtx);
	return err;
}

bool
tcaches_create(tsd_t *tsd, unsigned *r_ind) {
	witness_assert_depth(tsdn_witness_tsdp_get(tsd_tsdn(tsd)), 0);

	bool err;

	if (tcaches_create_prep(tsd)) {
		err = true;
		goto label_return;
	}

	tcache_t *tcache = tcache_create_explicit(tsd);
>>>>>>> ba29113e
	if (tcache == NULL) {
		err = true;
		goto label_return;
	}

<<<<<<< HEAD
=======
	tcaches_t *elm;
>>>>>>> ba29113e
	malloc_mutex_lock(tsd_tsdn(tsd), &tcaches_mtx);
	if (tcaches_avail != NULL) {
		elm = tcaches_avail;
		tcaches_avail = tcaches_avail->next;
		elm->tcache = tcache;
		*r_ind = (unsigned)(elm - tcaches);
	} else {
		elm = &tcaches[tcaches_past];
		elm->tcache = tcache;
		*r_ind = tcaches_past;
		tcaches_past++;
	}
	malloc_mutex_unlock(tsd_tsdn(tsd), &tcaches_mtx);

	err = false;
label_return:
<<<<<<< HEAD
	malloc_mutex_assert_not_owner(tsd_tsdn(tsd), &tcaches_mtx);
	return err;
}

static void
tcaches_elm_flush(tsd_t *tsd, tcaches_t *elm) {
	malloc_mutex_assert_owner(tsd_tsdn(tsd), &tcaches_mtx);

	if (elm->tcache == NULL) {
		return;
	}
	tcache_destroy(tsd, elm->tcache);
=======
	witness_assert_depth(tsdn_witness_tsdp_get(tsd_tsdn(tsd)), 0);
	return err;
}

static tcache_t *
tcaches_elm_remove(tsd_t *tsd, tcaches_t *elm) {
	malloc_mutex_assert_owner(tsd_tsdn(tsd), &tcaches_mtx);

	if (elm->tcache == NULL) {
		return NULL;
	}
	tcache_t *tcache = elm->tcache;
>>>>>>> ba29113e
	elm->tcache = NULL;
	return tcache;
}

void
tcaches_flush(tsd_t *tsd, unsigned ind) {
	malloc_mutex_lock(tsd_tsdn(tsd), &tcaches_mtx);
<<<<<<< HEAD
	tcaches_elm_flush(tsd, &tcaches[ind]);
	malloc_mutex_unlock(tsd_tsdn(tsd), &tcaches_mtx);
=======
	tcache_t *tcache = tcaches_elm_remove(tsd, &tcaches[ind]);
	malloc_mutex_unlock(tsd_tsdn(tsd), &tcaches_mtx);
	if (tcache != NULL) {
		tcache_destroy(tsd, tcache, false);
	}
>>>>>>> ba29113e
}

void
tcaches_destroy(tsd_t *tsd, unsigned ind) {
<<<<<<< HEAD
	tcaches_t *elm;

	malloc_mutex_lock(tsd_tsdn(tsd), &tcaches_mtx);
	elm = &tcaches[ind];
	tcaches_elm_flush(tsd, elm);
	elm->next = tcaches_avail;
	tcaches_avail = elm;
	malloc_mutex_unlock(tsd_tsdn(tsd), &tcaches_mtx);
=======
	malloc_mutex_lock(tsd_tsdn(tsd), &tcaches_mtx);
	tcaches_t *elm = &tcaches[ind];
	tcache_t *tcache = tcaches_elm_remove(tsd, elm);
	elm->next = tcaches_avail;
	tcaches_avail = elm;
	malloc_mutex_unlock(tsd_tsdn(tsd), &tcaches_mtx);
	if (tcache != NULL) {
		tcache_destroy(tsd, tcache, false);
	}
>>>>>>> ba29113e
}

bool
tcache_boot(tsdn_t *tsdn) {
<<<<<<< HEAD
	unsigned i;

	cassert(config_tcache);

	/*
	 * If necessary, clamp opt_lg_tcache_max, now that large_maxclass is
	 * known.
	 */
	if (opt_lg_tcache_max < 0 || (ZU(1) << opt_lg_tcache_max) < SMALL_MAXCLASS)
		tcache_maxclass = SMALL_MAXCLASS;
	else if ((ZU(1) << opt_lg_tcache_max) > large_maxclass)
		tcache_maxclass = large_maxclass;
	else
		tcache_maxclass = (ZU(1) << opt_lg_tcache_max);

	if (malloc_mutex_init(&tcaches_mtx, "tcaches", WITNESS_RANK_TCACHES)) {
		return true;
=======
	/* If necessary, clamp opt_lg_tcache_max. */
	if (opt_lg_tcache_max < 0 || (ZU(1) << opt_lg_tcache_max) <
	    SMALL_MAXCLASS) {
		tcache_maxclass = SMALL_MAXCLASS;
	} else {
		tcache_maxclass = (ZU(1) << opt_lg_tcache_max);
>>>>>>> ba29113e
	}

	if (malloc_mutex_init(&tcaches_mtx, "tcaches", WITNESS_RANK_TCACHES,
	    malloc_mutex_rank_exclusive)) {
		return true;
	}

	nhbins = sz_size2index(tcache_maxclass) + 1;

	/* Initialize tcache_bin_info. */
	tcache_bin_info = (tcache_bin_info_t *)base_alloc(tsdn, b0get(), nhbins
	    * sizeof(tcache_bin_info_t), CACHELINE);
	if (tcache_bin_info == NULL) {
		return true;
	}
	stack_nelms = 0;
	unsigned i;
	for (i = 0; i < NBINS; i++) {
		if ((arena_bin_info[i].nregs << 1) <= TCACHE_NSLOTS_SMALL_MIN) {
			tcache_bin_info[i].ncached_max =
			    TCACHE_NSLOTS_SMALL_MIN;
		} else if ((arena_bin_info[i].nregs << 1) <=
		    TCACHE_NSLOTS_SMALL_MAX) {
			tcache_bin_info[i].ncached_max =
			    (arena_bin_info[i].nregs << 1);
		} else {
			tcache_bin_info[i].ncached_max =
			    TCACHE_NSLOTS_SMALL_MAX;
		}
		stack_nelms += tcache_bin_info[i].ncached_max;
	}
	for (; i < nhbins; i++) {
		tcache_bin_info[i].ncached_max = TCACHE_NSLOTS_LARGE;
		stack_nelms += tcache_bin_info[i].ncached_max;
	}

<<<<<<< HEAD
	return (false);
=======
	return false;
>>>>>>> ba29113e
}

void
tcache_prefork(tsdn_t *tsdn) {
	if (!config_prof && opt_tcache) {
		malloc_mutex_prefork(tsdn, &tcaches_mtx);
	}
}

void
tcache_postfork_parent(tsdn_t *tsdn) {
	if (!config_prof && opt_tcache) {
		malloc_mutex_postfork_parent(tsdn, &tcaches_mtx);
	}
}

void
tcache_postfork_child(tsdn_t *tsdn) {
	if (!config_prof && opt_tcache) {
		malloc_mutex_postfork_child(tsdn, &tcaches_mtx);
	}
}<|MERGE_RESOLUTION|>--- conflicted
+++ resolved
@@ -546,37 +546,6 @@
 	bool err;
 
 	malloc_mutex_lock(tsd_tsdn(tsd), &tcaches_mtx);
-<<<<<<< HEAD
-
-	if (tcaches == NULL) {
-		tcaches = base_alloc(tsd_tsdn(tsd), sizeof(tcache_t *) *
-		    (MALLOCX_TCACHE_MAX+1));
-		if (tcaches == NULL) {
-			err = true;
-			goto label_return;
-		}
-	}
-
-	if (tcaches_avail == NULL && tcaches_past > MALLOCX_TCACHE_MAX) {
-		err = true;
-		goto label_return;
-	}
-
-	err = false;
-label_return:
-	malloc_mutex_unlock(tsd_tsdn(tsd), &tcaches_mtx);
-	return err;
-}
-
-bool
-tcaches_create(tsd_t *tsd, unsigned *r_ind) {
-	bool err;
-	arena_t *arena;
-	tcache_t *tcache;
-	tcaches_t *elm;
-
-	if (tcaches_create_prep(tsd)) {
-=======
 
 	if (tcaches == NULL) {
 		tcaches = base_alloc(tsd_tsdn(tsd), b0get(), sizeof(tcache_t *)
@@ -588,19 +557,10 @@
 	}
 
 	if (tcaches_avail == NULL && tcaches_past > MALLOCX_TCACHE_MAX) {
->>>>>>> ba29113e
 		err = true;
 		goto label_return;
 	}
 
-<<<<<<< HEAD
-	arena = arena_ichoose(tsd, NULL);
-	if (unlikely(arena == NULL)) {
-		err = true;
-		goto label_return;
-	}
-	tcache = tcache_create(tsd_tsdn(tsd), arena);
-=======
 	err = false;
 label_return:
 	malloc_mutex_unlock(tsd_tsdn(tsd), &tcaches_mtx);
@@ -619,16 +579,12 @@
 	}
 
 	tcache_t *tcache = tcache_create_explicit(tsd);
->>>>>>> ba29113e
 	if (tcache == NULL) {
 		err = true;
 		goto label_return;
 	}
 
-<<<<<<< HEAD
-=======
 	tcaches_t *elm;
->>>>>>> ba29113e
 	malloc_mutex_lock(tsd_tsdn(tsd), &tcaches_mtx);
 	if (tcaches_avail != NULL) {
 		elm = tcaches_avail;
@@ -645,20 +601,6 @@
 
 	err = false;
 label_return:
-<<<<<<< HEAD
-	malloc_mutex_assert_not_owner(tsd_tsdn(tsd), &tcaches_mtx);
-	return err;
-}
-
-static void
-tcaches_elm_flush(tsd_t *tsd, tcaches_t *elm) {
-	malloc_mutex_assert_owner(tsd_tsdn(tsd), &tcaches_mtx);
-
-	if (elm->tcache == NULL) {
-		return;
-	}
-	tcache_destroy(tsd, elm->tcache);
-=======
 	witness_assert_depth(tsdn_witness_tsdp_get(tsd_tsdn(tsd)), 0);
 	return err;
 }
@@ -671,7 +613,6 @@
 		return NULL;
 	}
 	tcache_t *tcache = elm->tcache;
->>>>>>> ba29113e
 	elm->tcache = NULL;
 	return tcache;
 }
@@ -679,30 +620,15 @@
 void
 tcaches_flush(tsd_t *tsd, unsigned ind) {
 	malloc_mutex_lock(tsd_tsdn(tsd), &tcaches_mtx);
-<<<<<<< HEAD
-	tcaches_elm_flush(tsd, &tcaches[ind]);
-	malloc_mutex_unlock(tsd_tsdn(tsd), &tcaches_mtx);
-=======
 	tcache_t *tcache = tcaches_elm_remove(tsd, &tcaches[ind]);
 	malloc_mutex_unlock(tsd_tsdn(tsd), &tcaches_mtx);
 	if (tcache != NULL) {
 		tcache_destroy(tsd, tcache, false);
 	}
->>>>>>> ba29113e
 }
 
 void
 tcaches_destroy(tsd_t *tsd, unsigned ind) {
-<<<<<<< HEAD
-	tcaches_t *elm;
-
-	malloc_mutex_lock(tsd_tsdn(tsd), &tcaches_mtx);
-	elm = &tcaches[ind];
-	tcaches_elm_flush(tsd, elm);
-	elm->next = tcaches_avail;
-	tcaches_avail = elm;
-	malloc_mutex_unlock(tsd_tsdn(tsd), &tcaches_mtx);
-=======
 	malloc_mutex_lock(tsd_tsdn(tsd), &tcaches_mtx);
 	tcaches_t *elm = &tcaches[ind];
 	tcache_t *tcache = tcaches_elm_remove(tsd, elm);
@@ -712,37 +638,16 @@
 	if (tcache != NULL) {
 		tcache_destroy(tsd, tcache, false);
 	}
->>>>>>> ba29113e
 }
 
 bool
 tcache_boot(tsdn_t *tsdn) {
-<<<<<<< HEAD
-	unsigned i;
-
-	cassert(config_tcache);
-
-	/*
-	 * If necessary, clamp opt_lg_tcache_max, now that large_maxclass is
-	 * known.
-	 */
-	if (opt_lg_tcache_max < 0 || (ZU(1) << opt_lg_tcache_max) < SMALL_MAXCLASS)
-		tcache_maxclass = SMALL_MAXCLASS;
-	else if ((ZU(1) << opt_lg_tcache_max) > large_maxclass)
-		tcache_maxclass = large_maxclass;
-	else
-		tcache_maxclass = (ZU(1) << opt_lg_tcache_max);
-
-	if (malloc_mutex_init(&tcaches_mtx, "tcaches", WITNESS_RANK_TCACHES)) {
-		return true;
-=======
 	/* If necessary, clamp opt_lg_tcache_max. */
 	if (opt_lg_tcache_max < 0 || (ZU(1) << opt_lg_tcache_max) <
 	    SMALL_MAXCLASS) {
 		tcache_maxclass = SMALL_MAXCLASS;
 	} else {
 		tcache_maxclass = (ZU(1) << opt_lg_tcache_max);
->>>>>>> ba29113e
 	}
 
 	if (malloc_mutex_init(&tcaches_mtx, "tcaches", WITNESS_RANK_TCACHES,
@@ -779,11 +684,7 @@
 		stack_nelms += tcache_bin_info[i].ncached_max;
 	}
 
-<<<<<<< HEAD
-	return (false);
-=======
 	return false;
->>>>>>> ba29113e
 }
 
 void
