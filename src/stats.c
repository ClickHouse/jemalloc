--- conflicted
+++ resolved
@@ -50,13 +50,6 @@
 char opt_stats_print_opts[stats_print_tot_num_options+1] = "";
 
 /******************************************************************************/
-<<<<<<< HEAD
-
-static void
-stats_arena_bins_print(void (*write_cb)(void *, const char *), void *cbopaque,
-    bool json, bool large, bool huge, unsigned i)
-{
-=======
 
 /* Calculate x.yyy and output a string (takes a fixed sized char array). */
 static bool
@@ -126,7 +119,6 @@
 static void
 stats_arena_bins_print(void (*write_cb)(void *, const char *), void *cbopaque,
     bool json, bool large, bool mutex, unsigned i) {
->>>>>>> ba29113e
 	size_t page;
 	bool in_gap, in_gap_prev;
 	unsigned nbins, j;
@@ -138,29 +130,6 @@
 		malloc_cprintf(write_cb, cbopaque,
 		    "\t\t\t\t\"bins\": [\n");
 	} else {
-<<<<<<< HEAD
-		if (config_tcache) {
-			malloc_cprintf(write_cb, cbopaque,
-			    "bins:           size ind    allocated      nmalloc"
-			    "      ndalloc    nrequests      curregs"
-			    "      curruns regs pgs  util       nfills"
-			    "     nflushes      newruns       reruns\n");
-		} else {
-			malloc_cprintf(write_cb, cbopaque,
-			    "bins:           size ind    allocated      nmalloc"
-			    "      ndalloc    nrequests      curregs"
-			    "      curruns regs pgs  util      newruns"
-			    "       reruns\n");
-		}
-	}
-	for (j = 0, in_gap = false; j < nbins; j++) {
-		uint64_t nruns;
-		size_t reg_size, run_size, curregs;
-		size_t curruns;
-		uint32_t nregs;
-		uint64_t nmalloc, ndalloc, nrequests, nfills, nflushes;
-		uint64_t nreruns;
-=======
 		char *mutex_counters = "   n_lock_ops    n_waiting"
 		    "   n_spin_acq  total_wait_ns  max_wait_ns\n";
 		malloc_cprintf(write_cb, cbopaque,
@@ -176,16 +145,11 @@
 		uint32_t nregs;
 		uint64_t nmalloc, ndalloc, nrequests, nfills, nflushes;
 		uint64_t nreslabs;
->>>>>>> ba29113e
 
 		CTL_M2_M4_GET("stats.arenas.0.bins.0.nslabs", i, j, &nslabs,
 		    uint64_t);
 		in_gap_prev = in_gap;
-<<<<<<< HEAD
-		in_gap = (nruns == 0);
-=======
 		in_gap = (nslabs == 0);
->>>>>>> ba29113e
 
 		if (!json && in_gap_prev && !in_gap) {
 			malloc_cprintf(write_cb, cbopaque,
@@ -194,11 +158,7 @@
 
 		CTL_M2_GET("arenas.bin.0.size", j, &reg_size, size_t);
 		CTL_M2_GET("arenas.bin.0.nregs", j, &nregs, uint32_t);
-<<<<<<< HEAD
-		CTL_M2_GET("arenas.bin.0.run_size", j, &run_size, size_t);
-=======
 		CTL_M2_GET("arenas.bin.0.slab_size", j, &slab_size, size_t);
->>>>>>> ba29113e
 
 		CTL_M2_M4_GET("stats.arenas.0.bins.0.nmalloc", i, j, &nmalloc,
 		    uint64_t);
@@ -208,17 +168,6 @@
 		    size_t);
 		CTL_M2_M4_GET("stats.arenas.0.bins.0.nrequests", i, j,
 		    &nrequests, uint64_t);
-<<<<<<< HEAD
-		if (config_tcache) {
-			CTL_M2_M4_GET("stats.arenas.0.bins.0.nfills", i, j,
-			    &nfills, uint64_t);
-			CTL_M2_M4_GET("stats.arenas.0.bins.0.nflushes", i, j,
-			    &nflushes, uint64_t);
-		}
-		CTL_M2_M4_GET("stats.arenas.0.bins.0.nreruns", i, j, &nreruns,
-		    uint64_t);
-		CTL_M2_M4_GET("stats.arenas.0.bins.0.curruns", i, j, &curruns,
-=======
 		CTL_M2_M4_GET("stats.arenas.0.bins.0.nfills", i, j, &nfills,
 		    uint64_t);
 		CTL_M2_M4_GET("stats.arenas.0.bins.0.nflushes", i, j, &nflushes,
@@ -226,7 +175,6 @@
 		CTL_M2_M4_GET("stats.arenas.0.bins.0.nreslabs", i, j, &nreslabs,
 		    uint64_t);
 		CTL_M2_M4_GET("stats.arenas.0.bins.0.curslabs", i, j, &curslabs,
->>>>>>> ba29113e
 		    size_t);
 
 		if (json) {
@@ -235,76 +183,6 @@
 			    "\t\t\t\t\t\t\"nmalloc\": %"FMTu64",\n"
 			    "\t\t\t\t\t\t\"ndalloc\": %"FMTu64",\n"
 			    "\t\t\t\t\t\t\"curregs\": %zu,\n"
-<<<<<<< HEAD
-			    "\t\t\t\t\t\t\"nrequests\": %"FMTu64",\n",
-			    nmalloc,
-			    ndalloc,
-			    curregs,
-			    nrequests);
-			if (config_tcache) {
-				malloc_cprintf(write_cb, cbopaque,
-				    "\t\t\t\t\t\t\"nfills\": %"FMTu64",\n"
-				    "\t\t\t\t\t\t\"nflushes\": %"FMTu64",\n",
-				    nfills,
-				    nflushes);
-			}
-			malloc_cprintf(write_cb, cbopaque,
-			    "\t\t\t\t\t\t\"nreruns\": %"FMTu64",\n"
-			    "\t\t\t\t\t\t\"curruns\": %zu\n"
-			    "\t\t\t\t\t}%s\n",
-			    nreruns,
-			    curruns,
-			    (j + 1 < nbins) ? "," : "");
-		} else if (!in_gap) {
-			size_t availregs, milli;
-			char util[6]; /* "x.yyy". */
-
-			availregs = nregs * curruns;
-			milli = (availregs != 0) ? (1000 * curregs) / availregs
-			    : 1000;
-
-			if (milli > 1000) {
-				/*
-				 * Race detected: the counters were read in
-				 * separate mallctl calls and concurrent
-				 * operations happened in between. In this case
-				 * no meaningful utilization can be computed.
-				 */
-				malloc_snprintf(util, sizeof(util), " race");
-			} else if (milli < 10) {
-				malloc_snprintf(util, sizeof(util),
-				    "0.00%zu", milli);
-			} else if (milli < 100) {
-				malloc_snprintf(util, sizeof(util), "0.0%zu",
-				    milli);
-			} else if (milli < 1000) {
-				malloc_snprintf(util, sizeof(util), "0.%zu",
-				    milli);
-			} else {
-				assert(milli == 1000);
-				malloc_snprintf(util, sizeof(util), "1");
-			}
-
-			if (config_tcache) {
-				malloc_cprintf(write_cb, cbopaque,
-				    "%20zu %3u %12zu %12"FMTu64
-				    " %12"FMTu64" %12"FMTu64" %12zu"
-				    " %12zu %4u %3zu %-5s %12"FMTu64
-				    " %12"FMTu64" %12"FMTu64" %12"FMTu64"\n",
-				    reg_size, j, curregs * reg_size, nmalloc,
-				    ndalloc, nrequests, curregs, curruns, nregs,
-				    run_size / page, util, nfills, nflushes,
-				    nruns, nreruns);
-			} else {
-				malloc_cprintf(write_cb, cbopaque,
-				    "%20zu %3u %12zu %12"FMTu64
-				    " %12"FMTu64" %12"FMTu64" %12zu"
-				    " %12zu %4u %3zu %-5s %12"FMTu64
-				    " %12"FMTu64"\n",
-				    reg_size, j, curregs * reg_size, nmalloc,
-				    ndalloc, nrequests, curregs, curruns, nregs,
-				    run_size / page, util, nruns, nreruns);
-=======
 			    "\t\t\t\t\t\t\"nrequests\": %"FMTu64",\n"
 			    "\t\t\t\t\t\t\"nfills\": %"FMTu64",\n"
 			    "\t\t\t\t\t\t\"nflushes\": %"FMTu64",\n"
@@ -368,17 +246,12 @@
 				    mutex_stats[mutex_counter_max_wait_time]);
 			} else {
 				malloc_cprintf(write_cb, cbopaque, "\n");
->>>>>>> ba29113e
 			}
 		}
 	}
 	if (json) {
 		malloc_cprintf(write_cb, cbopaque,
-<<<<<<< HEAD
-		    "\t\t\t\t]%s\n", (large || huge) ? "," : "");
-=======
 		    "\t\t\t\t]%s\n", large ? "," : "");
->>>>>>> ba29113e
 	} else {
 		if (in_gap) {
 			malloc_cprintf(write_cb, cbopaque,
@@ -388,25 +261,6 @@
 }
 
 static void
-<<<<<<< HEAD
-stats_arena_lruns_print(void (*write_cb)(void *, const char *), void *cbopaque,
-    bool json, bool huge, unsigned i)
-{
-	unsigned nbins, nlruns, j;
-	bool in_gap, in_gap_prev;
-
-	CTL_GET("arenas.nbins", &nbins, unsigned);
-	CTL_GET("arenas.nlruns", &nlruns, unsigned);
-	if (json) {
-		malloc_cprintf(write_cb, cbopaque,
-		    "\t\t\t\t\"lruns\": [\n");
-	} else {
-		malloc_cprintf(write_cb, cbopaque,
-		    "large:          size ind    allocated      nmalloc"
-		    "      ndalloc    nrequests      curruns\n");
-	}
-	for (j = 0, in_gap = false; j < nlruns; j++) {
-=======
 stats_arena_lextents_print(void (*write_cb)(void *, const char *),
     void *cbopaque, bool json, unsigned i) {
 	unsigned nbins, nlextents, j;
@@ -423,7 +277,6 @@
 		    "      ndalloc    nrequests  curlextents\n");
 	}
 	for (j = 0, in_gap = false; j < nlextents; j++) {
->>>>>>> ba29113e
 		uint64_t nmalloc, ndalloc, nrequests;
 		size_t lextent_size, curlextents;
 
@@ -441,18 +294,6 @@
 			    "                     ---\n");
 		}
 
-<<<<<<< HEAD
-		CTL_M2_GET("arenas.lrun.0.size", j, &run_size, size_t);
-		CTL_M2_M4_GET("stats.arenas.0.lruns.0.curruns", i, j, &curruns,
-		    size_t);
-		if (json) {
-			malloc_cprintf(write_cb, cbopaque,
-			    "\t\t\t\t\t{\n"
-			    "\t\t\t\t\t\t\"curruns\": %zu\n"
-			    "\t\t\t\t\t}%s\n",
-			    curruns,
-			    (j + 1 < nlruns) ? "," : "");
-=======
 		CTL_M2_GET("arenas.lextent.0.size", j, &lextent_size, size_t);
 		CTL_M2_M4_GET("stats.arenas.0.lextents.0.curlextents", i, j,
 		    &curlextents, size_t);
@@ -463,7 +304,6 @@
 			    "\t\t\t\t\t}%s\n",
 			    curlextents,
 			    (j + 1 < nlextents) ? "," : "");
->>>>>>> ba29113e
 		} else if (!in_gap) {
 			malloc_cprintf(write_cb, cbopaque,
 			    "%20zu %3u %12zu %12"FMTu64" %12"FMTu64
@@ -475,11 +315,7 @@
 	}
 	if (json) {
 		malloc_cprintf(write_cb, cbopaque,
-<<<<<<< HEAD
-		    "\t\t\t\t]%s\n", huge ? "," : "");
-=======
 		    "\t\t\t\t]\n");
->>>>>>> ba29113e
 	} else {
 		if (in_gap) {
 			malloc_cprintf(write_cb, cbopaque,
@@ -489,69 +325,6 @@
 }
 
 static void
-<<<<<<< HEAD
-stats_arena_hchunks_print(void (*write_cb)(void *, const char *),
-    void *cbopaque, bool json, unsigned i)
-{
-	unsigned nbins, nlruns, nhchunks, j;
-	bool in_gap, in_gap_prev;
-
-	CTL_GET("arenas.nbins", &nbins, unsigned);
-	CTL_GET("arenas.nlruns", &nlruns, unsigned);
-	CTL_GET("arenas.nhchunks", &nhchunks, unsigned);
-	if (json) {
-		malloc_cprintf(write_cb, cbopaque,
-		    "\t\t\t\t\"hchunks\": [\n");
-	} else {
-		malloc_cprintf(write_cb, cbopaque,
-		    "huge:           size ind    allocated      nmalloc"
-		    "      ndalloc    nrequests   curhchunks\n");
-	}
-	for (j = 0, in_gap = false; j < nhchunks; j++) {
-		uint64_t nmalloc, ndalloc, nrequests;
-		size_t hchunk_size, curhchunks;
-
-		CTL_M2_M4_GET("stats.arenas.0.hchunks.0.nmalloc", i, j,
-		    &nmalloc, uint64_t);
-		CTL_M2_M4_GET("stats.arenas.0.hchunks.0.ndalloc", i, j,
-		    &ndalloc, uint64_t);
-		CTL_M2_M4_GET("stats.arenas.0.hchunks.0.nrequests", i, j,
-		    &nrequests, uint64_t);
-		in_gap_prev = in_gap;
-		in_gap = (nrequests == 0);
-
-		if (!json && in_gap_prev && !in_gap) {
-			malloc_cprintf(write_cb, cbopaque,
-			    "                     ---\n");
-		}
-
-		CTL_M2_GET("arenas.hchunk.0.size", j, &hchunk_size, size_t);
-		CTL_M2_M4_GET("stats.arenas.0.hchunks.0.curhchunks", i, j,
-		    &curhchunks, size_t);
-		if (json) {
-			malloc_cprintf(write_cb, cbopaque,
-			    "\t\t\t\t\t{\n"
-			    "\t\t\t\t\t\t\"curhchunks\": %zu\n"
-			    "\t\t\t\t\t}%s\n",
-			    curhchunks,
-			    (j + 1 < nhchunks) ? "," : "");
-		} else if (!in_gap) {
-			malloc_cprintf(write_cb, cbopaque,
-			    "%20zu %3u %12zu %12"FMTu64" %12"FMTu64
-			    " %12"FMTu64" %12zu\n",
-			    hchunk_size, nbins + nlruns + j,
-			    curhchunks * hchunk_size, nmalloc, ndalloc,
-			    nrequests, curhchunks);
-		}
-	}
-	if (json) {
-		malloc_cprintf(write_cb, cbopaque,
-		    "\t\t\t\t]\n");
-	} else {
-		if (in_gap) {
-			malloc_cprintf(write_cb, cbopaque,
-			    "                     ---\n");
-=======
 read_arena_mutex_stats(unsigned arena_ind,
     uint64_t results[mutex_prof_num_arena_mutexes][mutex_prof_num_counters]) {
 	char cmd[MUTEX_CTL_STR_MAX_LENGTH];
@@ -617,19 +390,13 @@
 		for (i = 0; i < mutex_prof_num_arena_mutexes; i++) {
 			mutex_stats_output(write_cb, cbopaque,
 			    arena_mutex_names[i], mutex_stats[i], i == 0);
->>>>>>> ba29113e
 		}
 	}
 }
 
 static void
 stats_arena_print(void (*write_cb)(void *, const char *), void *cbopaque,
-<<<<<<< HEAD
-    bool json, unsigned i, bool bins, bool large, bool huge)
-{
-=======
     bool json, unsigned i, bool bins, bool large, bool mutex) {
->>>>>>> ba29113e
 	unsigned nthreads;
 	const char *dss;
 	ssize_t dirty_decay_ms, muzzy_decay_ms;
@@ -655,8 +422,6 @@
 		    "assigned threads: %u\n", nthreads);
 	}
 
-<<<<<<< HEAD
-=======
 	CTL_M2_GET("stats.arenas.0.uptime", i, &uptime, uint64_t);
 	if (json) {
 		malloc_cprintf(write_cb, cbopaque,
@@ -666,7 +431,6 @@
 		    "uptime: %"FMTu64"\n", uptime);
 	}
 
->>>>>>> ba29113e
 	CTL_M2_GET("stats.arenas.0.dss", i, &dss, const char *);
 	if (json) {
 		malloc_cprintf(write_cb, cbopaque,
@@ -676,63 +440,6 @@
 		    "dss allocation precedence: %s\n", dss);
 	}
 
-<<<<<<< HEAD
-	CTL_M2_GET("stats.arenas.0.lg_dirty_mult", i, &lg_dirty_mult, ssize_t);
-	if (json) {
-		malloc_cprintf(write_cb, cbopaque,
-		    "\t\t\t\t\"lg_dirty_mult\": %zd,\n", lg_dirty_mult);
-	} else {
-		if (opt_purge == purge_mode_ratio) {
-			if (lg_dirty_mult >= 0) {
-				malloc_cprintf(write_cb, cbopaque,
-				    "min active:dirty page ratio: %u:1\n",
-				    (1U << lg_dirty_mult));
-			} else {
-				malloc_cprintf(write_cb, cbopaque,
-				    "min active:dirty page ratio: N/A\n");
-			}
-		}
-	}
-
-	CTL_M2_GET("stats.arenas.0.decay_time", i, &decay_time, ssize_t);
-	if (json) {
-		malloc_cprintf(write_cb, cbopaque,
-		    "\t\t\t\t\"decay_time\": %zd,\n", decay_time);
-	} else {
-		if (opt_purge == purge_mode_decay) {
-			if (decay_time >= 0) {
-				malloc_cprintf(write_cb, cbopaque,
-				    "decay time: %zd\n", decay_time);
-			} else {
-				malloc_cprintf(write_cb, cbopaque,
-				    "decay time: N/A\n");
-			}
-		}
-	}
-
-	CTL_M2_GET("stats.arenas.0.pactive", i, &pactive, size_t);
-	CTL_M2_GET("stats.arenas.0.pdirty", i, &pdirty, size_t);
-	CTL_M2_GET("stats.arenas.0.npurge", i, &npurge, uint64_t);
-	CTL_M2_GET("stats.arenas.0.nmadvise", i, &nmadvise, uint64_t);
-	CTL_M2_GET("stats.arenas.0.purged", i, &purged, uint64_t);
-	if (json) {
-		malloc_cprintf(write_cb, cbopaque,
-		    "\t\t\t\t\"pactive\": %zu,\n", pactive);
-		malloc_cprintf(write_cb, cbopaque,
-		    "\t\t\t\t\"pdirty\": %zu,\n", pdirty);
-		malloc_cprintf(write_cb, cbopaque,
-		    "\t\t\t\t\"npurge\": %"FMTu64",\n", npurge);
-		malloc_cprintf(write_cb, cbopaque,
-		    "\t\t\t\t\"nmadvise\": %"FMTu64",\n", nmadvise);
-		malloc_cprintf(write_cb, cbopaque,
-		    "\t\t\t\t\"purged\": %"FMTu64",\n", purged);
-	} else {
-		malloc_cprintf(write_cb, cbopaque,
-		    "purging: dirty: %zu, sweeps: %"FMTu64", madvises: %"FMTu64
-		    ", purged: %"FMTu64"\n", pdirty, npurge, nmadvise, purged);
-	}
-
-=======
 	CTL_M2_GET("stats.arenas.0.dirty_decay_ms", i, &dirty_decay_ms,
 	    ssize_t);
 	CTL_M2_GET("stats.arenas.0.muzzy_decay_ms", i, &muzzy_decay_ms,
@@ -799,7 +506,6 @@
 		}
 	}
 
->>>>>>> ba29113e
 	CTL_M2_GET("stats.arenas.0.small.allocated", i, &small_allocated,
 	    size_t);
 	CTL_M2_GET("stats.arenas.0.small.nmalloc", i, &small_nmalloc, uint64_t);
@@ -859,49 +565,12 @@
 		    " %12"FMTu64"\n",
 		    large_allocated, large_nmalloc, large_ndalloc,
 		    large_nrequests);
-<<<<<<< HEAD
-	}
-
-	CTL_M2_GET("stats.arenas.0.huge.allocated", i, &huge_allocated, size_t);
-	CTL_M2_GET("stats.arenas.0.huge.nmalloc", i, &huge_nmalloc, uint64_t);
-	CTL_M2_GET("stats.arenas.0.huge.ndalloc", i, &huge_ndalloc, uint64_t);
-	CTL_M2_GET("stats.arenas.0.huge.nrequests", i, &huge_nrequests,
-	    uint64_t);
-	if (json) {
-		malloc_cprintf(write_cb, cbopaque,
-		    "\t\t\t\t\"huge\": {\n");
-
-		malloc_cprintf(write_cb, cbopaque,
-		    "\t\t\t\t\t\"allocated\": %zu,\n", huge_allocated);
-		malloc_cprintf(write_cb, cbopaque,
-		    "\t\t\t\t\t\"nmalloc\": %"FMTu64",\n", huge_nmalloc);
-		malloc_cprintf(write_cb, cbopaque,
-		    "\t\t\t\t\t\"ndalloc\": %"FMTu64",\n", huge_ndalloc);
-		malloc_cprintf(write_cb, cbopaque,
-		    "\t\t\t\t\t\"nrequests\": %"FMTu64"\n", huge_nrequests);
-
-		malloc_cprintf(write_cb, cbopaque,
-		    "\t\t\t\t},\n");
-	} else {
-		malloc_cprintf(write_cb, cbopaque,
-		    "huge:                    %12zu %12"FMTu64" %12"FMTu64
-		    " %12"FMTu64"\n",
-		    huge_allocated, huge_nmalloc, huge_ndalloc, huge_nrequests);
-		malloc_cprintf(write_cb, cbopaque,
-		    "total:                   %12zu %12"FMTu64" %12"FMTu64
-		    " %12"FMTu64"\n",
-		    small_allocated + large_allocated + huge_allocated,
-		    small_nmalloc + large_nmalloc + huge_nmalloc,
-		    small_ndalloc + large_ndalloc + huge_ndalloc,
-		    small_nrequests + large_nrequests + huge_nrequests);
-=======
 		malloc_cprintf(write_cb, cbopaque,
 		    "total:                   %12zu %12"FMTu64" %12"FMTu64
 		    " %12"FMTu64"\n",
 		    small_allocated + large_allocated, small_nmalloc +
 		    large_nmalloc, small_ndalloc + large_ndalloc,
 		    small_nrequests + large_nrequests);
->>>>>>> ba29113e
 	}
 	if (!json) {
 		malloc_cprintf(write_cb, cbopaque,
@@ -925,74 +594,6 @@
 		malloc_cprintf(write_cb, cbopaque,
 		    "retained:                %12zu\n", retained);
 	}
-<<<<<<< HEAD
-
-	CTL_M2_GET("stats.arenas.0.metadata.mapped", i, &metadata_mapped,
-	    size_t);
-	CTL_M2_GET("stats.arenas.0.metadata.allocated", i, &metadata_allocated,
-	    size_t);
-	if (json) {
-		malloc_cprintf(write_cb, cbopaque,
-		    "\t\t\t\t\"metadata\": {\n");
-
-		malloc_cprintf(write_cb, cbopaque,
-		    "\t\t\t\t\t\"mapped\": %zu,\n", metadata_mapped);
-		malloc_cprintf(write_cb, cbopaque,
-		    "\t\t\t\t\t\"allocated\": %zu\n", metadata_allocated);
-
-		malloc_cprintf(write_cb, cbopaque,
-		    "\t\t\t\t}%s\n", (bins || large || huge) ? "," : "");
-	} else {
-		malloc_cprintf(write_cb, cbopaque,
-		    "metadata: mapped: %zu, allocated: %zu\n",
-		    metadata_mapped, metadata_allocated);
-	}
-
-	if (bins) {
-		stats_arena_bins_print(write_cb, cbopaque, json, large, huge,
-		    i);
-	}
-	if (large)
-		stats_arena_lruns_print(write_cb, cbopaque, json, huge, i);
-	if (huge)
-		stats_arena_hchunks_print(write_cb, cbopaque, json, i);
-}
-
-static void
-stats_general_print(void (*write_cb)(void *, const char *), void *cbopaque,
-    bool json, bool more)
-{
-	const char *cpv;
-	bool bv;
-	unsigned uv;
-	uint32_t u32v;
-	uint64_t u64v;
-	ssize_t ssv;
-	size_t sv, bsz, usz, ssz, sssz, cpsz;
-
-	bsz = sizeof(bool);
-	usz = sizeof(unsigned);
-	ssz = sizeof(size_t);
-	sssz = sizeof(ssize_t);
-	cpsz = sizeof(const char *);
-
-	CTL_GET("version", &cpv, const char *);
-	if (json) {
-		malloc_cprintf(write_cb, cbopaque,
-		"\t\t\"version\": \"%s\",\n", cpv);
-	} else
-		malloc_cprintf(write_cb, cbopaque, "Version: %s\n", cpv);
-
-	/* config. */
-#define	CONFIG_WRITE_BOOL_JSON(n, c)					\
-	if (json) {							\
-		CTL_GET("config."#n, &bv, bool);			\
-		malloc_cprintf(write_cb, cbopaque,			\
-		    "\t\t\t\""#n"\": %s%s\n", bv ? "true" : "false",	\
-		    (c));						\
-	}
-
-=======
 
 	CTL_M2_GET("stats.arenas.0.base", i, &base, size_t);
 	if (json) {
@@ -1078,7 +679,6 @@
 		    (c));						\
 	}
 
->>>>>>> ba29113e
 	if (json) {
 		malloc_cprintf(write_cb, cbopaque,
 		    "\t\t\"config\": {\n");
@@ -1107,23 +707,12 @@
 		    "config.malloc_conf: \"%s\"\n", config_malloc_conf);
 	}
 
-<<<<<<< HEAD
-	CONFIG_WRITE_BOOL_JSON(munmap, ",")
-=======
->>>>>>> ba29113e
 	CONFIG_WRITE_BOOL_JSON(prof, ",")
 	CONFIG_WRITE_BOOL_JSON(prof_libgcc, ",")
 	CONFIG_WRITE_BOOL_JSON(prof_libunwind, ",")
 	CONFIG_WRITE_BOOL_JSON(stats, ",")
-<<<<<<< HEAD
-	CONFIG_WRITE_BOOL_JSON(tcache, ",")
-	CONFIG_WRITE_BOOL_JSON(tls, ",")
-	CONFIG_WRITE_BOOL_JSON(utrace, ",")
-	CONFIG_WRITE_BOOL_JSON(valgrind, ",")
-=======
 	CONFIG_WRITE_BOOL_JSON(thp, ",")
 	CONFIG_WRITE_BOOL_JSON(utrace, ",")
->>>>>>> ba29113e
 	CONFIG_WRITE_BOOL_JSON(xmalloc, "")
 
 	if (json) {
@@ -1133,11 +722,7 @@
 #undef CONFIG_WRITE_BOOL_JSON
 
 	/* opt. */
-<<<<<<< HEAD
-#define	OPT_WRITE_BOOL(n, c)						\
-=======
 #define OPT_WRITE_BOOL(n, c)						\
->>>>>>> ba29113e
 	if (je_mallctl("opt."#n, (void *)&bv, &bsz, NULL, 0) == 0) {	\
 		if (json) {						\
 			malloc_cprintf(write_cb, cbopaque,		\
@@ -1148,17 +733,10 @@
 			    "  opt."#n": %s\n", bv ? "true" : "false");	\
 		}							\
 	}
-<<<<<<< HEAD
-#define	OPT_WRITE_BOOL_MUTABLE(n, m, c) {				\
-	bool bv2;							\
-	if (je_mallctl("opt."#n, (void *)&bv, &bsz, NULL, 0) == 0 &&	\
-	    je_mallctl(#m, &bv2, (void *)&bsz, NULL, 0) == 0) {		\
-=======
 #define OPT_WRITE_BOOL_MUTABLE(n, m, c) {				\
 	bool bv2;							\
 	if (je_mallctl("opt."#n, (void *)&bv, &bsz, NULL, 0) == 0 &&	\
 	    je_mallctl(#m, (void *)&bv2, &bsz, NULL, 0) == 0) {		\
->>>>>>> ba29113e
 		if (json) {						\
 			malloc_cprintf(write_cb, cbopaque,		\
 			    "\t\t\t\""#n"\": %s%s\n", bv ? "true" :	\
@@ -1170,11 +748,7 @@
 		}							\
 	}								\
 }
-<<<<<<< HEAD
-#define	OPT_WRITE_UNSIGNED(n, c)					\
-=======
 #define OPT_WRITE_UNSIGNED(n, c)					\
->>>>>>> ba29113e
 	if (je_mallctl("opt."#n, (void *)&uv, &usz, NULL, 0) == 0) {	\
 		if (json) {						\
 			malloc_cprintf(write_cb, cbopaque,		\
@@ -1184,38 +758,17 @@
 			"  opt."#n": %u\n", uv);			\
 		}							\
 	}
-<<<<<<< HEAD
-#define	OPT_WRITE_SIZE_T(n, c)						\
-	if (je_mallctl("opt."#n, (void *)&sv, &ssz, NULL, 0) == 0) {	\
-		if (json) {						\
-			malloc_cprintf(write_cb, cbopaque,		\
-			    "\t\t\t\""#n"\": %zu%s\n", sv, (c));	\
-		} else {						\
-			malloc_cprintf(write_cb, cbopaque,		\
-			"  opt."#n": %zu\n", sv);			\
-		}							\
-	}
-#define	OPT_WRITE_SSIZE_T(n, c)						\
-	if (je_mallctl("opt."#n, (void *)&ssv, &sssz, NULL, 0) == 0) {	\
-		if (json) {						\
-			malloc_cprintf(write_cb, cbopaque,		\
-=======
 #define OPT_WRITE_SSIZE_T(n, c)						\
 	if (je_mallctl("opt."#n, (void *)&ssv, &sssz, NULL, 0) == 0) {	\
 		if (json) {						\
 			malloc_cprintf(write_cb, cbopaque,		\
->>>>>>> ba29113e
 			    "\t\t\t\""#n"\": %zd%s\n", ssv, (c));	\
 		} else {						\
 			malloc_cprintf(write_cb, cbopaque,		\
 			    "  opt."#n": %zd\n", ssv);			\
 		}							\
 	}
-<<<<<<< HEAD
-#define	OPT_WRITE_SSIZE_T_MUTABLE(n, m, c) {				\
-=======
 #define OPT_WRITE_SSIZE_T_MUTABLE(n, m, c) {				\
->>>>>>> ba29113e
 	ssize_t ssv2;							\
 	if (je_mallctl("opt."#n, (void *)&ssv, &sssz, NULL, 0) == 0 &&	\
 	    je_mallctl(#m, (void *)&ssv2, &sssz, NULL, 0) == 0) {	\
@@ -1229,11 +782,7 @@
 		}							\
 	}								\
 }
-<<<<<<< HEAD
-#define	OPT_WRITE_CHAR_P(n, c)						\
-=======
 #define OPT_WRITE_CHAR_P(n, c)						\
->>>>>>> ba29113e
 	if (je_mallctl("opt."#n, (void *)&cpv, &cpsz, NULL, 0) == 0) {	\
 		if (json) {						\
 			malloc_cprintf(write_cb, cbopaque,		\
@@ -1252,22 +801,6 @@
 		    "Run-time option settings:\n");
 	}
 	OPT_WRITE_BOOL(abort, ",")
-<<<<<<< HEAD
-	OPT_WRITE_SIZE_T(lg_chunk, ",")
-	OPT_WRITE_CHAR_P(dss, ",")
-	OPT_WRITE_UNSIGNED(narenas, ",")
-	OPT_WRITE_CHAR_P(purge, ",")
-	if (json || opt_purge == purge_mode_ratio) {
-		OPT_WRITE_SSIZE_T_MUTABLE(lg_dirty_mult,
-		    arenas.lg_dirty_mult, ",")
-	}
-	if (json || opt_purge == purge_mode_decay) {
-		OPT_WRITE_SSIZE_T_MUTABLE(decay_time, arenas.decay_time, ",")
-	}
-	OPT_WRITE_CHAR_P(junk, ",")
-	OPT_WRITE_SIZE_T(quarantine, ",")
-	OPT_WRITE_BOOL(redzone, ",")
-=======
 	OPT_WRITE_BOOL(abort_conf, ",")
 	OPT_WRITE_BOOL(retain, ",")
 	OPT_WRITE_CHAR_P(dss, ",")
@@ -1277,16 +810,11 @@
 	OPT_WRITE_SSIZE_T_MUTABLE(dirty_decay_ms, arenas.dirty_decay_ms, ",")
 	OPT_WRITE_SSIZE_T_MUTABLE(muzzy_decay_ms, arenas.muzzy_decay_ms, ",")
 	OPT_WRITE_CHAR_P(junk, ",")
->>>>>>> ba29113e
 	OPT_WRITE_BOOL(zero, ",")
 	OPT_WRITE_BOOL(utrace, ",")
 	OPT_WRITE_BOOL(xmalloc, ",")
 	OPT_WRITE_BOOL(tcache, ",")
 	OPT_WRITE_SSIZE_T(lg_tcache_max, ",")
-<<<<<<< HEAD
-	OPT_WRITE_BOOL(thp, ",")
-=======
->>>>>>> ba29113e
 	OPT_WRITE_BOOL(prof, ",")
 	OPT_WRITE_CHAR_P(prof_prefix, ",")
 	OPT_WRITE_BOOL_MUTABLE(prof_active, prof.active, ",")
@@ -1298,14 +826,6 @@
 	OPT_WRITE_BOOL(prof_gdump, ",")
 	OPT_WRITE_BOOL(prof_final, ",")
 	OPT_WRITE_BOOL(prof_leak, ",")
-<<<<<<< HEAD
-	/*
-	 * stats_print is always emitted, so as long as stats_print comes last
-	 * it's safe to unconditionally omit the comma here (rather than having
-	 * to conditionally omit it elsewhere depending on configuration).
-	 */
-	OPT_WRITE_BOOL(stats_print, "")
-=======
 	OPT_WRITE_BOOL(stats_print, ",")
 	if (json || opt_stats_print) {
 		/*
@@ -1316,7 +836,6 @@
 		 */
 		OPT_WRITE_CHAR_P(stats_print_opts, "")
 	}
->>>>>>> ba29113e
 	if (json) {
 		malloc_cprintf(write_cb, cbopaque,
 		    "\t\t},\n");
@@ -1337,41 +856,10 @@
 	if (json) {
 		malloc_cprintf(write_cb, cbopaque,
 		    "\t\t\t\"narenas\": %u,\n", uv);
-<<<<<<< HEAD
-	} else
-=======
-	} else {
->>>>>>> ba29113e
+	} else {
 		malloc_cprintf(write_cb, cbopaque, "Arenas: %u\n", uv);
 	}
 
-<<<<<<< HEAD
-	CTL_GET("arenas.lg_dirty_mult", &ssv, ssize_t);
-	if (json) {
-		malloc_cprintf(write_cb, cbopaque,
-		    "\t\t\t\"lg_dirty_mult\": %zd,\n", ssv);
-	} else if (opt_purge == purge_mode_ratio) {
-		if (ssv >= 0) {
-			malloc_cprintf(write_cb, cbopaque,
-			    "Min active:dirty page ratio per arena: "
-			    "%u:1\n", (1U << ssv));
-		} else {
-			malloc_cprintf(write_cb, cbopaque,
-			    "Min active:dirty page ratio per arena: "
-			    "N/A\n");
-		}
-	}
-	CTL_GET("arenas.decay_time", &ssv, ssize_t);
-	if (json) {
-		malloc_cprintf(write_cb, cbopaque,
-		    "\t\t\t\"decay_time\": %zd,\n", ssv);
-	} else if (opt_purge == purge_mode_decay) {
-		malloc_cprintf(write_cb, cbopaque,
-		    "Unused dirty page decay time: %zd%s\n",
-		    ssv, (ssv < 0) ? " (no decay)" : "");
-	}
-
-=======
 	if (json) {
 		CTL_GET("arenas.dirty_decay_ms", &ssv, ssize_t);
 		malloc_cprintf(write_cb, cbopaque,
@@ -1382,103 +870,30 @@
 		    "\t\t\t\"muzzy_decay_ms\": %zd,\n", ssv);
 	}
 
->>>>>>> ba29113e
 	CTL_GET("arenas.quantum", &sv, size_t);
 	if (json) {
 		malloc_cprintf(write_cb, cbopaque,
 		    "\t\t\t\"quantum\": %zu,\n", sv);
-<<<<<<< HEAD
-	} else
+	} else {
 		malloc_cprintf(write_cb, cbopaque, "Quantum size: %zu\n", sv);
-=======
-	} else {
-		malloc_cprintf(write_cb, cbopaque, "Quantum size: %zu\n", sv);
-	}
->>>>>>> ba29113e
+	}
 
 	CTL_GET("arenas.page", &sv, size_t);
 	if (json) {
 		malloc_cprintf(write_cb, cbopaque,
 		    "\t\t\t\"page\": %zu,\n", sv);
-<<<<<<< HEAD
-	} else
-=======
-	} else {
->>>>>>> ba29113e
+	} else {
 		malloc_cprintf(write_cb, cbopaque, "Page size: %zu\n", sv);
 	}
 
 	if (je_mallctl("arenas.tcache_max", (void *)&sv, &ssz, NULL, 0) == 0) {
 		if (json) {
-<<<<<<< HEAD
 			malloc_cprintf(write_cb, cbopaque,
 			    "\t\t\t\"tcache_max\": %zu,\n", sv);
 		} else {
 			malloc_cprintf(write_cb, cbopaque,
 			    "Maximum thread-cached size class: %zu\n", sv);
 		}
-	}
-
-	if (json) {
-		unsigned nbins, nlruns, nhchunks, i;
-
-		CTL_GET("arenas.nbins", &nbins, unsigned);
-		malloc_cprintf(write_cb, cbopaque,
-		    "\t\t\t\"nbins\": %u,\n", nbins);
-
-		if (config_tcache) {
-			CTL_GET("arenas.nhbins", &uv, unsigned);
-			malloc_cprintf(write_cb, cbopaque,
-			    "\t\t\t\"nhbins\": %u,\n", uv);
-		}
-
-		malloc_cprintf(write_cb, cbopaque,
-		    "\t\t\t\"bin\": [\n");
-		for (i = 0; i < nbins; i++) {
-=======
-			malloc_cprintf(write_cb, cbopaque,
-			    "\t\t\t\"tcache_max\": %zu,\n", sv);
-		} else {
->>>>>>> ba29113e
-			malloc_cprintf(write_cb, cbopaque,
-			    "\t\t\t\t{\n");
-
-			CTL_M2_GET("arenas.bin.0.size", i, &sv, size_t);
-			malloc_cprintf(write_cb, cbopaque,
-			    "\t\t\t\t\t\"size\": %zu,\n", sv);
-
-			CTL_M2_GET("arenas.bin.0.nregs", i, &u32v, uint32_t);
-			malloc_cprintf(write_cb, cbopaque,
-			    "\t\t\t\t\t\"nregs\": %"FMTu32",\n", u32v);
-
-			CTL_M2_GET("arenas.bin.0.run_size", i, &sv, size_t);
-			malloc_cprintf(write_cb, cbopaque,
-			    "\t\t\t\t\t\"run_size\": %zu\n", sv);
-
-			malloc_cprintf(write_cb, cbopaque,
-			    "\t\t\t\t}%s\n", (i + 1 < nbins) ? "," : "");
-		}
-<<<<<<< HEAD
-		malloc_cprintf(write_cb, cbopaque,
-		    "\t\t\t],\n");
-
-		CTL_GET("arenas.nlruns", &nlruns, unsigned);
-		malloc_cprintf(write_cb, cbopaque,
-		    "\t\t\t\"nlruns\": %u,\n", nlruns);
-
-		malloc_cprintf(write_cb, cbopaque,
-		    "\t\t\t\"lrun\": [\n");
-		for (i = 0; i < nlruns; i++) {
-			malloc_cprintf(write_cb, cbopaque,
-			    "\t\t\t\t{\n");
-
-			CTL_M2_GET("arenas.lrun.0.size", i, &sv, size_t);
-			malloc_cprintf(write_cb, cbopaque,
-			    "\t\t\t\t\t\"size\": %zu\n", sv);
-
-			malloc_cprintf(write_cb, cbopaque,
-			    "\t\t\t\t}%s\n", (i + 1 < nlruns) ? "," : "");
-=======
 	}
 
 	if (json) {
@@ -1512,24 +927,10 @@
 
 			malloc_cprintf(write_cb, cbopaque,
 			    "\t\t\t\t}%s\n", (i + 1 < nbins) ? "," : "");
->>>>>>> ba29113e
 		}
 		malloc_cprintf(write_cb, cbopaque,
 		    "\t\t\t],\n");
 
-<<<<<<< HEAD
-		CTL_GET("arenas.nhchunks", &nhchunks, unsigned);
-		malloc_cprintf(write_cb, cbopaque,
-		    "\t\t\t\"nhchunks\": %u,\n", nhchunks);
-
-		malloc_cprintf(write_cb, cbopaque,
-		    "\t\t\t\"hchunk\": [\n");
-		for (i = 0; i < nhchunks; i++) {
-			malloc_cprintf(write_cb, cbopaque,
-			    "\t\t\t\t{\n");
-
-			CTL_M2_GET("arenas.hchunk.0.size", i, &sv, size_t);
-=======
 		CTL_GET("arenas.nlextents", &nlextents, unsigned);
 		malloc_cprintf(write_cb, cbopaque,
 		    "\t\t\t\"nlextents\": %u,\n", nlextents);
@@ -1541,16 +942,11 @@
 			    "\t\t\t\t{\n");
 
 			CTL_M2_GET("arenas.lextent.0.size", i, &sv, size_t);
->>>>>>> ba29113e
 			malloc_cprintf(write_cb, cbopaque,
 			    "\t\t\t\t\t\"size\": %zu\n", sv);
 
 			malloc_cprintf(write_cb, cbopaque,
-<<<<<<< HEAD
-			    "\t\t\t\t}%s\n", (i + 1 < nhchunks) ? "," : "");
-=======
 			    "\t\t\t\t}%s\n", (i + 1 < nlextents) ? "," : "");
->>>>>>> ba29113e
 		}
 		malloc_cprintf(write_cb, cbopaque,
 		    "\t\t\t]\n");
@@ -1568,19 +964,11 @@
 		malloc_cprintf(write_cb, cbopaque,
 		    "\t\t\t\"thread_active_init\": %s,\n", bv ? "true" :
 		    "false");
-<<<<<<< HEAD
 
 		CTL_GET("prof.active", &bv, bool);
 		malloc_cprintf(write_cb, cbopaque,
 		    "\t\t\t\"active\": %s,\n", bv ? "true" : "false");
 
-=======
-
-		CTL_GET("prof.active", &bv, bool);
-		malloc_cprintf(write_cb, cbopaque,
-		    "\t\t\t\"active\": %s,\n", bv ? "true" : "false");
-
->>>>>>> ba29113e
 		CTL_GET("prof.gdump", &bv, bool);
 		malloc_cprintf(write_cb, cbopaque,
 		    "\t\t\t\"gdump\": %s,\n", bv ? "true" : "false");
@@ -1599,15 +987,6 @@
 }
 
 static void
-<<<<<<< HEAD
-stats_print_helper(void (*write_cb)(void *, const char *), void *cbopaque,
-    bool json, bool merged, bool unmerged, bool bins, bool large, bool huge)
-{
-	size_t *cactive;
-	size_t allocated, active, metadata, resident, mapped, retained;
-
-	CTL_GET("stats.cactive", &cactive, size_t *);
-=======
 read_global_mutex_stats(
     uint64_t results[mutex_prof_num_global_mutexes][mutex_prof_num_counters]) {
 	char cmd[MUTEX_CTL_STR_MAX_LENGTH];
@@ -1631,15 +1010,12 @@
 	size_t num_background_threads;
 	uint64_t background_thread_num_runs, background_thread_run_interval;
 
->>>>>>> ba29113e
 	CTL_GET("stats.allocated", &allocated, size_t);
 	CTL_GET("stats.active", &active, size_t);
 	CTL_GET("stats.metadata", &metadata, size_t);
 	CTL_GET("stats.resident", &resident, size_t);
 	CTL_GET("stats.mapped", &mapped, size_t);
 	CTL_GET("stats.retained", &retained, size_t);
-<<<<<<< HEAD
-=======
 
 	uint64_t mutex_stats[mutex_prof_num_global_mutexes][mutex_prof_num_counters];
 	if (mutex) {
@@ -1659,17 +1035,11 @@
 		background_thread_run_interval = 0;
 	}
 
->>>>>>> ba29113e
 	if (json) {
 		malloc_cprintf(write_cb, cbopaque,
 		    "\t\t\"stats\": {\n");
 
 		malloc_cprintf(write_cb, cbopaque,
-<<<<<<< HEAD
-		    "\t\t\t\"cactive\": %zu,\n", atomic_read_z(cactive));
-		malloc_cprintf(write_cb, cbopaque,
-=======
->>>>>>> ba29113e
 		    "\t\t\t\"allocated\": %zu,\n", allocated);
 		malloc_cprintf(write_cb, cbopaque,
 		    "\t\t\t\"active\": %zu,\n", active);
@@ -1680,12 +1050,6 @@
 		malloc_cprintf(write_cb, cbopaque,
 		    "\t\t\t\"mapped\": %zu,\n", mapped);
 		malloc_cprintf(write_cb, cbopaque,
-<<<<<<< HEAD
-		    "\t\t\t\"retained\": %zu\n", retained);
-
-		malloc_cprintf(write_cb, cbopaque,
-		    "\t\t}%s\n", (merged || unmerged) ? "," : "");
-=======
 		    "\t\t\t\"retained\": %zu,\n", retained);
 
 		malloc_cprintf(write_cb, cbopaque,
@@ -1715,41 +1079,11 @@
 		}
 		malloc_cprintf(write_cb, cbopaque,
 		    "\t\t}%s\n", (merged || unmerged || destroyed) ? "," : "");
->>>>>>> ba29113e
 	} else {
 		malloc_cprintf(write_cb, cbopaque,
 		    "Allocated: %zu, active: %zu, metadata: %zu,"
 		    " resident: %zu, mapped: %zu, retained: %zu\n",
 		    allocated, active, metadata, resident, mapped, retained);
-<<<<<<< HEAD
-		malloc_cprintf(write_cb, cbopaque,
-		    "Current active ceiling: %zu\n",
-		    atomic_read_z(cactive));
-	}
-
-	if (merged || unmerged) {
-		unsigned narenas;
-
-		if (json) {
-			malloc_cprintf(write_cb, cbopaque,
-			    "\t\t\"stats.arenas\": {\n");
-		}
-
-		CTL_GET("arenas.narenas", &narenas, unsigned);
-		{
-			VARIABLE_ARRAY(bool, initialized, narenas);
-			size_t isz;
-			unsigned i, j, ninitialized;
-
-			isz = sizeof(bool) * narenas;
-			xmallctl("arenas.initialized", (void *)initialized,
-			    &isz, NULL, 0);
-			for (i = ninitialized = 0; i < narenas; i++) {
-				if (initialized[i])
-					ninitialized++;
-			}
-
-=======
 
 		if (have_background_thread && num_background_threads > 0) {
 			malloc_cprintf(write_cb, cbopaque,
@@ -1801,7 +1135,6 @@
 			xmallctlbymib(mib, miblen, &destroyed_initialized, &sz,
 			    NULL, 0);
 
->>>>>>> ba29113e
 			/* Merged stats. */
 			if (merged && (ninitialized > 1 || !unmerged)) {
 				/* Print merged arena stats. */
@@ -1813,118 +1146,6 @@
 					    "\nMerged arenas stats:\n");
 				}
 				stats_arena_print(write_cb, cbopaque, json,
-<<<<<<< HEAD
-				    narenas, bins, large, huge);
-				if (json) {
-					malloc_cprintf(write_cb, cbopaque,
-					    "\t\t\t}%s\n", unmerged ?  "," :
-					    "");
-				}
-			}
-
-			/* Unmerged stats. */
-			if (unmerged) {
-				for (i = j = 0; i < narenas; i++) {
-					if (initialized[i]) {
-						if (json) {
-							j++;
-							malloc_cprintf(write_cb,
-							    cbopaque,
-							    "\t\t\t\"%u\": {\n",
-							    i);
-						} else {
-							malloc_cprintf(write_cb,
-							    cbopaque,
-							    "\narenas[%u]:\n",
-							    i);
-						}
-						stats_arena_print(write_cb,
-						    cbopaque, json, i, bins,
-						    large, huge);
-						if (json) {
-							malloc_cprintf(write_cb,
-							    cbopaque,
-							    "\t\t\t}%s\n", (j <
-							    ninitialized) ? ","
-							    : "");
-						}
-					}
-				}
-			}
-		}
-
-		if (json) {
-			malloc_cprintf(write_cb, cbopaque,
-			    "\t\t}\n");
-		}
-	}
-}
-
-void
-stats_print(void (*write_cb)(void *, const char *), void *cbopaque,
-    const char *opts)
-{
-	int err;
-	uint64_t epoch;
-	size_t u64sz;
-	bool json = false;
-	bool general = true;
-	bool merged = config_stats;
-	bool unmerged = config_stats;
-	bool bins = true;
-	bool large = true;
-	bool huge = true;
-
-	/*
-	 * Refresh stats, in case mallctl() was called by the application.
-	 *
-	 * Check for OOM here, since refreshing the ctl cache can trigger
-	 * allocation.  In practice, none of the subsequent mallctl()-related
-	 * calls in this function will cause OOM if this one succeeds.
-	 * */
-	epoch = 1;
-	u64sz = sizeof(uint64_t);
-	err = je_mallctl("epoch", (void *)&epoch, &u64sz, (void *)&epoch,
-	    sizeof(uint64_t));
-	if (err != 0) {
-		if (err == EAGAIN) {
-			malloc_write("<jemalloc>: Memory allocation failure in "
-			    "mallctl(\"epoch\", ...)\n");
-			return;
-		}
-		malloc_write("<jemalloc>: Failure in mallctl(\"epoch\", "
-		    "...)\n");
-		abort();
-	}
-
-	if (opts != NULL) {
-		unsigned i;
-
-		for (i = 0; opts[i] != '\0'; i++) {
-			switch (opts[i]) {
-			case 'J':
-				json = true;
-				break;
-			case 'g':
-				general = false;
-				break;
-			case 'm':
-				merged = false;
-				break;
-			case 'a':
-				unmerged = false;
-				break;
-			case 'b':
-				bins = false;
-				break;
-			case 'l':
-				large = false;
-				break;
-			case 'h':
-				huge = false;
-				break;
-			default:;
-=======
 				    MALLCTL_ARENAS_ALL, bins, large, mutex);
 				if (json) {
 					malloc_cprintf(write_cb, cbopaque,
@@ -1983,7 +1204,6 @@
 						}
 					}
 				}
->>>>>>> ba29113e
 			}
 		}
 
@@ -2062,33 +1282,4 @@
 		malloc_cprintf(write_cb, cbopaque,
 		    "--- End jemalloc statistics ---\n");
 	}
-<<<<<<< HEAD
-
-	if (json) {
-		malloc_cprintf(write_cb, cbopaque,
-		    "{\n"
-		    "\t\"jemalloc\": {\n");
-	} else {
-		malloc_cprintf(write_cb, cbopaque,
-		    "___ Begin jemalloc statistics ___\n");
-	}
-
-	if (general) {
-		bool more = (merged || unmerged);
-		stats_general_print(write_cb, cbopaque, json, more);
-	}
-	if (config_stats) {
-		stats_print_helper(write_cb, cbopaque, json, merged, unmerged,
-		    bins, large, huge);
-	}
-	if (json) {
-		malloc_cprintf(write_cb, cbopaque,
-		    "\t}\n"
-		    "}\n");
-	} else {
-		malloc_cprintf(write_cb, cbopaque,
-		    "--- End jemalloc statistics ---\n");
-	}
-=======
->>>>>>> ba29113e
 }