--- conflicted
+++ resolved
@@ -592,11 +592,7 @@
 	assert(gctx->nlimbo != 0);
 	if (tctx_tree_empty(&gctx->tctxs) && gctx->nlimbo == 1) {
 		/* Remove gctx from bt2gctx. */
-<<<<<<< HEAD
-		if (ckh_remove(tsd, &bt2gctx, &gctx->bt, NULL, NULL))
-=======
 		if (ckh_remove(tsd, &bt2gctx, &gctx->bt, NULL, NULL)) {
->>>>>>> ba29113e
 			not_reached();
 		}
 		prof_leave(tsd, tdata_self);
@@ -711,14 +707,9 @@
 
 	malloc_mutex_assert_not_owner(tsd_tsdn(tsd), tctx->tdata->lock);
 
-<<<<<<< HEAD
-	if (destroy_tdata)
-		prof_tdata_destroy(tsd, tdata, false);
-=======
 	if (destroy_tdata) {
 		prof_tdata_destroy(tsd, tdata, false);
 	}
->>>>>>> ba29113e
 
 	if (destroy_tctx) {
 		idalloctm(tsd_tsdn(tsd), tctx, NULL, NULL, true, true);
@@ -746,14 +737,6 @@
 		if (tgctx.v == NULL) {
 			return true;
 		}
-<<<<<<< HEAD
-		btkey.p = &gctx.p->bt;
-		if (ckh_insert(tsd, &bt2gctx, btkey.v, gctx.v)) {
-			/* OOM. */
-			prof_leave(tsd, tdata);
-			idalloctm(tsd_tsdn(tsd), gctx.v, NULL, true, true);
-			return (true);
-=======
 		prof_enter(tsd, tdata);
 		if (ckh_search(&bt2gctx, bt, &btkey.v, &gctx.v)) {
 			gctx.p = tgctx.p;
@@ -768,7 +751,6 @@
 			new_gctx = true;
 		} else {
 			new_gctx = false;
->>>>>>> ba29113e
 		}
 	} else {
 		tgctx.v = NULL;
@@ -837,11 +819,7 @@
 
 		/* Link a prof_tctx_t into gctx for this thread. */
 		ret.v = iallocztm(tsd_tsdn(tsd), sizeof(prof_tctx_t),
-<<<<<<< HEAD
-		    size2index(sizeof(prof_tctx_t)), false, NULL, true,
-=======
 		    sz_size2index(sizeof(prof_tctx_t)), false, NULL, true,
->>>>>>> ba29113e
 		    arena_ichoose(tsd, NULL), true);
 		if (ret.p == NULL) {
 			if (new_gctx) {
@@ -1914,23 +1892,14 @@
 
 static prof_tdata_t *
 prof_tdata_init_impl(tsd_t *tsd, uint64_t thr_uid, uint64_t thr_discrim,
-<<<<<<< HEAD
-    char *thread_name, bool active)
-{
-=======
     char *thread_name, bool active) {
->>>>>>> ba29113e
 	prof_tdata_t *tdata;
 
 	cassert(config_prof);
 
 	/* Initialize an empty cache for this thread. */
 	tdata = (prof_tdata_t *)iallocztm(tsd_tsdn(tsd), sizeof(prof_tdata_t),
-<<<<<<< HEAD
-	    size2index(sizeof(prof_tdata_t)), false, NULL, true,
-=======
 	    sz_size2index(sizeof(prof_tdata_t)), false, NULL, true,
->>>>>>> ba29113e
 	    arena_get(TSDN_NULL, 0, true), true);
 	if (tdata == NULL) {
 		return NULL;
@@ -1946,13 +1915,8 @@
 
 	if (ckh_new(tsd, &tdata->bt2tctx, PROF_CKH_MINITEMS, prof_bt_hash,
 	    prof_bt_keycomp)) {
-<<<<<<< HEAD
-		idalloctm(tsd_tsdn(tsd), tdata, NULL, true, true);
-		return (NULL);
-=======
 		idalloctm(tsd_tsdn(tsd), tdata, NULL, NULL, true, true);
 		return NULL;
->>>>>>> ba29113e
 	}
 
 	tdata->prng_state = (uint64_t)(uintptr_t)tdata;
@@ -1973,17 +1937,9 @@
 }
 
 prof_tdata_t *
-<<<<<<< HEAD
-prof_tdata_init(tsd_t *tsd)
-{
-
-	return (prof_tdata_init_impl(tsd, prof_thr_uid_alloc(tsd_tsdn(tsd)), 0,
-	    NULL, prof_thread_active_init_get(tsd_tsdn(tsd))));
-=======
 prof_tdata_init(tsd_t *tsd) {
 	return prof_tdata_init_impl(tsd, prof_thr_uid_alloc(tsd_tsdn(tsd)), 0,
 	    NULL, prof_thread_active_init_get(tsd_tsdn(tsd)));
->>>>>>> ba29113e
 }
 
 static bool
@@ -2007,31 +1963,13 @@
 
 static void
 prof_tdata_destroy_locked(tsd_t *tsd, prof_tdata_t *tdata,
-<<<<<<< HEAD
-    bool even_if_attached)
-{
-
-=======
     bool even_if_attached) {
->>>>>>> ba29113e
 	malloc_mutex_assert_owner(tsd_tsdn(tsd), &tdatas_mtx);
 
 	tdata_tree_remove(&tdatas, tdata);
 
 	assert(prof_tdata_should_destroy_unlocked(tdata, even_if_attached));
 
-<<<<<<< HEAD
-	if (tdata->thread_name != NULL)
-		idalloctm(tsd_tsdn(tsd), tdata->thread_name, NULL, true, true);
-	ckh_delete(tsd, &tdata->bt2tctx);
-	idalloctm(tsd_tsdn(tsd), tdata, NULL, true, true);
-}
-
-static void
-prof_tdata_destroy(tsd_t *tsd, prof_tdata_t *tdata, bool even_if_attached)
-{
-
-=======
 	if (tdata->thread_name != NULL) {
 		idalloctm(tsd_tsdn(tsd), tdata->thread_name, NULL, NULL, true,
 		    true);
@@ -2042,7 +1980,6 @@
 
 static void
 prof_tdata_destroy(tsd_t *tsd, prof_tdata_t *tdata, bool even_if_attached) {
->>>>>>> ba29113e
 	malloc_mutex_lock(tsd_tsdn(tsd), &tdatas_mtx);
 	prof_tdata_destroy_locked(tsd, tdata, even_if_attached);
 	malloc_mutex_unlock(tsd_tsdn(tsd), &tdatas_mtx);
@@ -2068,14 +2005,9 @@
 		destroy_tdata = false;
 	}
 	malloc_mutex_unlock(tsd_tsdn(tsd), tdata->lock);
-<<<<<<< HEAD
-	if (destroy_tdata)
-		prof_tdata_destroy(tsd, tdata, true);
-=======
 	if (destroy_tdata) {
 		prof_tdata_destroy(tsd, tdata, true);
 	}
->>>>>>> ba29113e
 }
 
 prof_tdata_t *
@@ -2087,13 +2019,8 @@
 	bool active = tdata->active;
 
 	prof_tdata_detach(tsd, tdata);
-<<<<<<< HEAD
-	return (prof_tdata_init_impl(tsd, thr_uid, thr_discrim, thread_name,
-	    active));
-=======
 	return prof_tdata_init_impl(tsd, thr_uid, thr_discrim, thread_name,
 	    active);
->>>>>>> ba29113e
 }
 
 static bool
@@ -2122,12 +2049,7 @@
 }
 
 void
-<<<<<<< HEAD
-prof_reset(tsd_t *tsd, size_t lg_sample)
-{
-=======
 prof_reset(tsd_t *tsd, size_t lg_sample) {
->>>>>>> ba29113e
 	prof_tdata_t *next;
 
 	assert(lg_sample < (sizeof(uint64_t) << 3));
@@ -2144,11 +2066,7 @@
 		if (to_destroy != NULL) {
 			next = tdata_tree_next(&tdatas, to_destroy);
 			prof_tdata_destroy_locked(tsd, to_destroy, false);
-<<<<<<< HEAD
-		} else
-=======
 		} else {
->>>>>>> ba29113e
 			next = NULL;
 		}
 	} while (next != NULL);
@@ -2362,13 +2280,7 @@
 }
 
 bool
-<<<<<<< HEAD
-prof_boot2(tsd_t *tsd)
-{
-
-=======
 prof_boot2(tsd_t *tsd) {
->>>>>>> ba29113e
 	cassert(config_prof);
 
 	if (opt_prof) {
@@ -2397,14 +2309,9 @@
 		}
 
 		if (ckh_new(tsd, &bt2gctx, PROF_CKH_MINITEMS, prof_bt_hash,
-<<<<<<< HEAD
-		    prof_bt_keycomp))
-			return (true);
-=======
 		    prof_bt_keycomp)) {
 			return true;
 		}
->>>>>>> ba29113e
 		if (malloc_mutex_init(&bt2gctx_mtx, "prof_bt2gctx",
 		    WITNESS_RANK_PROF_BT2GCTX, malloc_mutex_rank_exclusive)) {
 			return true;
@@ -2440,17 +2347,11 @@
 		}
 
 		gctx_locks = (malloc_mutex_t *)base_alloc(tsd_tsdn(tsd),
-<<<<<<< HEAD
-		    PROF_NCTX_LOCKS * sizeof(malloc_mutex_t));
-		if (gctx_locks == NULL)
-			return (true);
-=======
 		    b0get(), PROF_NCTX_LOCKS * sizeof(malloc_mutex_t),
 		    CACHELINE);
 		if (gctx_locks == NULL) {
 			return true;
 		}
->>>>>>> ba29113e
 		for (i = 0; i < PROF_NCTX_LOCKS; i++) {
 			if (malloc_mutex_init(&gctx_locks[i], "prof_gctx",
 			    WITNESS_RANK_PROF_GCTX,
@@ -2460,17 +2361,11 @@
 		}
 
 		tdata_locks = (malloc_mutex_t *)base_alloc(tsd_tsdn(tsd),
-<<<<<<< HEAD
-		    PROF_NTDATA_LOCKS * sizeof(malloc_mutex_t));
-		if (tdata_locks == NULL)
-			return (true);
-=======
 		    b0get(), PROF_NTDATA_LOCKS * sizeof(malloc_mutex_t),
 		    CACHELINE);
 		if (tdata_locks == NULL) {
 			return true;
 		}
->>>>>>> ba29113e
 		for (i = 0; i < PROF_NTDATA_LOCKS; i++) {
 			if (malloc_mutex_init(&tdata_locks[i], "prof_tdata",
 			    WITNESS_RANK_PROF_TDATA,
