--- conflicted
+++ resolved
@@ -139,18 +139,11 @@
   else
     lg_delta_lookup="no"
   fi
-<<<<<<< HEAD
-  printf '    SC(%3d, %6d, %8d, %6d, %3s, %3s, %2s) \\\n' ${index} ${lg_grp} ${lg_delta} ${ndelta} ${psz} ${bin} ${lg_delta_lookup}
-  # Defined upon return:
-  # - psz ("yes" or "no")
-  # - bin ("yes" or "no")
-=======
   printf '    SC(%3d, %6d, %8d, %6d, %3s, %3s, %3d, %2s) \\\n' ${index} ${lg_grp} ${lg_delta} ${ndelta} ${psz} ${bin} ${pgs} ${lg_delta_lookup}
   # Defined upon return:
   # - psz ("yes" or "no")
   # - bin ("yes" or "no")
   # - pgs
->>>>>>> ba29113e
   # - lg_delta_lookup (${lg_delta} or "no")
 }
 
@@ -168,13 +161,8 @@
   pow2 $((${lg_z} + 3)); ptr_bits=${pow2_result}
   pow2 ${lg_g}; g=${pow2_result}
 
-<<<<<<< HEAD
-  echo "#define	SIZE_CLASSES \\"
-  echo "  /* index, lg_grp, lg_delta, ndelta, psz, bin, lg_delta_lookup */ \\"
-=======
   echo "#define SIZE_CLASSES \\"
   echo "  /* index, lg_grp, lg_delta, ndelta, psz, bin, pgs, lg_delta_lookup */ \\"
->>>>>>> ba29113e
 
   ntbins=0
   nlbins=0
@@ -276,10 +264,7 @@
   # - nlbins
   # - nbins
   # - nsizes
-<<<<<<< HEAD
-=======
   # - lg_ceil_nsizes
->>>>>>> ba29113e
   # - npsizes
   # - lg_tiny_maxclass
   # - lookup_maxclass
@@ -300,14 +285,9 @@
  * This header file defines:
  *
  *   LG_SIZE_CLASS_GROUP: Lg of size class count for each size doubling.
-<<<<<<< HEAD
- *   SIZE_CLASSES: Complete table of SC(index, lg_grp, lg_delta, ndelta, psz,
- *                 bin, lg_delta_lookup) tuples.
-=======
  *   LG_TINY_MIN: Lg of minimum size class to support.
  *   SIZE_CLASSES: Complete table of SC(index, lg_grp, lg_delta, ndelta, psz,
  *                 bin, pgs, lg_delta_lookup) tuples.
->>>>>>> ba29113e
  *     index: Size class index.
  *     lg_grp: Lg group base size (no deltas added).
  *     lg_delta: Lg delta to previous size class.
@@ -321,10 +301,7 @@
  *   NLBINS: Number of bins supported by the lookup table.
  *   NBINS: Number of small size class bins.
  *   NSIZES: Number of size classes.
-<<<<<<< HEAD
-=======
  *   LG_CEIL_NSIZES: Number of bits required to store NSIZES.
->>>>>>> ba29113e
  *   NPSIZES: Number of size classes that are a multiple of (1U << LG_PAGE).
  *   LG_TINY_MAXCLASS: Lg of maximum tiny size class.
  *   LOOKUP_MAXCLASS: Maximum size class included in lookup table.
@@ -346,19 +323,6 @@
       for lg_p in ${lg_parr} ; do
         echo "#if (LG_SIZEOF_PTR == ${lg_z} && LG_TINY_MIN == ${lg_t} && LG_QUANTUM == ${lg_q} && LG_PAGE == ${lg_p})"
         size_classes ${lg_z} ${lg_q} ${lg_t} ${lg_p} ${lg_g}
-<<<<<<< HEAD
-        echo "#define	SIZE_CLASSES_DEFINED"
-        echo "#define	NTBINS			${ntbins}"
-        echo "#define	NLBINS			${nlbins}"
-        echo "#define	NBINS			${nbins}"
-        echo "#define	NSIZES			${nsizes}"
-        echo "#define	NPSIZES			${npsizes}"
-        echo "#define	LG_TINY_MAXCLASS	${lg_tiny_maxclass}"
-        echo "#define	LOOKUP_MAXCLASS		${lookup_maxclass}"
-        echo "#define	SMALL_MAXCLASS		${small_maxclass}"
-        echo "#define	LG_LARGE_MINCLASS	${lg_large_minclass}"
-        echo "#define	HUGE_MAXCLASS		${huge_maxclass}"
-=======
         echo "#define SIZE_CLASSES_DEFINED"
         echo "#define NTBINS			${ntbins}"
         echo "#define NLBINS			${nlbins}"
@@ -372,7 +336,6 @@
         echo "#define LG_LARGE_MINCLASS	${lg_large_minclass}"
         echo "#define LARGE_MINCLASS		(ZU(1) << LG_LARGE_MINCLASS)"
         echo "#define LARGE_MAXCLASS		${large_maxclass}"
->>>>>>> ba29113e
         echo "#endif"
         echo
       done
