/******************************************************************************/
#ifdef JEMALLOC_H_TYPES

/* Maximum bitmap bit count is 2^LG_BITMAP_MAXBITS. */
#define	LG_BITMAP_MAXBITS	LG_RUN_MAXREGS
#define	BITMAP_MAXBITS		(ZU(1) << LG_BITMAP_MAXBITS)

typedef struct bitmap_level_s bitmap_level_t;
typedef struct bitmap_info_s bitmap_info_t;
typedef unsigned long bitmap_t;
#define	LG_SIZEOF_BITMAP	LG_SIZEOF_LONG

/* Number of bits per group. */
#define	LG_BITMAP_GROUP_NBITS		(LG_SIZEOF_BITMAP + 3)
#define	BITMAP_GROUP_NBITS		(ZU(1) << LG_BITMAP_GROUP_NBITS)
#define	BITMAP_GROUP_NBITS_MASK		(BITMAP_GROUP_NBITS-1)

/*
 * Do some analysis on how big the bitmap is before we use a tree.  For a brute
 * force linear search, if we would have to call ffs_lu() more than 2^3 times,
 * use a tree instead.
 */
#if LG_BITMAP_MAXBITS - LG_BITMAP_GROUP_NBITS > 3
#  define USE_TREE
#endif

/* Number of groups required to store a given number of bits. */
#define	BITMAP_BITS2GROUPS(nbits)					\
    ((nbits + BITMAP_GROUP_NBITS_MASK) >> LG_BITMAP_GROUP_NBITS)

/*
 * Number of groups required at a particular level for a given number of bits.
 */
#define	BITMAP_GROUPS_L0(nbits)						\
    BITMAP_BITS2GROUPS(nbits)
#define	BITMAP_GROUPS_L1(nbits)						\
    BITMAP_BITS2GROUPS(BITMAP_BITS2GROUPS(nbits))
#define	BITMAP_GROUPS_L2(nbits)						\
    BITMAP_BITS2GROUPS(BITMAP_BITS2GROUPS(BITMAP_BITS2GROUPS((nbits))))
#define	BITMAP_GROUPS_L3(nbits)						\
    BITMAP_BITS2GROUPS(BITMAP_BITS2GROUPS(BITMAP_BITS2GROUPS(		\
	BITMAP_BITS2GROUPS((nbits)))))

/*
 * Assuming the number of levels, number of groups required for a given number
 * of bits.
 */
#define	BITMAP_GROUPS_1_LEVEL(nbits)					\
    BITMAP_GROUPS_L0(nbits)
#define	BITMAP_GROUPS_2_LEVEL(nbits)					\
    (BITMAP_GROUPS_1_LEVEL(nbits) + BITMAP_GROUPS_L1(nbits))
#define	BITMAP_GROUPS_3_LEVEL(nbits)					\
    (BITMAP_GROUPS_2_LEVEL(nbits) + BITMAP_GROUPS_L2(nbits))
#define	BITMAP_GROUPS_4_LEVEL(nbits)					\
    (BITMAP_GROUPS_3_LEVEL(nbits) + BITMAP_GROUPS_L3(nbits))

/*
 * Maximum number of groups required to support LG_BITMAP_MAXBITS.
 */
#ifdef USE_TREE

#if LG_BITMAP_MAXBITS <= LG_BITMAP_GROUP_NBITS
#  define BITMAP_GROUPS_MAX	BITMAP_GROUPS_1_LEVEL(BITMAP_MAXBITS)
#elif LG_BITMAP_MAXBITS <= LG_BITMAP_GROUP_NBITS * 2
#  define BITMAP_GROUPS_MAX	BITMAP_GROUPS_2_LEVEL(BITMAP_MAXBITS)
#elif LG_BITMAP_MAXBITS <= LG_BITMAP_GROUP_NBITS * 3
#  define BITMAP_GROUPS_MAX	BITMAP_GROUPS_3_LEVEL(BITMAP_MAXBITS)
#elif LG_BITMAP_MAXBITS <= LG_BITMAP_GROUP_NBITS * 4
#  define BITMAP_GROUPS_MAX	BITMAP_GROUPS_4_LEVEL(BITMAP_MAXBITS)
#else
#  error "Unsupported bitmap size"
#endif

/* Maximum number of levels possible. */
#define	BITMAP_MAX_LEVELS						\
    (LG_BITMAP_MAXBITS / LG_SIZEOF_BITMAP)				\
    + !!(LG_BITMAP_MAXBITS % LG_SIZEOF_BITMAP)

#else /* USE_TREE */

#define	BITMAP_GROUPS_MAX BITMAP_BITS2GROUPS(BITMAP_MAXBITS)

#endif /* USE_TREE */

#endif /* JEMALLOC_H_TYPES */
/******************************************************************************/
#ifdef JEMALLOC_H_STRUCTS

struct bitmap_level_s {
	/* Offset of this level's groups within the array of groups. */
	size_t group_offset;
};

struct bitmap_info_s {
	/* Logical number of bits in bitmap (stored at bottom level). */
	size_t nbits;

#ifdef USE_TREE
	/* Number of levels necessary for nbits. */
	unsigned nlevels;

	/*
	 * Only the first (nlevels+1) elements are used, and levels are ordered
	 * bottom to top (e.g. the bottom level is stored in levels[0]).
	 */
	bitmap_level_t levels[BITMAP_MAX_LEVELS+1];
#else /* USE_TREE */
	/* Number of groups necessary for nbits. */
	size_t ngroups;
#endif /* USE_TREE */
};

#endif /* JEMALLOC_H_STRUCTS */
/******************************************************************************/
#ifdef JEMALLOC_H_EXTERNS

void	bitmap_info_init(bitmap_info_t *binfo, size_t nbits);
void	bitmap_init(bitmap_t *bitmap, const bitmap_info_t *binfo);
size_t	bitmap_size(const bitmap_info_t *binfo);

#endif /* JEMALLOC_H_EXTERNS */
/******************************************************************************/
#ifdef JEMALLOC_H_INLINES

#ifndef JEMALLOC_ENABLE_INLINE
bool	bitmap_full(bitmap_t *bitmap, const bitmap_info_t *binfo);
bool	bitmap_get(bitmap_t *bitmap, const bitmap_info_t *binfo, size_t bit);
void	bitmap_set(bitmap_t *bitmap, const bitmap_info_t *binfo, size_t bit);
size_t	bitmap_sfu(bitmap_t *bitmap, const bitmap_info_t *binfo);
void	bitmap_unset(bitmap_t *bitmap, const bitmap_info_t *binfo, size_t bit);
#endif

#if (defined(JEMALLOC_ENABLE_INLINE) || defined(JEMALLOC_BITMAP_C_))
JEMALLOC_INLINE bool
bitmap_full(bitmap_t *bitmap, const bitmap_info_t *binfo)
{
#ifdef USE_TREE
	size_t rgoff = binfo->levels[binfo->nlevels].group_offset - 1;
	bitmap_t rg = bitmap[rgoff];
	/* The bitmap is full iff the root group is 0. */
	return (rg == 0);
#else
	size_t i;

	for (i = 0; i < binfo->ngroups; i++) {
		if (bitmap[i] != 0)
			return (false);
	}
	return (true);
#endif
}

JEMALLOC_INLINE bool
bitmap_get(bitmap_t *bitmap, const bitmap_info_t *binfo, size_t bit)
{
	size_t goff;
	bitmap_t g;

	assert(bit < binfo->nbits);
	goff = bit >> LG_BITMAP_GROUP_NBITS;
	g = bitmap[goff];
	return (!(g & (ZU(1) << (bit & BITMAP_GROUP_NBITS_MASK))));
}

JEMALLOC_INLINE void
bitmap_set(bitmap_t *bitmap, const bitmap_info_t *binfo, size_t bit)
{
	size_t goff;
	bitmap_t *gp;
	bitmap_t g;

	assert(bit < binfo->nbits);
	assert(!bitmap_get(bitmap, binfo, bit));
	goff = bit >> LG_BITMAP_GROUP_NBITS;
	gp = &bitmap[goff];
	g = *gp;
	assert(g & (ZU(1) << (bit & BITMAP_GROUP_NBITS_MASK)));
	g ^= ZU(1) << (bit & BITMAP_GROUP_NBITS_MASK);
	*gp = g;
	assert(bitmap_get(bitmap, binfo, bit));
#ifdef USE_TREE
	/* Propagate group state transitions up the tree. */
	if (g == 0) {
		unsigned i;
		for (i = 1; i < binfo->nlevels; i++) {
			bit = goff;
			goff = bit >> LG_BITMAP_GROUP_NBITS;
			gp = &bitmap[binfo->levels[i].group_offset + goff];
			g = *gp;
			assert(g & (ZU(1) << (bit & BITMAP_GROUP_NBITS_MASK)));
			g ^= ZU(1) << (bit & BITMAP_GROUP_NBITS_MASK);
			*gp = g;
			if (g != 0)
				break;
		}
	}
#endif
}

/* sfu: set first unset. */
JEMALLOC_INLINE size_t
bitmap_sfu(bitmap_t *bitmap, const bitmap_info_t *binfo)
{
	size_t bit;
	bitmap_t g;
	unsigned i;

	assert(!bitmap_full(bitmap, binfo));

#ifdef USE_TREE
	i = binfo->nlevels - 1;
	g = bitmap[binfo->levels[i].group_offset];
	bit = ffs_lu(g) - 1;
	while (i > 0) {
		i--;
		g = bitmap[binfo->levels[i].group_offset + bit];
		bit = (bit << LG_BITMAP_GROUP_NBITS) + (ffs_lu(g) - 1);
	}
#else
	i = 0;
	g = bitmap[0];
	while ((bit = ffs_lu(g)) == 0) {
		i++;
		g = bitmap[i];
	}
<<<<<<< HEAD
	bit = (bit - 1) + (i << LG_BITMAP_GROUP_NBITS);
=======
	bit = (i << LG_BITMAP_GROUP_NBITS) + (bit - 1);
>>>>>>> 09f8585c
#endif
	bitmap_set(bitmap, binfo, bit);
	return (bit);
}

JEMALLOC_INLINE void
bitmap_unset(bitmap_t *bitmap, const bitmap_info_t *binfo, size_t bit)
{
	size_t goff;
	bitmap_t *gp;
	bitmap_t g;
	UNUSED bool propagate;

	assert(bit < binfo->nbits);
	assert(bitmap_get(bitmap, binfo, bit));
	goff = bit >> LG_BITMAP_GROUP_NBITS;
	gp = &bitmap[goff];
	g = *gp;
	propagate = (g == 0);
	assert((g & (ZU(1) << (bit & BITMAP_GROUP_NBITS_MASK))) == 0);
	g ^= ZU(1) << (bit & BITMAP_GROUP_NBITS_MASK);
	*gp = g;
	assert(!bitmap_get(bitmap, binfo, bit));
#ifdef USE_TREE
	/* Propagate group state transitions up the tree. */
	if (propagate) {
		unsigned i;
		for (i = 1; i < binfo->nlevels; i++) {
			bit = goff;
			goff = bit >> LG_BITMAP_GROUP_NBITS;
			gp = &bitmap[binfo->levels[i].group_offset + goff];
			g = *gp;
			propagate = (g == 0);
			assert((g & (ZU(1) << (bit & BITMAP_GROUP_NBITS_MASK)))
			    == 0);
			g ^= ZU(1) << (bit & BITMAP_GROUP_NBITS_MASK);
			*gp = g;
			if (!propagate)
				break;
		}
	}
#endif /* USE_TREE */
}

#endif

#endif /* JEMALLOC_H_INLINES */
/******************************************************************************/<|MERGE_RESOLUTION|>--- conflicted
+++ resolved
@@ -223,11 +223,7 @@
 		i++;
 		g = bitmap[i];
 	}
-<<<<<<< HEAD
-	bit = (bit - 1) + (i << LG_BITMAP_GROUP_NBITS);
-=======
 	bit = (i << LG_BITMAP_GROUP_NBITS) + (bit - 1);
->>>>>>> 09f8585c
 #endif
 	bitmap_set(bitmap, binfo, bit);
 	return (bit);
