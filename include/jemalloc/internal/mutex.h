--- conflicted
+++ resolved
@@ -30,12 +30,6 @@
 			 */
 			mutex_prof_data_t	prof_data;
 #ifdef _WIN32
-<<<<<<< HEAD
-#  define MALLOC_MUTEX_INITIALIZER
-#elif (defined(JEMALLOC_OS_UNFAIR_LOCK))
-#  define MALLOC_MUTEX_INITIALIZER					\
-     {OS_UNFAIR_LOCK_INIT, WITNESS_INITIALIZER(WITNESS_RANK_OMIT)}
-=======
 #  if _WIN32_WINNT >= 0x0600
 			SRWLOCK         	lock;
 #  else
@@ -43,7 +37,6 @@
 #  endif
 #elif (defined(JEMALLOC_OS_UNFAIR_LOCK))
 			os_unfair_lock		lock;
->>>>>>> ba29113e
 #elif (defined(JEMALLOC_OSSPIN))
 			OSSpinLock		lock;
 #elif (defined(JEMALLOC_MUTEX_INIT_CB))
@@ -88,13 +81,9 @@
 #    define MALLOC_MUTEX_TRYLOCK(m) (!TryEnterCriticalSection(&(m)->lock))
 #  endif
 #elif (defined(JEMALLOC_OS_UNFAIR_LOCK))
-<<<<<<< HEAD
-	os_unfair_lock		lock;
-=======
 #    define MALLOC_MUTEX_LOCK(m)    os_unfair_lock_lock(&(m)->lock)
 #    define MALLOC_MUTEX_UNLOCK(m)  os_unfair_lock_unlock(&(m)->lock)
 #    define MALLOC_MUTEX_TRYLOCK(m) (!os_unfair_lock_trylock(&(m)->lock))
->>>>>>> ba29113e
 #elif (defined(JEMALLOC_OSSPIN))
 #    define MALLOC_MUTEX_LOCK(m)    OSSpinLockLock(&(m)->lock)
 #    define MALLOC_MUTEX_UNLOCK(m)  OSSpinLockUnlock(&(m)->lock)
@@ -147,25 +136,6 @@
 
 void malloc_mutex_lock_slow(malloc_mutex_t *mutex);
 
-<<<<<<< HEAD
-	witness_assert_not_owner(tsdn, &mutex->witness);
-	if (isthreaded) {
-#ifdef _WIN32
-#  if _WIN32_WINNT >= 0x0600
-		AcquireSRWLockExclusive(&mutex->lock);
-#  else
-		EnterCriticalSection(&mutex->lock);
-#  endif
-#elif (defined(JEMALLOC_OS_UNFAIR_LOCK))
-		os_unfair_lock_lock(&mutex->lock);
-#elif (defined(JEMALLOC_OSSPIN))
-		OSSpinLockLock(&mutex->lock);
-#else
-		pthread_mutex_lock(&mutex->lock);
-#endif
-	}
-	witness_lock(tsdn, &mutex->witness);
-=======
 static inline void
 malloc_mutex_lock_final(malloc_mutex_t *mutex) {
 	MALLOC_MUTEX_LOCK(mutex);
@@ -201,7 +171,6 @@
 	witness_lock(tsdn_witness_tsdp_get(tsdn), &mutex->witness);
 
 	return false;
->>>>>>> ba29113e
 }
 
 /* Aggregate lock prof data. */
@@ -228,23 +197,6 @@
 	sum->n_lock_ops += data->n_lock_ops;
 }
 
-<<<<<<< HEAD
-	witness_unlock(tsdn, &mutex->witness);
-	if (isthreaded) {
-#ifdef _WIN32
-#  if _WIN32_WINNT >= 0x0600
-		ReleaseSRWLockExclusive(&mutex->lock);
-#  else
-		LeaveCriticalSection(&mutex->lock);
-#  endif
-#elif (defined(JEMALLOC_OS_UNFAIR_LOCK))
-		os_unfair_lock_unlock(&mutex->lock);
-#elif (defined(JEMALLOC_OSSPIN))
-		OSSpinLockUnlock(&mutex->lock);
-#else
-		pthread_mutex_unlock(&mutex->lock);
-#endif
-=======
 static inline void
 malloc_mutex_lock(tsdn_t *tsdn, malloc_mutex_t *mutex) {
 	witness_assert_not_owner(tsdn_witness_tsdp_get(tsdn), &mutex->witness);
@@ -253,7 +205,6 @@
 			malloc_mutex_lock_slow(mutex);
 		}
 		mutex_owner_stats_update(tsdn, mutex);
->>>>>>> ba29113e
 	}
 	witness_lock(tsdn_witness_tsdp_get(tsdn), &mutex->witness);
 }
@@ -266,13 +217,9 @@
 	}
 }
 
-<<<<<<< HEAD
-	witness_assert_owner(tsdn, &mutex->witness);
-=======
 static inline void
 malloc_mutex_assert_owner(tsdn_t *tsdn, malloc_mutex_t *mutex) {
 	witness_assert_owner(tsdn_witness_tsdp_get(tsdn), &mutex->witness);
->>>>>>> ba29113e
 }
 
 static inline void
@@ -280,9 +227,6 @@
 	witness_assert_not_owner(tsdn_witness_tsdp_get(tsdn), &mutex->witness);
 }
 
-<<<<<<< HEAD
-	witness_assert_not_owner(tsdn, &mutex->witness);
-=======
 /* Copy the prof data from mutex for processing. */
 static inline void
 malloc_mutex_prof_read(tsdn_t *tsdn, mutex_prof_data_t *data,
@@ -299,7 +243,6 @@
 	*data = *source;
 	/* n_wait_thds is not reported (modified w/o locking). */
 	atomic_store_u32(&data->n_waiting_thds, 0, ATOMIC_RELAXED);
->>>>>>> ba29113e
 }
 
 #endif /* JEMALLOC_INTERNAL_MUTEX_H */