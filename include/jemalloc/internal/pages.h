#ifndef JEMALLOC_INTERNAL_PAGES_EXTERNS_H
#define JEMALLOC_INTERNAL_PAGES_EXTERNS_H

/* Page size.  LG_PAGE is determined by the configure script. */
#ifdef PAGE_MASK
#  undef PAGE_MASK
#endif
#define PAGE		((size_t)(1U << LG_PAGE))
#define PAGE_MASK	((size_t)(PAGE - 1))
/* Return the page base address for the page containing address a. */
#define PAGE_ADDR2BASE(a)						\
	((void *)((uintptr_t)(a) & ~PAGE_MASK))
/* Return the smallest pagesize multiple that is >= s. */
#define PAGE_CEILING(s)							\
	(((s) + PAGE_MASK) & ~PAGE_MASK)

/* Huge page size.  LG_HUGEPAGE is determined by the configure script. */
#define HUGEPAGE	((size_t)(1U << LG_HUGEPAGE))
#define HUGEPAGE_MASK	((size_t)(HUGEPAGE - 1))
/* Return the huge page base address for the huge page containing address a. */
#define HUGEPAGE_ADDR2BASE(a)						\
	((void *)((uintptr_t)(a) & ~HUGEPAGE_MASK))
/* Return the smallest pagesize multiple that is >= s. */
#define HUGEPAGE_CEILING(s)						\
	(((s) + HUGEPAGE_MASK) & ~HUGEPAGE_MASK)

<<<<<<< HEAD
void	*pages_map(void *addr, size_t size, bool *commit);
void	pages_unmap(void *addr, size_t size);
void	*pages_trim(void *addr, size_t alloc_size, size_t leadsize,
    size_t size, bool *commit);
bool	pages_commit(void *addr, size_t size);
bool	pages_decommit(void *addr, size_t size);
bool	pages_purge(void *addr, size_t size);
bool	pages_huge(void *addr, size_t size);
bool	pages_nohuge(void *addr, size_t size);
void	pages_boot(void);
=======
/* PAGES_CAN_PURGE_LAZY is defined if lazy purging is supported. */
#if defined(_WIN32) || defined(JEMALLOC_PURGE_MADVISE_FREE)
#  define PAGES_CAN_PURGE_LAZY
#endif
/*
 * PAGES_CAN_PURGE_FORCED is defined if forced purging is supported.
 *
 * The only supported way to hard-purge on Windows is to decommit and then
 * re-commit, but doing so is racy, and if re-commit fails it's a pain to
 * propagate the "poisoned" memory state.  Since we typically decommit as the
 * next step after purging on Windows anyway, there's no point in adding such
 * complexity.
 */
#if !defined(_WIN32) && ((defined(JEMALLOC_PURGE_MADVISE_DONTNEED) && \
    defined(JEMALLOC_PURGE_MADVISE_DONTNEED_ZEROS)) || \
    defined(JEMALLOC_MAPS_COALESCE))
#  define PAGES_CAN_PURGE_FORCED
#endif
>>>>>>> ba29113e

static const bool pages_can_purge_lazy =
#ifdef PAGES_CAN_PURGE_LAZY
    true
#else
    false
#endif
    ;
static const bool pages_can_purge_forced =
#ifdef PAGES_CAN_PURGE_FORCED
    true
#else
    false
#endif
    ;

void *pages_map(void *addr, size_t size, size_t alignment, bool *commit);
void pages_unmap(void *addr, size_t size);
bool pages_commit(void *addr, size_t size);
bool pages_decommit(void *addr, size_t size);
bool pages_purge_lazy(void *addr, size_t size);
bool pages_purge_forced(void *addr, size_t size);
bool pages_huge(void *addr, size_t size);
bool pages_nohuge(void *addr, size_t size);
bool pages_boot(void);

#endif /* JEMALLOC_INTERNAL_PAGES_EXTERNS_H */<|MERGE_RESOLUTION|>--- conflicted
+++ resolved
@@ -24,18 +24,6 @@
 #define HUGEPAGE_CEILING(s)						\
 	(((s) + HUGEPAGE_MASK) & ~HUGEPAGE_MASK)
 
-<<<<<<< HEAD
-void	*pages_map(void *addr, size_t size, bool *commit);
-void	pages_unmap(void *addr, size_t size);
-void	*pages_trim(void *addr, size_t alloc_size, size_t leadsize,
-    size_t size, bool *commit);
-bool	pages_commit(void *addr, size_t size);
-bool	pages_decommit(void *addr, size_t size);
-bool	pages_purge(void *addr, size_t size);
-bool	pages_huge(void *addr, size_t size);
-bool	pages_nohuge(void *addr, size_t size);
-void	pages_boot(void);
-=======
 /* PAGES_CAN_PURGE_LAZY is defined if lazy purging is supported. */
 #if defined(_WIN32) || defined(JEMALLOC_PURGE_MADVISE_FREE)
 #  define PAGES_CAN_PURGE_LAZY
@@ -54,7 +42,6 @@
     defined(JEMALLOC_MAPS_COALESCE))
 #  define PAGES_CAN_PURGE_FORCED
 #endif
->>>>>>> ba29113e
 
 static const bool pages_can_purge_lazy =
 #ifdef PAGES_CAN_PURGE_LAZY
