/******************************************************************************/
#ifdef JEMALLOC_H_TYPES

/*
 * Size and alignment of memory chunks that are allocated by the OS's virtual
 * memory system.
 */
#define	LG_CHUNK_DEFAULT	21

/* Return the chunk address for allocation address a. */
#define	CHUNK_ADDR2BASE(a)						\
	((void *)((uintptr_t)(a) & ~chunksize_mask))

/* Return the chunk offset of address a. */
#define	CHUNK_ADDR2OFFSET(a)						\
	((size_t)((uintptr_t)(a) & chunksize_mask))

/* Return the smallest chunk multiple that is >= s. */
#define	CHUNK_CEILING(s)						\
	(((s) + chunksize_mask) & ~chunksize_mask)

#define	CHUNK_HOOKS_INITIALIZER {					\
    NULL,								\
    NULL,								\
    NULL,								\
    NULL,								\
    NULL,								\
    NULL,								\
    NULL								\
}

#endif /* JEMALLOC_H_TYPES */
/******************************************************************************/
#ifdef JEMALLOC_H_STRUCTS

#endif /* JEMALLOC_H_STRUCTS */
/******************************************************************************/
#ifdef JEMALLOC_H_EXTERNS

extern size_t		opt_lg_chunk;
extern const char	*opt_dss;

extern rtree_t		chunks_rtree;

extern size_t		chunksize;
extern size_t		chunksize_mask; /* (chunksize - 1). */
extern size_t		chunk_npages;

extern const chunk_hooks_t	chunk_hooks_default;

chunk_hooks_t	chunk_hooks_get(tsdn_t *tsdn, arena_t *arena);
chunk_hooks_t	chunk_hooks_set(tsdn_t *tsdn, arena_t *arena,
    const chunk_hooks_t *chunk_hooks);

bool	chunk_register(tsdn_t *tsdn, const void *chunk,
    const extent_node_t *node);
void	chunk_deregister(const void *chunk, const extent_node_t *node);
void	*chunk_alloc_base(size_t size);
<<<<<<< HEAD
void	*chunk_alloc_cache(arena_t *arena, chunk_hooks_t *chunk_hooks,
    void *new_addr, size_t size, size_t alignment, bool *zero,
    bool dalloc_node);
void	*chunk_alloc_wrapper(arena_t *arena, chunk_hooks_t *chunk_hooks,
    void *new_addr, size_t size, size_t alignment, bool *zero, bool *commit);
void	chunk_dalloc_cache(arena_t *arena, chunk_hooks_t *chunk_hooks,
    void *chunk, size_t size, bool committed);
void	chunk_dalloc_wrapper(arena_t *arena, chunk_hooks_t *chunk_hooks,
    void *chunk, size_t size, bool zeroed, bool committed);
bool	chunk_purge_wrapper(arena_t *arena, chunk_hooks_t *chunk_hooks,
    void *chunk, size_t size, size_t offset, size_t length);
=======
void	*chunk_alloc_cache(tsdn_t *tsdn, arena_t *arena,
    chunk_hooks_t *chunk_hooks, void *new_addr, size_t size, size_t alignment,
    bool *zero, bool dalloc_node);
void	*chunk_alloc_wrapper(tsdn_t *tsdn, arena_t *arena,
    chunk_hooks_t *chunk_hooks, void *new_addr, size_t size, size_t alignment,
    bool *zero, bool *commit);
void	chunk_dalloc_cache(tsdn_t *tsdn, arena_t *arena,
    chunk_hooks_t *chunk_hooks, void *chunk, size_t size, bool committed);
void	chunk_dalloc_wrapper(tsdn_t *tsdn, arena_t *arena,
    chunk_hooks_t *chunk_hooks, void *chunk, size_t size, bool zeroed,
    bool committed);
bool	chunk_purge_wrapper(tsdn_t *tsdn, arena_t *arena,
    chunk_hooks_t *chunk_hooks, void *chunk, size_t size, size_t offset,
    size_t length);
>>>>>>> 09f8585c
bool	chunk_boot(void);
void	chunk_prefork(tsdn_t *tsdn);
void	chunk_postfork_parent(tsdn_t *tsdn);
void	chunk_postfork_child(tsdn_t *tsdn);

#endif /* JEMALLOC_H_EXTERNS */
/******************************************************************************/
#ifdef JEMALLOC_H_INLINES

#ifndef JEMALLOC_ENABLE_INLINE
extent_node_t	*chunk_lookup(const void *chunk, bool dependent);
#endif

#if (defined(JEMALLOC_ENABLE_INLINE) || defined(JEMALLOC_CHUNK_C_))
JEMALLOC_INLINE extent_node_t *
chunk_lookup(const void *ptr, bool dependent)
{

	return (rtree_get(&chunks_rtree, (uintptr_t)ptr, dependent));
}
#endif

#endif /* JEMALLOC_H_INLINES */
/******************************************************************************/

#include "jemalloc/internal/chunk_dss.h"
#include "jemalloc/internal/chunk_mmap.h"<|MERGE_RESOLUTION|>--- conflicted
+++ resolved
@@ -56,19 +56,6 @@
     const extent_node_t *node);
 void	chunk_deregister(const void *chunk, const extent_node_t *node);
 void	*chunk_alloc_base(size_t size);
-<<<<<<< HEAD
-void	*chunk_alloc_cache(arena_t *arena, chunk_hooks_t *chunk_hooks,
-    void *new_addr, size_t size, size_t alignment, bool *zero,
-    bool dalloc_node);
-void	*chunk_alloc_wrapper(arena_t *arena, chunk_hooks_t *chunk_hooks,
-    void *new_addr, size_t size, size_t alignment, bool *zero, bool *commit);
-void	chunk_dalloc_cache(arena_t *arena, chunk_hooks_t *chunk_hooks,
-    void *chunk, size_t size, bool committed);
-void	chunk_dalloc_wrapper(arena_t *arena, chunk_hooks_t *chunk_hooks,
-    void *chunk, size_t size, bool zeroed, bool committed);
-bool	chunk_purge_wrapper(arena_t *arena, chunk_hooks_t *chunk_hooks,
-    void *chunk, size_t size, size_t offset, size_t length);
-=======
 void	*chunk_alloc_cache(tsdn_t *tsdn, arena_t *arena,
     chunk_hooks_t *chunk_hooks, void *new_addr, size_t size, size_t alignment,
     bool *zero, bool dalloc_node);
@@ -83,7 +70,6 @@
 bool	chunk_purge_wrapper(tsdn_t *tsdn, arena_t *arena,
     chunk_hooks_t *chunk_hooks, void *chunk, size_t size, size_t offset,
     size_t length);
->>>>>>> 09f8585c
 bool	chunk_boot(void);
 void	chunk_prefork(tsdn_t *tsdn);
 void	chunk_postfork_parent(tsdn_t *tsdn);
