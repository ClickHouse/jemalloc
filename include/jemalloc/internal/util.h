--- conflicted
+++ resolved
@@ -26,225 +26,11 @@
  * wherever the compiler fails to recognize that the variable is never used
  * uninitialized.
  */
-<<<<<<< HEAD
-#ifdef JEMALLOC_CC_SILENCE
-#	define JEMALLOC_CC_SILENCE_INIT(v) = v
-#else
-#	define JEMALLOC_CC_SILENCE_INIT(v)
-#endif
-
-#ifdef __GNUC__
-#	define likely(x)   __builtin_expect(!!(x), 1)
-#	define unlikely(x) __builtin_expect(!!(x), 0)
-#else
-#	define likely(x)   !!(x)
-#	define unlikely(x) !!(x)
-#endif
-
-#if !defined(JEMALLOC_INTERNAL_UNREACHABLE)
-#  error JEMALLOC_INTERNAL_UNREACHABLE should have been defined by configure
-#endif
-
-#define unreachable() JEMALLOC_INTERNAL_UNREACHABLE()
-
-#include "jemalloc/internal/assert.h"
-
-/* Use to assert a particular configuration, e.g., cassert(config_debug). */
-#define	cassert(c) do {							\
-	if (unlikely(!(c)))						\
-		not_reached();						\
-} while (0)
-
-#endif /* JEMALLOC_H_TYPES */
-/******************************************************************************/
-#ifdef JEMALLOC_H_STRUCTS
-
-#endif /* JEMALLOC_H_STRUCTS */
-/******************************************************************************/
-#ifdef JEMALLOC_H_EXTERNS
-
-int	buferror(int err, char *buf, size_t buflen);
-uintmax_t	malloc_strtoumax(const char *restrict nptr,
-    char **restrict endptr, int base);
-void	malloc_write(const char *s);
-
-/*
- * malloc_vsnprintf() supports a subset of snprintf(3) that avoids floating
- * point math.
- */
-size_t	malloc_vsnprintf(char *str, size_t size, const char *format,
-    va_list ap);
-size_t	malloc_snprintf(char *str, size_t size, const char *format, ...)
-    JEMALLOC_FORMAT_PRINTF(3, 4);
-void	malloc_vcprintf(void (*write_cb)(void *, const char *), void *cbopaque,
-    const char *format, va_list ap);
-void malloc_cprintf(void (*write)(void *, const char *), void *cbopaque,
-    const char *format, ...) JEMALLOC_FORMAT_PRINTF(3, 4);
-void	malloc_printf(const char *format, ...) JEMALLOC_FORMAT_PRINTF(1, 2);
-
-#endif /* JEMALLOC_H_EXTERNS */
-/******************************************************************************/
-#ifdef JEMALLOC_H_INLINES
-
-#ifndef JEMALLOC_ENABLE_INLINE
-unsigned	ffs_llu(unsigned long long bitmap);
-unsigned	ffs_lu(unsigned long bitmap);
-unsigned	ffs_u(unsigned bitmap);
-unsigned	ffs_zu(size_t bitmap);
-unsigned	ffs_u64(uint64_t bitmap);
-unsigned	ffs_u32(uint32_t bitmap);
-uint64_t	pow2_ceil_u64(uint64_t x);
-uint32_t	pow2_ceil_u32(uint32_t x);
-size_t	pow2_ceil_zu(size_t x);
-unsigned	lg_floor(size_t x);
-void	set_errno(int errnum);
-int	get_errno(void);
-#endif
-
-#if (defined(JEMALLOC_ENABLE_INLINE) || defined(JEMALLOC_UTIL_C_))
-
-/* Sanity check. */
-#if !defined(JEMALLOC_INTERNAL_FFSLL) || !defined(JEMALLOC_INTERNAL_FFSL) \
-    || !defined(JEMALLOC_INTERNAL_FFS)
-#  error JEMALLOC_INTERNAL_FFS{,L,LL} should have been defined by configure
-#endif
-
-JEMALLOC_ALWAYS_INLINE unsigned
-ffs_llu(unsigned long long bitmap)
-{
-
-	return (JEMALLOC_INTERNAL_FFSLL(bitmap));
-}
-
-JEMALLOC_ALWAYS_INLINE unsigned
-ffs_lu(unsigned long bitmap)
-{
-
-	return (JEMALLOC_INTERNAL_FFSL(bitmap));
-}
-
-JEMALLOC_ALWAYS_INLINE unsigned
-ffs_u(unsigned bitmap)
-{
-
-	return (JEMALLOC_INTERNAL_FFS(bitmap));
-}
-
-JEMALLOC_ALWAYS_INLINE unsigned
-ffs_zu(size_t bitmap)
-{
-
-#if LG_SIZEOF_PTR == LG_SIZEOF_INT
-	return (ffs_u(bitmap));
-#elif LG_SIZEOF_PTR == LG_SIZEOF_LONG
-	return (ffs_lu(bitmap));
-#elif LG_SIZEOF_PTR == LG_SIZEOF_LONG_LONG
-	return (ffs_llu(bitmap));
-#else
-#error No implementation for size_t ffs()
-#endif
-}
-
-JEMALLOC_ALWAYS_INLINE unsigned
-ffs_u64(uint64_t bitmap)
-{
-
-#if LG_SIZEOF_LONG == 3
-	return (ffs_lu(bitmap));
-#elif LG_SIZEOF_LONG_LONG == 3
-	return (ffs_llu(bitmap));
-#else
-#error No implementation for 64-bit ffs()
-#endif
-}
-
-JEMALLOC_ALWAYS_INLINE unsigned
-ffs_u32(uint32_t bitmap)
-{
-
-#if LG_SIZEOF_INT == 2
-	return (ffs_u(bitmap));
-#else
-#error No implementation for 32-bit ffs()
-#endif
-	return (ffs_u(bitmap));
-}
-
-JEMALLOC_INLINE uint64_t
-pow2_ceil_u64(uint64_t x)
-{
-
-	x--;
-	x |= x >> 1;
-	x |= x >> 2;
-	x |= x >> 4;
-	x |= x >> 8;
-	x |= x >> 16;
-	x |= x >> 32;
-	x++;
-	return (x);
-}
-
-JEMALLOC_INLINE uint32_t
-pow2_ceil_u32(uint32_t x)
-{
-
-	x--;
-	x |= x >> 1;
-	x |= x >> 2;
-	x |= x >> 4;
-	x |= x >> 8;
-	x |= x >> 16;
-	x++;
-	return (x);
-}
-
-/* Compute the smallest power of 2 that is >= x. */
-JEMALLOC_INLINE size_t
-pow2_ceil_zu(size_t x)
-{
-
-#if (LG_SIZEOF_PTR == 3)
-	return (pow2_ceil_u64(x));
-#else
-	return (pow2_ceil_u32(x));
-#endif
-}
-
-#if (defined(__i386__) || defined(__amd64__) || defined(__x86_64__))
-JEMALLOC_INLINE unsigned
-lg_floor(size_t x)
-{
-	size_t ret;
-
-	assert(x != 0);
-
-	asm ("bsr %1, %0"
-	    : "=r"(ret) // Outputs.
-	    : "r"(x)    // Inputs.
-	    );
-	assert(ret < UINT_MAX);
-	return ((unsigned)ret);
-}
-#elif (defined(_MSC_VER))
-JEMALLOC_INLINE unsigned
-lg_floor(size_t x)
-{
-	unsigned long ret;
-
-	assert(x != 0);
-
-#if (LG_SIZEOF_PTR == 3)
-	_BitScanReverse64(&ret, x);
-#elif (LG_SIZEOF_PTR == 2)
-	_BitScanReverse(&ret, x);
-=======
 #define JEMALLOC_CC_SILENCE_INIT(v) = v
 
 #ifdef __GNUC__
 #  define likely(x)   __builtin_expect(!!(x), 1)
 #  define unlikely(x) __builtin_expect(!!(x), 0)
->>>>>>> ba29113e
 #else
 #  define likely(x)   !!(x)
 #  define unlikely(x) !!(x)
