--- conflicted
+++ resolved
@@ -42,40 +42,10 @@
  * +-------------------------------------------------------------------------+
  * Note: the entire tcache is embedded into TSD and spans multiple cachelines.
  *
-<<<<<<< HEAD
- *   bool example_tsd_boot(void) {...}
- *   bool example_tsd_booted_get(void) {...}
- *   example_t *example_tsd_get(bool init) {...}
- *   void example_tsd_set(example_t *val) {...}
- *
- * Note that all of the functions deal in terms of (a_type *) rather than
- * (a_type) so that it is possible to support non-pointer types (unlike
- * pthreads TSD).  example_tsd_cleanup() is passed an (a_type *) pointer that is
- * cast to (void *).  This means that the cleanup function needs to cast the
- * function argument to (a_type *), then dereference the resulting pointer to
- * access fields, e.g.
- *
- *   void
- *   example_tsd_cleanup(void *arg)
- *   {
- *           example_t *example = (example_t *)arg;
- *
- *           example->x = 42;
- *           [...]
- *           if ([want the cleanup function to be called again])
- *                   example_tsd_set(example);
- *   }
- *
- * If example_tsd_set() is called within example_tsd_cleanup(), it will be
- * called again.  This is similar to how pthreads TSD destruction works, except
- * that pthreads only calls the cleanup function again if the value was set to
- * non-NULL.
-=======
  * The last 3 members (i, a and o) before tcache isn't really needed on tcache
  * fast path.  However we have a number of unused tcache bins and witnesses
  * (never touched unless config_debug) at the end of tcache, so we place them
  * there to avoid breaking the cachelines and possibly paging in an extra page.
->>>>>>> ba29113e
  */
 #ifdef JEMALLOC_JET
 typedef void (*test_callback_t)(int *);
@@ -89,520 +59,6 @@
 #  define MALLOC_TEST_TSD_INITIALIZER
 #endif
 
-<<<<<<< HEAD
-/* malloc_tsd_protos(). */
-#define	malloc_tsd_protos(a_attr, a_name, a_type)			\
-a_attr bool								\
-a_name##tsd_boot0(void);						\
-a_attr void								\
-a_name##tsd_boot1(void);						\
-a_attr bool								\
-a_name##tsd_boot(void);							\
-a_attr bool								\
-a_name##tsd_booted_get(void);						\
-a_attr a_type *								\
-a_name##tsd_get(bool init);						\
-a_attr void								\
-a_name##tsd_set(a_type *val);
-
-/* malloc_tsd_externs(). */
-#ifdef JEMALLOC_MALLOC_THREAD_CLEANUP
-#define	malloc_tsd_externs(a_name, a_type)				\
-extern __thread a_type	a_name##tsd_tls;				\
-extern __thread bool	a_name##tsd_initialized;			\
-extern bool		a_name##tsd_booted;
-#elif (defined(JEMALLOC_TLS))
-#define	malloc_tsd_externs(a_name, a_type)				\
-extern __thread a_type	a_name##tsd_tls;				\
-extern pthread_key_t	a_name##tsd_tsd;				\
-extern bool		a_name##tsd_booted;
-#elif (defined(_WIN32))
-#define	malloc_tsd_externs(a_name, a_type)				\
-extern DWORD		a_name##tsd_tsd;				\
-extern a_name##tsd_wrapper_t	a_name##tsd_boot_wrapper;		\
-extern bool		a_name##tsd_booted;
-#else
-#define	malloc_tsd_externs(a_name, a_type)				\
-extern pthread_key_t	a_name##tsd_tsd;				\
-extern tsd_init_head_t	a_name##tsd_init_head;				\
-extern a_name##tsd_wrapper_t	a_name##tsd_boot_wrapper;		\
-extern bool		a_name##tsd_booted;
-#endif
-
-/* malloc_tsd_data(). */
-#ifdef JEMALLOC_MALLOC_THREAD_CLEANUP
-#define	malloc_tsd_data(a_attr, a_name, a_type, a_initializer)		\
-a_attr __thread a_type JEMALLOC_TLS_MODEL				\
-    a_name##tsd_tls = a_initializer;					\
-a_attr __thread bool JEMALLOC_TLS_MODEL					\
-    a_name##tsd_initialized = false;					\
-a_attr bool		a_name##tsd_booted = false;
-#elif (defined(JEMALLOC_TLS))
-#define	malloc_tsd_data(a_attr, a_name, a_type, a_initializer)		\
-a_attr __thread a_type JEMALLOC_TLS_MODEL				\
-    a_name##tsd_tls = a_initializer;					\
-a_attr pthread_key_t	a_name##tsd_tsd;				\
-a_attr bool		a_name##tsd_booted = false;
-#elif (defined(_WIN32))
-#define	malloc_tsd_data(a_attr, a_name, a_type, a_initializer)		\
-a_attr DWORD		a_name##tsd_tsd;				\
-a_attr a_name##tsd_wrapper_t a_name##tsd_boot_wrapper = {		\
-	false,								\
-	a_initializer							\
-};									\
-a_attr bool		a_name##tsd_booted = false;
-#else
-#define	malloc_tsd_data(a_attr, a_name, a_type, a_initializer)		\
-a_attr pthread_key_t	a_name##tsd_tsd;				\
-a_attr tsd_init_head_t	a_name##tsd_init_head = {			\
-	ql_head_initializer(blocks),					\
-	MALLOC_MUTEX_INITIALIZER					\
-};									\
-a_attr a_name##tsd_wrapper_t a_name##tsd_boot_wrapper = {		\
-	false,								\
-	a_initializer							\
-};									\
-a_attr bool		a_name##tsd_booted = false;
-#endif
-
-/* malloc_tsd_funcs(). */
-#ifdef JEMALLOC_MALLOC_THREAD_CLEANUP
-#define	malloc_tsd_funcs(a_attr, a_name, a_type, a_initializer,		\
-    a_cleanup)								\
-/* Initialization/cleanup. */						\
-a_attr bool								\
-a_name##tsd_cleanup_wrapper(void)					\
-{									\
-									\
-	if (a_name##tsd_initialized) {					\
-		a_name##tsd_initialized = false;			\
-		a_cleanup(&a_name##tsd_tls);				\
-	}								\
-	return (a_name##tsd_initialized);				\
-}									\
-a_attr bool								\
-a_name##tsd_boot0(void)							\
-{									\
-									\
-	if (a_cleanup != malloc_tsd_no_cleanup) {			\
-		malloc_tsd_cleanup_register(				\
-		    &a_name##tsd_cleanup_wrapper);			\
-	}								\
-	a_name##tsd_booted = true;					\
-	return (false);							\
-}									\
-a_attr void								\
-a_name##tsd_boot1(void)							\
-{									\
-									\
-	/* Do nothing. */						\
-}									\
-a_attr bool								\
-a_name##tsd_boot(void)							\
-{									\
-									\
-	return (a_name##tsd_boot0());					\
-}									\
-a_attr bool								\
-a_name##tsd_booted_get(void)						\
-{									\
-									\
-	return (a_name##tsd_booted);					\
-}									\
-a_attr bool								\
-a_name##tsd_get_allocates(void)						\
-{									\
-									\
-	return (false);							\
-}									\
-/* Get/set. */								\
-a_attr a_type *								\
-a_name##tsd_get(bool init)						\
-{									\
-									\
-	assert(a_name##tsd_booted);					\
-	return (&a_name##tsd_tls);					\
-}									\
-a_attr void								\
-a_name##tsd_set(a_type *val)						\
-{									\
-									\
-	assert(a_name##tsd_booted);					\
-	a_name##tsd_tls = (*val);					\
-	if (a_cleanup != malloc_tsd_no_cleanup)				\
-		a_name##tsd_initialized = true;				\
-}
-#elif (defined(JEMALLOC_TLS))
-#define	malloc_tsd_funcs(a_attr, a_name, a_type, a_initializer,		\
-    a_cleanup)								\
-/* Initialization/cleanup. */						\
-a_attr bool								\
-a_name##tsd_boot0(void)							\
-{									\
-									\
-	if (a_cleanup != malloc_tsd_no_cleanup) {			\
-		if (pthread_key_create(&a_name##tsd_tsd, a_cleanup) !=	\
-		    0)							\
-			return (true);					\
-	}								\
-	a_name##tsd_booted = true;					\
-	return (false);							\
-}									\
-a_attr void								\
-a_name##tsd_boot1(void)							\
-{									\
-									\
-	/* Do nothing. */						\
-}									\
-a_attr bool								\
-a_name##tsd_boot(void)							\
-{									\
-									\
-	return (a_name##tsd_boot0());					\
-}									\
-a_attr bool								\
-a_name##tsd_booted_get(void)						\
-{									\
-									\
-	return (a_name##tsd_booted);					\
-}									\
-a_attr bool								\
-a_name##tsd_get_allocates(void)						\
-{									\
-									\
-	return (false);							\
-}									\
-/* Get/set. */								\
-a_attr a_type *								\
-a_name##tsd_get(bool init)						\
-{									\
-									\
-	assert(a_name##tsd_booted);					\
-	return (&a_name##tsd_tls);					\
-}									\
-a_attr void								\
-a_name##tsd_set(a_type *val)						\
-{									\
-									\
-	assert(a_name##tsd_booted);					\
-	a_name##tsd_tls = (*val);					\
-	if (a_cleanup != malloc_tsd_no_cleanup) {			\
-		if (pthread_setspecific(a_name##tsd_tsd,		\
-		    (void *)(&a_name##tsd_tls))) {			\
-			malloc_write("<jemalloc>: Error"		\
-			    " setting TSD for "#a_name"\n");		\
-			if (opt_abort)					\
-				abort();				\
-		}							\
-	}								\
-}
-#elif (defined(_WIN32))
-#define	malloc_tsd_funcs(a_attr, a_name, a_type, a_initializer,		\
-    a_cleanup)								\
-/* Initialization/cleanup. */						\
-a_attr bool								\
-a_name##tsd_cleanup_wrapper(void)					\
-{									\
-	DWORD error = GetLastError();					\
-	a_name##tsd_wrapper_t *wrapper = (a_name##tsd_wrapper_t *)	\
-	    TlsGetValue(a_name##tsd_tsd);				\
-	SetLastError(error);						\
-									\
-	if (wrapper == NULL)						\
-		return (false);						\
-	if (a_cleanup != malloc_tsd_no_cleanup &&			\
-	    wrapper->initialized) {					\
-		wrapper->initialized = false;				\
-		a_cleanup(&wrapper->val);				\
-		if (wrapper->initialized) {				\
-			/* Trigger another cleanup round. */		\
-			return (true);					\
-		}							\
-	}								\
-	malloc_tsd_dalloc(wrapper);					\
-	return (false);							\
-}									\
-a_attr void								\
-a_name##tsd_wrapper_set(a_name##tsd_wrapper_t *wrapper)			\
-{									\
-									\
-	if (!TlsSetValue(a_name##tsd_tsd, (void *)wrapper)) {		\
-		malloc_write("<jemalloc>: Error setting"		\
-		    " TSD for "#a_name"\n");				\
-		abort();						\
-	}								\
-}									\
-a_attr a_name##tsd_wrapper_t *						\
-a_name##tsd_wrapper_get(bool init)					\
-{									\
-	DWORD error = GetLastError();					\
-	a_name##tsd_wrapper_t *wrapper = (a_name##tsd_wrapper_t *)	\
-	    TlsGetValue(a_name##tsd_tsd);				\
-	SetLastError(error);						\
-									\
-	if (init && unlikely(wrapper == NULL)) {			\
-		wrapper = (a_name##tsd_wrapper_t *)			\
-		    malloc_tsd_malloc(sizeof(a_name##tsd_wrapper_t));	\
-		if (wrapper == NULL) {					\
-			malloc_write("<jemalloc>: Error allocating"	\
-			    " TSD for "#a_name"\n");			\
-			abort();					\
-		} else {						\
-			wrapper->initialized = false;			\
-			wrapper->val = a_initializer;			\
-		}							\
-		a_name##tsd_wrapper_set(wrapper);			\
-	}								\
-	return (wrapper);						\
-}									\
-a_attr bool								\
-a_name##tsd_boot0(void)							\
-{									\
-									\
-	a_name##tsd_tsd = TlsAlloc();					\
-	if (a_name##tsd_tsd == TLS_OUT_OF_INDEXES)			\
-		return (true);						\
-	if (a_cleanup != malloc_tsd_no_cleanup) {			\
-		malloc_tsd_cleanup_register(				\
-		    &a_name##tsd_cleanup_wrapper);			\
-	}								\
-	a_name##tsd_wrapper_set(&a_name##tsd_boot_wrapper);		\
-	a_name##tsd_booted = true;					\
-	return (false);							\
-}									\
-a_attr void								\
-a_name##tsd_boot1(void)							\
-{									\
-	a_name##tsd_wrapper_t *wrapper;					\
-	wrapper = (a_name##tsd_wrapper_t *)				\
-	    malloc_tsd_malloc(sizeof(a_name##tsd_wrapper_t));		\
-	if (wrapper == NULL) {						\
-		malloc_write("<jemalloc>: Error allocating"		\
-		    " TSD for "#a_name"\n");				\
-		abort();						\
-	}								\
-	memcpy(wrapper, &a_name##tsd_boot_wrapper,			\
-	    sizeof(a_name##tsd_wrapper_t));				\
-	a_name##tsd_wrapper_set(wrapper);				\
-}									\
-a_attr bool								\
-a_name##tsd_boot(void)							\
-{									\
-									\
-	if (a_name##tsd_boot0())					\
-		return (true);						\
-	a_name##tsd_boot1();						\
-	return (false);							\
-}									\
-a_attr bool								\
-a_name##tsd_booted_get(void)						\
-{									\
-									\
-	return (a_name##tsd_booted);					\
-}									\
-a_attr bool								\
-a_name##tsd_get_allocates(void)						\
-{									\
-									\
-	return (true);							\
-}									\
-/* Get/set. */								\
-a_attr a_type *								\
-a_name##tsd_get(bool init)						\
-{									\
-	a_name##tsd_wrapper_t *wrapper;					\
-									\
-	assert(a_name##tsd_booted);					\
-	wrapper = a_name##tsd_wrapper_get(init);			\
-	if (a_name##tsd_get_allocates() && !init && wrapper == NULL)	\
-		return (NULL);						\
-	return (&wrapper->val);						\
-}									\
-a_attr void								\
-a_name##tsd_set(a_type *val)						\
-{									\
-	a_name##tsd_wrapper_t *wrapper;					\
-									\
-	assert(a_name##tsd_booted);					\
-	wrapper = a_name##tsd_wrapper_get(true);			\
-	wrapper->val = *(val);						\
-	if (a_cleanup != malloc_tsd_no_cleanup)				\
-		wrapper->initialized = true;				\
-}
-#else
-#define	malloc_tsd_funcs(a_attr, a_name, a_type, a_initializer,		\
-    a_cleanup)								\
-/* Initialization/cleanup. */						\
-a_attr void								\
-a_name##tsd_cleanup_wrapper(void *arg)					\
-{									\
-	a_name##tsd_wrapper_t *wrapper = (a_name##tsd_wrapper_t *)arg;	\
-									\
-	if (a_cleanup != malloc_tsd_no_cleanup &&			\
-	    wrapper->initialized) {					\
-		wrapper->initialized = false;				\
-		a_cleanup(&wrapper->val);				\
-		if (wrapper->initialized) {				\
-			/* Trigger another cleanup round. */		\
-			if (pthread_setspecific(a_name##tsd_tsd,	\
-			    (void *)wrapper)) {				\
-				malloc_write("<jemalloc>: Error"	\
-				    " setting TSD for "#a_name"\n");	\
-				if (opt_abort)				\
-					abort();			\
-			}						\
-			return;						\
-		}							\
-	}								\
-	malloc_tsd_dalloc(wrapper);					\
-}									\
-a_attr void								\
-a_name##tsd_wrapper_set(a_name##tsd_wrapper_t *wrapper)			\
-{									\
-									\
-	if (pthread_setspecific(a_name##tsd_tsd,			\
-	    (void *)wrapper)) {						\
-		malloc_write("<jemalloc>: Error setting"		\
-		    " TSD for "#a_name"\n");				\
-		abort();						\
-	}								\
-}									\
-a_attr a_name##tsd_wrapper_t *						\
-a_name##tsd_wrapper_get(bool init)					\
-{									\
-	a_name##tsd_wrapper_t *wrapper = (a_name##tsd_wrapper_t *)	\
-	    pthread_getspecific(a_name##tsd_tsd);			\
-									\
-	if (init && unlikely(wrapper == NULL)) {			\
-		tsd_init_block_t block;					\
-		wrapper = (a_name##tsd_wrapper_t *)			\
-		    tsd_init_check_recursion(&a_name##tsd_init_head,	\
-		    &block);						\
-		if (wrapper)						\
-		    return (wrapper);					\
-		wrapper = (a_name##tsd_wrapper_t *)			\
-		    malloc_tsd_malloc(sizeof(a_name##tsd_wrapper_t));	\
-		block.data = (void *)wrapper;				\
-		if (wrapper == NULL) {					\
-			malloc_write("<jemalloc>: Error allocating"	\
-			    " TSD for "#a_name"\n");			\
-			abort();					\
-		} else {						\
-			wrapper->initialized = false;			\
-			wrapper->val = a_initializer;			\
-		}							\
-		a_name##tsd_wrapper_set(wrapper);			\
-		tsd_init_finish(&a_name##tsd_init_head, &block);	\
-	}								\
-	return (wrapper);						\
-}									\
-a_attr bool								\
-a_name##tsd_boot0(void)							\
-{									\
-									\
-	if (pthread_key_create(&a_name##tsd_tsd,			\
-	    a_name##tsd_cleanup_wrapper) != 0)				\
-		return (true);						\
-	a_name##tsd_wrapper_set(&a_name##tsd_boot_wrapper);		\
-	a_name##tsd_booted = true;					\
-	return (false);							\
-}									\
-a_attr void								\
-a_name##tsd_boot1(void)							\
-{									\
-	a_name##tsd_wrapper_t *wrapper;					\
-	wrapper = (a_name##tsd_wrapper_t *)				\
-	    malloc_tsd_malloc(sizeof(a_name##tsd_wrapper_t));		\
-	if (wrapper == NULL) {						\
-		malloc_write("<jemalloc>: Error allocating"		\
-		    " TSD for "#a_name"\n");				\
-		abort();						\
-	}								\
-	memcpy(wrapper, &a_name##tsd_boot_wrapper,			\
-	    sizeof(a_name##tsd_wrapper_t));				\
-	a_name##tsd_wrapper_set(wrapper);				\
-}									\
-a_attr bool								\
-a_name##tsd_boot(void)							\
-{									\
-									\
-	if (a_name##tsd_boot0())					\
-		return (true);						\
-	a_name##tsd_boot1();						\
-	return (false);							\
-}									\
-a_attr bool								\
-a_name##tsd_booted_get(void)						\
-{									\
-									\
-	return (a_name##tsd_booted);					\
-}									\
-a_attr bool								\
-a_name##tsd_get_allocates(void)						\
-{									\
-									\
-	return (true);							\
-}									\
-/* Get/set. */								\
-a_attr a_type *								\
-a_name##tsd_get(bool init)						\
-{									\
-	a_name##tsd_wrapper_t *wrapper;					\
-									\
-	assert(a_name##tsd_booted);					\
-	wrapper = a_name##tsd_wrapper_get(init);			\
-	if (a_name##tsd_get_allocates() && !init && wrapper == NULL)	\
-		return (NULL);						\
-	return (&wrapper->val);						\
-}									\
-a_attr void								\
-a_name##tsd_set(a_type *val)						\
-{									\
-	a_name##tsd_wrapper_t *wrapper;					\
-									\
-	assert(a_name##tsd_booted);					\
-	wrapper = a_name##tsd_wrapper_get(true);			\
-	wrapper->val = *(val);						\
-	if (a_cleanup != malloc_tsd_no_cleanup)				\
-		wrapper->initialized = true;				\
-}
-#endif
-
-#endif /* JEMALLOC_H_TYPES */
-/******************************************************************************/
-#ifdef JEMALLOC_H_STRUCTS
-
-#if (!defined(JEMALLOC_MALLOC_THREAD_CLEANUP) && !defined(JEMALLOC_TLS) && \
-    !defined(_WIN32))
-struct tsd_init_block_s {
-	ql_elm(tsd_init_block_t)	link;
-	pthread_t			thread;
-	void				*data;
-};
-struct tsd_init_head_s {
-	ql_head(tsd_init_block_t)	blocks;
-	malloc_mutex_t			lock;
-};
-#endif
-
-#define	MALLOC_TSD							\
-/*  O(name,			type) */				\
-    O(tcache,			tcache_t *)				\
-    O(thread_allocated,		uint64_t)				\
-    O(thread_deallocated,	uint64_t)				\
-    O(prof_tdata,		prof_tdata_t *)				\
-    O(iarena,			arena_t *)				\
-    O(arena,			arena_t *)				\
-    O(arenas_tdata,		arena_tdata_t *)			\
-    O(narenas_tdata,		unsigned)				\
-    O(arenas_tdata_bypass,	bool)					\
-    O(tcache_enabled,		tcache_enabled_t)			\
-    O(quarantine,		quarantine_t *)				\
-    O(witnesses,		witness_list_t)				\
-    O(witness_fork,		bool)					\
-
-#define	TSD_INITIALIZER {						\
-=======
 /*  O(name,			type,			nullable type */
 #define MALLOC_TSD							\
     O(tcache_enabled,		bool,			bool)		\
@@ -621,7 +77,6 @@
     MALLOC_TEST_TSD
 
 #define TSD_INITIALIZER {						\
->>>>>>> ba29113e
     tsd_state_uninitialized,						\
     TCACHE_ENABLED_ZERO_INITIALIZER,					\
     false,								\
@@ -680,76 +135,6 @@
 	return (tsdn_t *)tsd;
 }
 
-<<<<<<< HEAD
-static const tsd_t tsd_initializer = TSD_INITIALIZER;
-
-malloc_tsd_types(, tsd_t)
-
-#endif /* JEMALLOC_H_STRUCTS */
-/******************************************************************************/
-#ifdef JEMALLOC_H_EXTERNS
-
-void	*malloc_tsd_malloc(size_t size);
-void	malloc_tsd_dalloc(void *wrapper);
-void	malloc_tsd_no_cleanup(void *arg);
-void	malloc_tsd_cleanup_register(bool (*f)(void));
-tsd_t	*malloc_tsd_boot0(void);
-void	malloc_tsd_boot1(void);
-#if (!defined(JEMALLOC_MALLOC_THREAD_CLEANUP) && !defined(JEMALLOC_TLS) && \
-    !defined(_WIN32))
-void	*tsd_init_check_recursion(tsd_init_head_t *head,
-    tsd_init_block_t *block);
-void	tsd_init_finish(tsd_init_head_t *head, tsd_init_block_t *block);
-#endif
-void	tsd_cleanup(void *arg);
-
-#endif /* JEMALLOC_H_EXTERNS */
-/******************************************************************************/
-#ifdef JEMALLOC_H_INLINES
-
-#ifndef JEMALLOC_ENABLE_INLINE
-malloc_tsd_protos(JEMALLOC_ATTR(unused), , tsd_t)
-
-tsd_t	*tsd_fetch_impl(bool init);
-tsd_t	*tsd_fetch(void);
-tsdn_t	*tsd_tsdn(tsd_t *tsd);
-bool	tsd_nominal(tsd_t *tsd);
-#define	O(n, t)								\
-t	*tsd_##n##p_get(tsd_t *tsd);					\
-t	tsd_##n##_get(tsd_t *tsd);					\
-void	tsd_##n##_set(tsd_t *tsd, t n);
-MALLOC_TSD
-#undef O
-tsdn_t	*tsdn_fetch(void);
-bool	tsdn_null(const tsdn_t *tsdn);
-tsd_t	*tsdn_tsd(tsdn_t *tsdn);
-#endif
-
-#if (defined(JEMALLOC_ENABLE_INLINE) || defined(JEMALLOC_TSD_C_))
-malloc_tsd_externs(, tsd_t)
-malloc_tsd_funcs(JEMALLOC_ALWAYS_INLINE, , tsd_t, tsd_initializer, tsd_cleanup)
-
-JEMALLOC_ALWAYS_INLINE tsd_t *
-tsd_fetch_impl(bool init)
-{
-	tsd_t *tsd = tsd_get(init);
-
-	if (!init && tsd_get_allocates() && tsd == NULL)
-		return (NULL);
-	assert(tsd != NULL);
-
-	if (unlikely(tsd->state != tsd_state_nominal)) {
-		if (tsd->state == tsd_state_uninitialized) {
-			tsd->state = tsd_state_nominal;
-			/* Trigger cleanup handler registration. */
-			tsd_set(tsd);
-		} else if (tsd->state == tsd_state_purgatory) {
-			tsd->state = tsd_state_reincarnated;
-			tsd_set(tsd);
-		} else
-			assert(tsd->state == tsd_state_reincarnated);
-	}
-=======
 JEMALLOC_ALWAYS_INLINE bool
 tsdn_null(const tsdn_t *tsdn) {
 	return tsdn == NULL;
@@ -758,23 +143,10 @@
 JEMALLOC_ALWAYS_INLINE tsd_t *
 tsdn_tsd(tsdn_t *tsdn) {
 	assert(!tsdn_null(tsdn));
->>>>>>> ba29113e
 
 	return &tsdn->tsd;
 }
 
-<<<<<<< HEAD
-JEMALLOC_ALWAYS_INLINE tsd_t *
-tsd_fetch(void)
-{
-
-	return (tsd_fetch_impl(true));
-}
-
-JEMALLOC_ALWAYS_INLINE tsdn_t *
-tsd_tsdn(tsd_t *tsd)
-{
-=======
 void *malloc_tsd_malloc(size_t size);
 void malloc_tsd_dalloc(void *wrapper);
 void malloc_tsd_cleanup_register(bool (*f)(void));
@@ -798,7 +170,6 @@
 #else
 #include "jemalloc/internal/tsd_generic.h"
 #endif
->>>>>>> ba29113e
 
 /*
  * tsd_foop_get_unsafe(tsd) returns a pointer to the thread-local instance of
@@ -873,11 +244,7 @@
 		tsd_assert_fast(tsd);
 	}
 
-<<<<<<< HEAD
-	return (tsd_tsdn(tsd_fetch_impl(false)));
-=======
 	return fast;
->>>>>>> ba29113e
 }
 
 JEMALLOC_ALWAYS_INLINE tsd_t *
