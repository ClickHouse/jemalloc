--- conflicted
+++ resolved
@@ -157,64 +157,8 @@
 	/* One element for each large size class. */
 	malloc_large_stats_t	lstats[NSIZES - NBINS];
 
-<<<<<<< HEAD
-	/* One element for each huge size class. */
-	malloc_huge_stats_t	*hstats;
-};
-
-#endif /* JEMALLOC_H_STRUCTS */
-/******************************************************************************/
-#ifdef JEMALLOC_H_EXTERNS
-
-extern bool	opt_stats_print;
-
-extern size_t	stats_cactive;
-
-void	stats_print(void (*write)(void *, const char *), void *cbopaque,
-    const char *opts);
-
-#endif /* JEMALLOC_H_EXTERNS */
-/******************************************************************************/
-#ifdef JEMALLOC_H_INLINES
-
-#ifndef JEMALLOC_ENABLE_INLINE
-size_t	stats_cactive_get(void);
-void	stats_cactive_add(size_t size);
-void	stats_cactive_sub(size_t size);
-#endif
-
-#if (defined(JEMALLOC_ENABLE_INLINE) || defined(JEMALLOC_STATS_C_))
-JEMALLOC_INLINE size_t
-stats_cactive_get(void)
-{
-
-	return (atomic_read_z(&stats_cactive));
-}
-
-JEMALLOC_INLINE void
-stats_cactive_add(size_t size)
-{
-
-	assert(size > 0);
-	assert((size & chunksize_mask) == 0);
-
-	atomic_add_z(&stats_cactive, size);
-}
-
-JEMALLOC_INLINE void
-stats_cactive_sub(size_t size)
-{
-
-	assert(size > 0);
-	assert((size & chunksize_mask) == 0);
-
-	atomic_sub_z(&stats_cactive, size);
-}
-#endif
-=======
 	/* Arena uptime. */
 	nstime_t		uptime;
 } arena_stats_t;
->>>>>>> ba29113e
 
 #endif /* JEMALLOC_INTERNAL_STATS_H */