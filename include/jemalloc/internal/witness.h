#ifndef JEMALLOC_INTERNAL_WITNESS_H
#define JEMALLOC_INTERNAL_WITNESS_H

#include "jemalloc/internal/ql.h"

/******************************************************************************/
/* LOCK RANKS */
/******************************************************************************/

/*
 * Witnesses with rank WITNESS_RANK_OMIT are completely ignored by the witness
 * machinery.
 */

<<<<<<< HEAD
#define WITNESS_RANK_MIN		1U

#define	WITNESS_RANK_INIT		1U
#define	WITNESS_RANK_CTL		1U
#define WITNESS_RANK_TCACHES		2U
#define	WITNESS_RANK_ARENAS		3U

#define	WITNESS_RANK_PROF_DUMP		4U
#define	WITNESS_RANK_PROF_BT2GCTX	5U
#define	WITNESS_RANK_PROF_TDATAS	6U
#define	WITNESS_RANK_PROF_TDATA		7U
#define	WITNESS_RANK_PROF_GCTX		8U

/*
 * Used as an argument to witness_assert_depth_to_rank() in order to validate
 * depth excluding non-core locks with lower ranks.  Since the rank argument to
 * witness_assert_depth_to_rank() is inclusive rather than exclusive, this
 * definition can have the same value as the minimally ranked core lock.
 */
#define WITNESS_RANK_CORE		9U

#define	WITNESS_RANK_ARENA		9U
#define	WITNESS_RANK_ARENA_CHUNKS	10U
#define	WITNESS_RANK_ARENA_NODE_CACHE	11U

#define	WITNESS_RANK_BASE		12U
=======
#define WITNESS_RANK_OMIT		0U

#define WITNESS_RANK_MIN		1U

#define WITNESS_RANK_INIT		1U
#define WITNESS_RANK_CTL		1U
#define WITNESS_RANK_TCACHES		2U
#define WITNESS_RANK_ARENAS		3U

#define WITNESS_RANK_BACKGROUND_THREAD_GLOBAL	4U

#define WITNESS_RANK_PROF_DUMP		5U
#define WITNESS_RANK_PROF_BT2GCTX	6U
#define WITNESS_RANK_PROF_TDATAS	7U
#define WITNESS_RANK_PROF_TDATA		8U
#define WITNESS_RANK_PROF_GCTX		9U
>>>>>>> ba29113e

#define WITNESS_RANK_BACKGROUND_THREAD	10U

/*
 * Used as an argument to witness_assert_depth_to_rank() in order to validate
 * depth excluding non-core locks with lower ranks.  Since the rank argument to
 * witness_assert_depth_to_rank() is inclusive rather than exclusive, this
 * definition can have the same value as the minimally ranked core lock.
 */
#define WITNESS_RANK_CORE		11U

#define WITNESS_RANK_DECAY		11U
#define WITNESS_RANK_TCACHE_QL		12U
#define WITNESS_RANK_EXTENT_GROW	13U
#define WITNESS_RANK_EXTENTS		14U
#define WITNESS_RANK_EXTENT_AVAIL	15U

#define WITNESS_RANK_EXTENT_POOL	16U
#define WITNESS_RANK_RTREE		17U
#define WITNESS_RANK_BASE		18U
#define WITNESS_RANK_ARENA_LARGE	19U

#define WITNESS_RANK_LEAF		0xffffffffU
#define WITNESS_RANK_ARENA_BIN		WITNESS_RANK_LEAF
#define WITNESS_RANK_ARENA_STATS	WITNESS_RANK_LEAF
#define WITNESS_RANK_DSS		WITNESS_RANK_LEAF
#define WITNESS_RANK_PROF_ACTIVE	WITNESS_RANK_LEAF
#define WITNESS_RANK_PROF_ACCUM		WITNESS_RANK_LEAF
#define WITNESS_RANK_PROF_DUMP_SEQ	WITNESS_RANK_LEAF
#define WITNESS_RANK_PROF_GDUMP		WITNESS_RANK_LEAF
#define WITNESS_RANK_PROF_NEXT_THR_UID	WITNESS_RANK_LEAF
#define WITNESS_RANK_PROF_THREAD_ACTIVE_INIT	WITNESS_RANK_LEAF

/******************************************************************************/
/* PER-WITNESS DATA */
/******************************************************************************/
#if defined(JEMALLOC_DEBUG)
#  define WITNESS_INITIALIZER(name, rank) {name, rank, NULL, NULL, {NULL, NULL}}
#else
#  define WITNESS_INITIALIZER(name, rank)
#endif

typedef struct witness_s witness_t;
typedef unsigned witness_rank_t;
typedef ql_head(witness_t) witness_list_t;
typedef int witness_comp_t (const witness_t *, void *, const witness_t *,
    void *);

struct witness_s {
	/* Name, used for printing lock order reversal messages. */
	const char		*name;

	/*
	 * Witness rank, where 0 is lowest and UINT_MAX is highest.  Witnesses
	 * must be acquired in order of increasing rank.
	 */
	witness_rank_t		rank;

	/*
	 * If two witnesses are of equal rank and they have the samp comp
	 * function pointer, it is called as a last attempt to differentiate
	 * between witnesses of equal rank.
	 */
	witness_comp_t		*comp;

	/* Opaque data, passed to comp(). */
	void			*opaque;

	/* Linkage for thread's currently owned locks. */
	ql_elm(witness_t)	link;
};

/******************************************************************************/
/* PER-THREAD DATA */
/******************************************************************************/
typedef struct witness_tsd_s witness_tsd_t;
struct witness_tsd_s {
	witness_list_t witnesses;
	bool forking;
};

#define WITNESS_TSD_INITIALIZER { ql_head_initializer(witnesses), false }
#define WITNESS_TSDN_NULL ((witness_tsdn_t *)0)

/******************************************************************************/
/* (PER-THREAD) NULLABILITY HELPERS */
/******************************************************************************/
typedef struct witness_tsdn_s witness_tsdn_t;
struct witness_tsdn_s {
	witness_tsd_t witness_tsd;
};

JEMALLOC_ALWAYS_INLINE witness_tsdn_t *
witness_tsd_tsdn(witness_tsd_t *witness_tsd) {
	return (witness_tsdn_t *)witness_tsd;
}

JEMALLOC_ALWAYS_INLINE bool
witness_tsdn_null(witness_tsdn_t *witness_tsdn) {
	return witness_tsdn == NULL;
}

JEMALLOC_ALWAYS_INLINE witness_tsd_t *
witness_tsdn_tsd(witness_tsdn_t *witness_tsdn) {
	assert(!witness_tsdn_null(witness_tsdn));
	return &witness_tsdn->witness_tsd;
}

/******************************************************************************/
/* API */
/******************************************************************************/
void witness_init(witness_t *witness, const char *name, witness_rank_t rank,
    witness_comp_t *comp, void *opaque);

typedef void (witness_lock_error_t)(const witness_list_t *, const witness_t *);
extern witness_lock_error_t *JET_MUTABLE witness_lock_error;

typedef void (witness_owner_error_t)(const witness_t *);
extern witness_owner_error_t *JET_MUTABLE witness_owner_error;

typedef void (witness_not_owner_error_t)(const witness_t *);
<<<<<<< HEAD
extern witness_not_owner_error_t *witness_not_owner_error;
#else
void	witness_not_owner_error(const witness_t *witness);
#endif
#ifdef JEMALLOC_JET
typedef void (witness_depth_error_t)(const witness_list_t *,
    witness_rank_t rank_inclusive, unsigned depth);
extern witness_depth_error_t *witness_depth_error;
#else
void	witness_depth_error(const witness_list_t *witnesses,
    witness_rank_t rank_inclusive, unsigned depth);
#endif
=======
extern witness_not_owner_error_t *JET_MUTABLE witness_not_owner_error;
>>>>>>> ba29113e

typedef void (witness_depth_error_t)(const witness_list_t *,
    witness_rank_t rank_inclusive, unsigned depth);
extern witness_depth_error_t *JET_MUTABLE witness_depth_error;

<<<<<<< HEAD
#endif /* JEMALLOC_H_EXTERNS */
/******************************************************************************/
#ifdef JEMALLOC_H_INLINES

#ifndef JEMALLOC_ENABLE_INLINE
bool	witness_owner(tsd_t *tsd, const witness_t *witness);
void	witness_assert_owner(tsdn_t *tsdn, const witness_t *witness);
void	witness_assert_not_owner(tsdn_t *tsdn, const witness_t *witness);
void witness_assert_depth_to_rank(tsdn_t *tsdn, witness_rank_t rank_inclusive,
    unsigned depth);
void witness_assert_depth(tsdn_t *tsdn, unsigned depth);
void	witness_assert_lockless(tsdn_t *tsdn);
void	witness_lock(tsdn_t *tsdn, witness_t *witness);
void	witness_unlock(tsdn_t *tsdn, witness_t *witness);
#endif

#if (defined(JEMALLOC_ENABLE_INLINE) || defined(JEMALLOC_MUTEX_C_))
JEMALLOC_INLINE bool
witness_owner(tsd_t *tsd, const witness_t *witness)
{
	witness_list_t *witnesses;
	witness_t *w;

	cassert(config_debug);

	witnesses = tsd_witnessesp_get(tsd);
	ql_foreach(w, witnesses, link) {
		if (w == witness)
			return (true);
	}

	return (false);
}

JEMALLOC_INLINE void
witness_assert_owner(tsdn_t *tsdn, const witness_t *witness)
{
	tsd_t *tsd;
=======
void witnesses_cleanup(witness_tsd_t *witness_tsd);
void witness_prefork(witness_tsd_t *witness_tsd);
void witness_postfork_parent(witness_tsd_t *witness_tsd);
void witness_postfork_child(witness_tsd_t *witness_tsd);

/* Helper, not intended for direct use. */
static inline bool
witness_owner(witness_tsd_t *witness_tsd, const witness_t *witness) {
	witness_list_t *witnesses;
	witness_t *w;
>>>>>>> ba29113e

	cassert(config_debug);

	witnesses = &witness_tsd->witnesses;
	ql_foreach(w, witnesses, link) {
		if (w == witness) {
			return true;
		}
	}

	return false;
}

static inline void
witness_assert_owner(witness_tsdn_t *witness_tsdn, const witness_t *witness) {
	witness_tsd_t *witness_tsd;

	if (!config_debug) {
		return;
	}

	if (witness_tsdn_null(witness_tsdn)) {
		return;
	}
	witness_tsd = witness_tsdn_tsd(witness_tsdn);
	if (witness->rank == WITNESS_RANK_OMIT) {
		return;
	}

<<<<<<< HEAD
	if (witness_owner(tsd, witness))
		return;
=======
	if (witness_owner(witness_tsd, witness)) {
		return;
	}
>>>>>>> ba29113e
	witness_owner_error(witness);
}

static inline void
witness_assert_not_owner(witness_tsdn_t *witness_tsdn,
    const witness_t *witness) {
	witness_tsd_t *witness_tsd;
	witness_list_t *witnesses;
	witness_t *w;

	if (!config_debug) {
		return;
	}

	if (witness_tsdn_null(witness_tsdn)) {
		return;
	}
	witness_tsd = witness_tsdn_tsd(witness_tsdn);
	if (witness->rank == WITNESS_RANK_OMIT) {
		return;
	}

	witnesses = &witness_tsd->witnesses;
	ql_foreach(w, witnesses, link) {
		if (w == witness) {
			witness_not_owner_error(witness);
		}
	}
}

<<<<<<< HEAD
JEMALLOC_INLINE void
witness_assert_depth_to_rank(tsdn_t *tsdn, witness_rank_t rank_inclusive,
    unsigned depth) {
	tsd_t *tsd;
=======
static inline void
witness_assert_depth_to_rank(witness_tsdn_t *witness_tsdn,
    witness_rank_t rank_inclusive, unsigned depth) {
	witness_tsd_t *witness_tsd;
>>>>>>> ba29113e
	unsigned d;
	witness_list_t *witnesses;
	witness_t *w;

	if (!config_debug) {
		return;
	}

	if (witness_tsdn_null(witness_tsdn)) {
		return;
	}
	witness_tsd = witness_tsdn_tsd(witness_tsdn);

	d = 0;
<<<<<<< HEAD
	witnesses = tsd_witnessesp_get(tsd);
=======
	witnesses = &witness_tsd->witnesses;
>>>>>>> ba29113e
	w = ql_last(witnesses, link);
	if (w != NULL) {
		ql_reverse_foreach(w, witnesses, link) {
			if (w->rank < rank_inclusive) {
				break;
			}
			d++;
		}
	}
<<<<<<< HEAD
	if (d != depth)
		witness_depth_error(witnesses, rank_inclusive, depth);
}

JEMALLOC_INLINE void
witness_assert_depth(tsdn_t *tsdn, unsigned depth) {
	witness_assert_depth_to_rank(tsdn, WITNESS_RANK_MIN, depth);
}

JEMALLOC_INLINE void
witness_assert_lockless(tsdn_t *tsdn) {
	witness_assert_depth(tsdn, 0);
=======
	if (d != depth) {
		witness_depth_error(witnesses, rank_inclusive, depth);
	}
>>>>>>> ba29113e
}

static inline void
witness_assert_depth(witness_tsdn_t *witness_tsdn, unsigned depth) {
	witness_assert_depth_to_rank(witness_tsdn, WITNESS_RANK_MIN, depth);
}

static inline void
witness_assert_lockless(witness_tsdn_t *witness_tsdn) {
	witness_assert_depth(witness_tsdn, 0);
}

static inline void
witness_lock(witness_tsdn_t *witness_tsdn, witness_t *witness) {
	witness_tsd_t *witness_tsd;
	witness_list_t *witnesses;
	witness_t *w;

	if (!config_debug) {
		return;
	}

	if (witness_tsdn_null(witness_tsdn)) {
		return;
	}
	witness_tsd = witness_tsdn_tsd(witness_tsdn);
	if (witness->rank == WITNESS_RANK_OMIT) {
		return;
	}

	witness_assert_not_owner(witness_tsdn, witness);

	witnesses = &witness_tsd->witnesses;
	w = ql_last(witnesses, link);
	if (w == NULL) {
		/* No other locks; do nothing. */
	} else if (witness_tsd->forking && w->rank <= witness->rank) {
		/* Forking, and relaxed ranking satisfied. */
	} else if (w->rank > witness->rank) {
		/* Not forking, rank order reversal. */
		witness_lock_error(witnesses, witness);
	} else if (w->rank == witness->rank && (w->comp == NULL || w->comp !=
	    witness->comp || w->comp(w, w->opaque, witness, witness->opaque) >
	    0)) {
		/*
		 * Missing/incompatible comparison function, or comparison
		 * function indicates rank order reversal.
		 */
		witness_lock_error(witnesses, witness);
	}

	ql_elm_new(witness, link);
	ql_tail_insert(witnesses, witness, link);
}

static inline void
witness_unlock(witness_tsdn_t *witness_tsdn, witness_t *witness) {
	witness_tsd_t *witness_tsd;
	witness_list_t *witnesses;

	if (!config_debug) {
		return;
	}

	if (witness_tsdn_null(witness_tsdn)) {
		return;
	}
	witness_tsd = witness_tsdn_tsd(witness_tsdn);
	if (witness->rank == WITNESS_RANK_OMIT) {
		return;
	}

	/*
	 * Check whether owner before removal, rather than relying on
	 * witness_assert_owner() to abort, so that unit tests can test this
	 * function's failure mode without causing undefined behavior.
	 */
<<<<<<< HEAD
	if (witness_owner(tsd, witness)) {
		witnesses = tsd_witnessesp_get(tsd);
		ql_remove(witnesses, witness, link);
	} else
		witness_assert_owner(tsdn, witness);
=======
	if (witness_owner(witness_tsd, witness)) {
		witnesses = &witness_tsd->witnesses;
		ql_remove(witnesses, witness, link);
	} else {
		witness_assert_owner(witness_tsdn, witness);
	}
>>>>>>> ba29113e
}

#endif /* JEMALLOC_INTERNAL_WITNESS_H */<|MERGE_RESOLUTION|>--- conflicted
+++ resolved
@@ -12,34 +12,6 @@
  * machinery.
  */
 
-<<<<<<< HEAD
-#define WITNESS_RANK_MIN		1U
-
-#define	WITNESS_RANK_INIT		1U
-#define	WITNESS_RANK_CTL		1U
-#define WITNESS_RANK_TCACHES		2U
-#define	WITNESS_RANK_ARENAS		3U
-
-#define	WITNESS_RANK_PROF_DUMP		4U
-#define	WITNESS_RANK_PROF_BT2GCTX	5U
-#define	WITNESS_RANK_PROF_TDATAS	6U
-#define	WITNESS_RANK_PROF_TDATA		7U
-#define	WITNESS_RANK_PROF_GCTX		8U
-
-/*
- * Used as an argument to witness_assert_depth_to_rank() in order to validate
- * depth excluding non-core locks with lower ranks.  Since the rank argument to
- * witness_assert_depth_to_rank() is inclusive rather than exclusive, this
- * definition can have the same value as the minimally ranked core lock.
- */
-#define WITNESS_RANK_CORE		9U
-
-#define	WITNESS_RANK_ARENA		9U
-#define	WITNESS_RANK_ARENA_CHUNKS	10U
-#define	WITNESS_RANK_ARENA_NODE_CACHE	11U
-
-#define	WITNESS_RANK_BASE		12U
-=======
 #define WITNESS_RANK_OMIT		0U
 
 #define WITNESS_RANK_MIN		1U
@@ -56,7 +28,6 @@
 #define WITNESS_RANK_PROF_TDATAS	7U
 #define WITNESS_RANK_PROF_TDATA		8U
 #define WITNESS_RANK_PROF_GCTX		9U
->>>>>>> ba29113e
 
 #define WITNESS_RANK_BACKGROUND_THREAD	10U
 
@@ -178,67 +149,12 @@
 extern witness_owner_error_t *JET_MUTABLE witness_owner_error;
 
 typedef void (witness_not_owner_error_t)(const witness_t *);
-<<<<<<< HEAD
-extern witness_not_owner_error_t *witness_not_owner_error;
-#else
-void	witness_not_owner_error(const witness_t *witness);
-#endif
-#ifdef JEMALLOC_JET
-typedef void (witness_depth_error_t)(const witness_list_t *,
-    witness_rank_t rank_inclusive, unsigned depth);
-extern witness_depth_error_t *witness_depth_error;
-#else
-void	witness_depth_error(const witness_list_t *witnesses,
-    witness_rank_t rank_inclusive, unsigned depth);
-#endif
-=======
 extern witness_not_owner_error_t *JET_MUTABLE witness_not_owner_error;
->>>>>>> ba29113e
 
 typedef void (witness_depth_error_t)(const witness_list_t *,
     witness_rank_t rank_inclusive, unsigned depth);
 extern witness_depth_error_t *JET_MUTABLE witness_depth_error;
 
-<<<<<<< HEAD
-#endif /* JEMALLOC_H_EXTERNS */
-/******************************************************************************/
-#ifdef JEMALLOC_H_INLINES
-
-#ifndef JEMALLOC_ENABLE_INLINE
-bool	witness_owner(tsd_t *tsd, const witness_t *witness);
-void	witness_assert_owner(tsdn_t *tsdn, const witness_t *witness);
-void	witness_assert_not_owner(tsdn_t *tsdn, const witness_t *witness);
-void witness_assert_depth_to_rank(tsdn_t *tsdn, witness_rank_t rank_inclusive,
-    unsigned depth);
-void witness_assert_depth(tsdn_t *tsdn, unsigned depth);
-void	witness_assert_lockless(tsdn_t *tsdn);
-void	witness_lock(tsdn_t *tsdn, witness_t *witness);
-void	witness_unlock(tsdn_t *tsdn, witness_t *witness);
-#endif
-
-#if (defined(JEMALLOC_ENABLE_INLINE) || defined(JEMALLOC_MUTEX_C_))
-JEMALLOC_INLINE bool
-witness_owner(tsd_t *tsd, const witness_t *witness)
-{
-	witness_list_t *witnesses;
-	witness_t *w;
-
-	cassert(config_debug);
-
-	witnesses = tsd_witnessesp_get(tsd);
-	ql_foreach(w, witnesses, link) {
-		if (w == witness)
-			return (true);
-	}
-
-	return (false);
-}
-
-JEMALLOC_INLINE void
-witness_assert_owner(tsdn_t *tsdn, const witness_t *witness)
-{
-	tsd_t *tsd;
-=======
 void witnesses_cleanup(witness_tsd_t *witness_tsd);
 void witness_prefork(witness_tsd_t *witness_tsd);
 void witness_postfork_parent(witness_tsd_t *witness_tsd);
@@ -249,7 +165,6 @@
 witness_owner(witness_tsd_t *witness_tsd, const witness_t *witness) {
 	witness_list_t *witnesses;
 	witness_t *w;
->>>>>>> ba29113e
 
 	cassert(config_debug);
 
@@ -279,14 +194,9 @@
 		return;
 	}
 
-<<<<<<< HEAD
-	if (witness_owner(tsd, witness))
-		return;
-=======
 	if (witness_owner(witness_tsd, witness)) {
 		return;
 	}
->>>>>>> ba29113e
 	witness_owner_error(witness);
 }
 
@@ -317,17 +227,10 @@
 	}
 }
 
-<<<<<<< HEAD
-JEMALLOC_INLINE void
-witness_assert_depth_to_rank(tsdn_t *tsdn, witness_rank_t rank_inclusive,
-    unsigned depth) {
-	tsd_t *tsd;
-=======
 static inline void
 witness_assert_depth_to_rank(witness_tsdn_t *witness_tsdn,
     witness_rank_t rank_inclusive, unsigned depth) {
 	witness_tsd_t *witness_tsd;
->>>>>>> ba29113e
 	unsigned d;
 	witness_list_t *witnesses;
 	witness_t *w;
@@ -342,11 +245,7 @@
 	witness_tsd = witness_tsdn_tsd(witness_tsdn);
 
 	d = 0;
-<<<<<<< HEAD
-	witnesses = tsd_witnessesp_get(tsd);
-=======
 	witnesses = &witness_tsd->witnesses;
->>>>>>> ba29113e
 	w = ql_last(witnesses, link);
 	if (w != NULL) {
 		ql_reverse_foreach(w, witnesses, link) {
@@ -356,24 +255,9 @@
 			d++;
 		}
 	}
-<<<<<<< HEAD
-	if (d != depth)
-		witness_depth_error(witnesses, rank_inclusive, depth);
-}
-
-JEMALLOC_INLINE void
-witness_assert_depth(tsdn_t *tsdn, unsigned depth) {
-	witness_assert_depth_to_rank(tsdn, WITNESS_RANK_MIN, depth);
-}
-
-JEMALLOC_INLINE void
-witness_assert_lockless(tsdn_t *tsdn) {
-	witness_assert_depth(tsdn, 0);
-=======
 	if (d != depth) {
 		witness_depth_error(witnesses, rank_inclusive, depth);
 	}
->>>>>>> ba29113e
 }
 
 static inline void
@@ -451,20 +335,12 @@
 	 * witness_assert_owner() to abort, so that unit tests can test this
 	 * function's failure mode without causing undefined behavior.
 	 */
-<<<<<<< HEAD
-	if (witness_owner(tsd, witness)) {
-		witnesses = tsd_witnessesp_get(tsd);
-		ql_remove(witnesses, witness, link);
-	} else
-		witness_assert_owner(tsdn, witness);
-=======
 	if (witness_owner(witness_tsd, witness)) {
 		witnesses = &witness_tsd->witnesses;
 		ql_remove(witnesses, witness, link);
 	} else {
 		witness_assert_owner(witness_tsdn, witness);
 	}
->>>>>>> ba29113e
 }
 
 #endif /* JEMALLOC_INTERNAL_WITNESS_H */