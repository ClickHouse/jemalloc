--- conflicted
+++ resolved
@@ -135,12 +135,6 @@
 	TEST_MALLCTL_CONFIG(prof_libgcc, bool);
 	TEST_MALLCTL_CONFIG(prof_libunwind, bool);
 	TEST_MALLCTL_CONFIG(stats, bool);
-<<<<<<< HEAD
-	TEST_MALLCTL_CONFIG(tcache, bool);
-	TEST_MALLCTL_CONFIG(thp, bool);
-	TEST_MALLCTL_CONFIG(tls, bool);
-=======
->>>>>>> ba29113e
 	TEST_MALLCTL_CONFIG(utrace, bool);
 	TEST_MALLCTL_CONFIG(xmalloc, bool);
 
@@ -175,14 +169,8 @@
 	TEST_MALLCTL_OPT(bool, zero, fill);
 	TEST_MALLCTL_OPT(bool, utrace, utrace);
 	TEST_MALLCTL_OPT(bool, xmalloc, xmalloc);
-<<<<<<< HEAD
-	TEST_MALLCTL_OPT(bool, tcache, tcache);
-	TEST_MALLCTL_OPT(size_t, lg_tcache_max, tcache);
-	TEST_MALLCTL_OPT(bool, thp, thp);
-=======
 	TEST_MALLCTL_OPT(bool, tcache, always);
 	TEST_MALLCTL_OPT(size_t, lg_tcache_max, always);
->>>>>>> ba29113e
 	TEST_MALLCTL_OPT(bool, prof, prof);
 	TEST_MALLCTL_OPT(const char *, prof_prefix, prof);
 	TEST_MALLCTL_OPT(bool, prof_active, prof);
@@ -340,19 +328,6 @@
 TEST_BEGIN(test_thread_arena) {
 	unsigned old_arena_ind, new_arena_ind, narenas;
 
-<<<<<<< HEAD
-	assert_d_eq(mallctl("arenas.narenas", (void *)&narenas, &sz, NULL, 0),
-	    0, "Unexpected mallctl() failure");
-	assert_u_eq(narenas, opt_narenas, "Number of arenas incorrect");
-	arena_new = narenas - 1;
-	assert_d_eq(mallctl("thread.arena", (void *)&arena_old, &sz,
-	    (void *)&arena_new, sizeof(unsigned)), 0,
-	    "Unexpected mallctl() failure");
-	arena_new = 0;
-	assert_d_eq(mallctl("thread.arena", (void *)&arena_old, &sz,
-	    (void *)&arena_new, sizeof(unsigned)), 0,
-	    "Unexpected mallctl() failure");
-=======
 	const char *opa;
 	size_t sz = sizeof(opa);
 	assert_d_eq(mallctl("opt.percpu_arena", &opa, &sz, NULL, 0), 0,
@@ -383,7 +358,6 @@
 			    "should not be allowed with percpu arena");
 		}
 	}
->>>>>>> ba29113e
 }
 TEST_END
 
@@ -398,20 +372,6 @@
 	assert_d_eq(mallctl("arenas.narenas", (void *)&narenas, &sz, NULL, 0),
 	    0, "Unexpected mallctl() failure");
 
-<<<<<<< HEAD
-	assert_d_eq(mallctl("arena.0.lg_dirty_mult",
-	    (void *)&orig_lg_dirty_mult, &sz, NULL, 0), 0,
-	    "Unexpected mallctl() failure");
-
-	lg_dirty_mult = -2;
-	assert_d_eq(mallctl("arena.0.lg_dirty_mult", NULL, NULL,
-	    (void *)&lg_dirty_mult, sizeof(ssize_t)), EFAULT,
-	    "Unexpected mallctl() success");
-
-	lg_dirty_mult = (sizeof(size_t) << 3);
-	assert_d_eq(mallctl("arena.0.lg_dirty_mult", NULL, NULL,
-	    (void *)&lg_dirty_mult, sizeof(ssize_t)), EFAULT,
-=======
 	assert_d_eq(mallctlnametomib("arena.0.initialized", mib, &miblen), 0,
 	    "Unexpected mallctlnametomib() failure");
 	for (i = 0; i < narenas; i++) {
@@ -450,7 +410,6 @@
 	dirty_decay_ms = -2;
 	assert_d_eq(mallctl("arena.0.dirty_decay_ms", NULL, NULL,
 	    (void *)&dirty_decay_ms, sizeof(ssize_t)), EFAULT,
->>>>>>> ba29113e
 	    "Unexpected mallctl() success");
 
 	dirty_decay_ms = 0x7fffffff;
@@ -458,13 +417,6 @@
 	    (void *)&dirty_decay_ms, sizeof(ssize_t)), 0,
 	    "Unexpected mallctl() failure");
 
-<<<<<<< HEAD
-		assert_d_eq(mallctl("arena.0.lg_dirty_mult",
-		    (void *)&old_lg_dirty_mult, &sz, (void *)&lg_dirty_mult,
-		    sizeof(ssize_t)), 0, "Unexpected mallctl() failure");
-		assert_zd_eq(old_lg_dirty_mult, prev_lg_dirty_mult,
-		    "Unexpected old arena.0.lg_dirty_mult");
-=======
 	for (prev_dirty_decay_ms = dirty_decay_ms, dirty_decay_ms = -1;
 	    dirty_decay_ms < 20; prev_dirty_decay_ms = dirty_decay_ms,
 	    dirty_decay_ms++) {
@@ -475,7 +427,6 @@
 		    sizeof(ssize_t)), 0, "Unexpected mallctl() failure");
 		assert_zd_eq(old_dirty_decay_ms, prev_dirty_decay_ms,
 		    "Unexpected old arena.0.dirty_decay_ms");
->>>>>>> ba29113e
 	}
 }
 TEST_END
@@ -484,21 +435,6 @@
 	ssize_t muzzy_decay_ms, orig_muzzy_decay_ms, prev_muzzy_decay_ms;
 	size_t sz = sizeof(ssize_t);
 
-<<<<<<< HEAD
-	test_skip_if(opt_purge != purge_mode_decay);
-
-	assert_d_eq(mallctl("arena.0.decay_time", (void *)&orig_decay_time, &sz,
-	    NULL, 0), 0, "Unexpected mallctl() failure");
-
-	decay_time = -2;
-	assert_d_eq(mallctl("arena.0.decay_time", NULL, NULL,
-	    (void *)&decay_time, sizeof(ssize_t)), EFAULT,
-	    "Unexpected mallctl() success");
-
-	decay_time = 0x7fffffff;
-	assert_d_eq(mallctl("arena.0.decay_time", NULL, NULL,
-	    (void *)&decay_time, sizeof(ssize_t)), 0,
-=======
 	assert_d_eq(mallctl("arena.0.muzzy_decay_ms",
 	    (void *)&orig_muzzy_decay_ms, &sz, NULL, 0), 0,
 	    "Unexpected mallctl() failure");
@@ -511,7 +447,6 @@
 	muzzy_decay_ms = 0x7fffffff;
 	assert_d_eq(mallctl("arena.0.muzzy_decay_ms", NULL, NULL,
 	    (void *)&muzzy_decay_ms, sizeof(ssize_t)), 0,
->>>>>>> ba29113e
 	    "Unexpected mallctl() failure");
 
 	for (prev_muzzy_decay_ms = muzzy_decay_ms, muzzy_decay_ms = -1;
@@ -519,19 +454,11 @@
 	    muzzy_decay_ms++) {
 		ssize_t old_muzzy_decay_ms;
 
-<<<<<<< HEAD
-		assert_d_eq(mallctl("arena.0.decay_time", (void *)&old_decay_time,
-		    &sz, (void *)&decay_time, sizeof(ssize_t)), 0,
-		    "Unexpected mallctl() failure");
-		assert_zd_eq(old_decay_time, prev_decay_time,
-		    "Unexpected old arena.0.decay_time");
-=======
 		assert_d_eq(mallctl("arena.0.muzzy_decay_ms",
 		    (void *)&old_muzzy_decay_ms, &sz, (void *)&muzzy_decay_ms,
 		    sizeof(ssize_t)), 0, "Unexpected mallctl() failure");
 		assert_zd_eq(old_muzzy_decay_ms, prev_muzzy_decay_ms,
 		    "Unexpected old arena.0.muzzy_decay_ms");
->>>>>>> ba29113e
 	}
 }
 TEST_END
@@ -627,44 +554,6 @@
 }
 TEST_END
 
-<<<<<<< HEAD
-TEST_BEGIN(test_arenas_initialized)
-{
-	unsigned narenas;
-	size_t sz = sizeof(narenas);
-
-	assert_d_eq(mallctl("arenas.narenas", (void *)&narenas, &sz, NULL, 0),
-	    0, "Unexpected mallctl() failure");
-	{
-		VARIABLE_ARRAY(bool, initialized, narenas);
-
-		sz = narenas * sizeof(bool);
-		assert_d_eq(mallctl("arenas.initialized", (void *)initialized,
-		    &sz, NULL, 0), 0, "Unexpected mallctl() failure");
-	}
-}
-TEST_END
-
-TEST_BEGIN(test_arenas_lg_dirty_mult)
-{
-	ssize_t lg_dirty_mult, orig_lg_dirty_mult, prev_lg_dirty_mult;
-	size_t sz = sizeof(ssize_t);
-
-	test_skip_if(opt_purge != purge_mode_ratio);
-
-	assert_d_eq(mallctl("arenas.lg_dirty_mult", (void *)&orig_lg_dirty_mult,
-	    &sz, NULL, 0), 0, "Unexpected mallctl() failure");
-
-	lg_dirty_mult = -2;
-	assert_d_eq(mallctl("arenas.lg_dirty_mult", NULL, NULL,
-	    (void *)&lg_dirty_mult, sizeof(ssize_t)), EFAULT,
-	    "Unexpected mallctl() success");
-
-	lg_dirty_mult = (sizeof(size_t) << 3);
-	assert_d_eq(mallctl("arenas.lg_dirty_mult", NULL, NULL,
-	    (void *)&lg_dirty_mult, sizeof(ssize_t)), EFAULT,
-	    "Unexpected mallctl() success");
-=======
 TEST_BEGIN(test_arenas_dirty_decay_ms) {
 	ssize_t dirty_decay_ms, orig_dirty_decay_ms, prev_dirty_decay_ms;
 	size_t sz = sizeof(ssize_t);
@@ -682,26 +571,17 @@
 	assert_d_eq(mallctl("arenas.dirty_decay_ms", NULL, NULL,
 	    (void *)&dirty_decay_ms, sizeof(ssize_t)), 0,
 	    "Expected mallctl() failure");
->>>>>>> ba29113e
 
 	for (prev_dirty_decay_ms = dirty_decay_ms, dirty_decay_ms = -1;
 	    dirty_decay_ms < 20; prev_dirty_decay_ms = dirty_decay_ms,
 	    dirty_decay_ms++) {
 		ssize_t old_dirty_decay_ms;
 
-<<<<<<< HEAD
-		assert_d_eq(mallctl("arenas.lg_dirty_mult",
-		    (void *)&old_lg_dirty_mult, &sz, (void *)&lg_dirty_mult,
-		    sizeof(ssize_t)), 0, "Unexpected mallctl() failure");
-		assert_zd_eq(old_lg_dirty_mult, prev_lg_dirty_mult,
-		    "Unexpected old arenas.lg_dirty_mult");
-=======
 		assert_d_eq(mallctl("arenas.dirty_decay_ms",
 		    (void *)&old_dirty_decay_ms, &sz, (void *)&dirty_decay_ms,
 		    sizeof(ssize_t)), 0, "Unexpected mallctl() failure");
 		assert_zd_eq(old_dirty_decay_ms, prev_dirty_decay_ms,
 		    "Unexpected old arenas.dirty_decay_ms");
->>>>>>> ba29113e
 	}
 }
 TEST_END
@@ -710,21 +590,6 @@
 	ssize_t muzzy_decay_ms, orig_muzzy_decay_ms, prev_muzzy_decay_ms;
 	size_t sz = sizeof(ssize_t);
 
-<<<<<<< HEAD
-	test_skip_if(opt_purge != purge_mode_decay);
-
-	assert_d_eq(mallctl("arenas.decay_time", (void *)&orig_decay_time, &sz,
-	    NULL, 0), 0, "Unexpected mallctl() failure");
-
-	decay_time = -2;
-	assert_d_eq(mallctl("arenas.decay_time", NULL, NULL,
-	    (void *)&decay_time, sizeof(ssize_t)), EFAULT,
-	    "Unexpected mallctl() success");
-
-	decay_time = 0x7fffffff;
-	assert_d_eq(mallctl("arenas.decay_time", NULL, NULL,
-	    (void *)&decay_time, sizeof(ssize_t)), 0,
-=======
 	assert_d_eq(mallctl("arenas.muzzy_decay_ms",
 	    (void *)&orig_muzzy_decay_ms, &sz, NULL, 0), 0,
 	    "Unexpected mallctl() failure");
@@ -737,7 +602,6 @@
 	muzzy_decay_ms = 0x7fffffff;
 	assert_d_eq(mallctl("arenas.muzzy_decay_ms", NULL, NULL,
 	    (void *)&muzzy_decay_ms, sizeof(ssize_t)), 0,
->>>>>>> ba29113e
 	    "Expected mallctl() failure");
 
 	for (prev_muzzy_decay_ms = muzzy_decay_ms, muzzy_decay_ms = -1;
@@ -745,19 +609,11 @@
 	    muzzy_decay_ms++) {
 		ssize_t old_muzzy_decay_ms;
 
-<<<<<<< HEAD
-		assert_d_eq(mallctl("arenas.decay_time",
-		    (void *)&old_decay_time, &sz, (void *)&decay_time,
-		    sizeof(ssize_t)), 0, "Unexpected mallctl() failure");
-		assert_zd_eq(old_decay_time, prev_decay_time,
-		    "Unexpected old arenas.decay_time");
-=======
 		assert_d_eq(mallctl("arenas.muzzy_decay_ms",
 		    (void *)&old_muzzy_decay_ms, &sz, (void *)&muzzy_decay_ms,
 		    sizeof(ssize_t)), 0, "Unexpected mallctl() failure");
 		assert_zd_eq(old_muzzy_decay_ms, prev_muzzy_decay_ms,
 		    "Unexpected old arenas.muzzy_decay_ms");
->>>>>>> ba29113e
 	}
 }
 TEST_END
@@ -802,55 +658,24 @@
 #define TEST_ARENAS_LEXTENT_CONSTANT(t, name, expected) do {		\
 	t name;								\
 	size_t sz = sizeof(t);						\
-<<<<<<< HEAD
-	assert_d_eq(mallctl("arenas.lrun.0."#name, (void *)&name, &sz,	\
-	    NULL, 0), 0, "Unexpected mallctl() failure");		\
-=======
 	assert_d_eq(mallctl("arenas.lextent.0."#name, (void *)&name,	\
-	    &sz, NULL, 0), 0, "Unexpected mallctl() failure");		\
->>>>>>> ba29113e
-	assert_zu_eq(name, expected, "Incorrect "#name" size");		\
-} while (0)
-
-	TEST_ARENAS_LEXTENT_CONSTANT(size_t, size, LARGE_MINCLASS);
-
-#undef TEST_ARENAS_LEXTENT_CONSTANT
-}
-TEST_END
-
-<<<<<<< HEAD
-TEST_BEGIN(test_arenas_hchunk_constants)
-{
-
-#define	TEST_ARENAS_HCHUNK_CONSTANT(t, name, expected) do {		\
-	t name;								\
-	size_t sz = sizeof(t);						\
-	assert_d_eq(mallctl("arenas.hchunk.0."#name, (void *)&name,	\
 	    &sz, NULL, 0), 0, "Unexpected mallctl() failure");		\
 	assert_zu_eq(name, expected, "Incorrect "#name" size");		\
 } while (0)
 
-	TEST_ARENAS_HCHUNK_CONSTANT(size_t, size, chunksize);
-
-#undef TEST_ARENAS_HCHUNK_CONSTANT
-}
-TEST_END
-
-TEST_BEGIN(test_arenas_extend)
-{
-=======
+	TEST_ARENAS_LEXTENT_CONSTANT(size_t, size, LARGE_MINCLASS);
+
+#undef TEST_ARENAS_LEXTENT_CONSTANT
+}
+TEST_END
+
 TEST_BEGIN(test_arenas_create) {
->>>>>>> ba29113e
 	unsigned narenas_before, arena, narenas_after;
 	size_t sz = sizeof(unsigned);
 
 	assert_d_eq(mallctl("arenas.narenas", (void *)&narenas_before, &sz,
 	    NULL, 0), 0, "Unexpected mallctl() failure");
-<<<<<<< HEAD
-	assert_d_eq(mallctl("arenas.extend", (void *)&arena, &sz, NULL, 0), 0,
-=======
 	assert_d_eq(mallctl("arenas.create", (void *)&arena, &sz, NULL, 0), 0,
->>>>>>> ba29113e
 	    "Unexpected mallctl() failure");
 	assert_d_eq(mallctl("arenas.narenas", (void *)&narenas_after, &sz, NULL,
 	    0), 0, "Unexpected mallctl() failure");
