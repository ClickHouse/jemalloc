--- conflicted
+++ resolved
@@ -1,26 +1,13 @@
 #include "test/jemalloc_test.h"
 
-<<<<<<< HEAD
-=======
 #include "jemalloc/internal/ticker.h"
 
->>>>>>> ba29113e
 static nstime_monotonic_t *nstime_monotonic_orig;
 static nstime_update_t *nstime_update_orig;
 
 static unsigned nupdates_mock;
 static nstime_t time_mock;
 static bool monotonic_mock;
-<<<<<<< HEAD
-
-static bool
-nstime_monotonic_mock(void)
-{
-
-	return (monotonic_mock);
-}
-=======
->>>>>>> ba29113e
 
 static bool
 check_background_thread_enabled(void) {
@@ -42,11 +29,6 @@
 static bool
 nstime_update_mock(nstime_t *time) {
 	nupdates_mock++;
-<<<<<<< HEAD
-	if (monotonic_mock)
-		nstime_copy(time, &time_mock);
-	return (!monotonic_mock);
-=======
 	if (monotonic_mock) {
 		nstime_copy(time, &time_mock);
 	}
@@ -165,7 +147,6 @@
 	assert_d_eq(mallctlbymib(mib, miblen, (void *)&pdirty, &sz, NULL, 0), 0,
 	    "Unexpected mallctlbymib() failure");
 	return pdirty;
->>>>>>> ba29113e
 }
 
 static size_t
@@ -222,15 +203,6 @@
 	assert_ptr_not_null(decay_ticker,
 	    "Unexpected failure getting decay ticker");
 
-<<<<<<< HEAD
-	sz = sizeof(size_t);
-	assert_d_eq(mallctl("arenas.hchunk.0.size", (void *)&huge0, &sz, NULL,
-	    0), 0, "Unexpected mallctl failure");
-	assert_d_eq(mallctl("arenas.lrun.0.size", (void *)&large0, &sz, NULL,
-	    0), 0, "Unexpected mallctl failure");
-
-=======
->>>>>>> ba29113e
 	/*
 	 * Test the standard APIs using a large size class, since we can't
 	 * control tcache interactions for small size classes (except by
@@ -353,39 +325,6 @@
 	 * Test tcache fill/flush interactions for large and small size classes,
 	 * using an explicit tcache.
 	 */
-<<<<<<< HEAD
-	if (config_tcache) {
-		unsigned tcache_ind, i;
-		size_t tcache_sizes[2];
-		tcache_sizes[0] = large0;
-		tcache_sizes[1] = 1;
-
-		sz = sizeof(unsigned);
-		assert_d_eq(mallctl("tcache.create", (void *)&tcache_ind, &sz,
-		    NULL, 0), 0, "Unexpected mallctl failure");
-
-		for (i = 0; i < sizeof(tcache_sizes) / sizeof(size_t); i++) {
-			sz = tcache_sizes[i];
-
-			/* tcache fill. */
-			tick0 = ticker_read(decay_ticker);
-			p = mallocx(sz, MALLOCX_TCACHE(tcache_ind));
-			assert_ptr_not_null(p, "Unexpected mallocx() failure");
-			tick1 = ticker_read(decay_ticker);
-			assert_u32_ne(tick1, tick0,
-			    "Expected ticker to tick during tcache fill "
-			    "(sz=%zu)", sz);
-			/* tcache flush. */
-			dallocx(p, MALLOCX_TCACHE(tcache_ind));
-			tick0 = ticker_read(decay_ticker);
-			assert_d_eq(mallctl("tcache.flush", NULL, NULL,
-			    (void *)&tcache_ind, sizeof(unsigned)), 0,
-			    "Unexpected mallctl failure");
-			tick1 = ticker_read(decay_ticker);
-			assert_u32_ne(tick1, tick0,
-			    "Expected ticker to tick during tcache flush "
-			    "(sz=%zu)", sz);
-=======
 	unsigned tcache_ind, i;
 	size_t tcache_sizes[2];
 	tcache_sizes[0] = large0;
@@ -428,7 +367,6 @@
 			assert_u32_eq(tick1, tick0,
 			    "Unexpected ticker tick during tcache "
 			    "flush (sz=%zu)", sz);
->>>>>>> ba29113e
 		}
 	}
 }
@@ -466,19 +404,6 @@
 		dirty_npurge1 = get_arena_dirty_npurge(arena_ind);
 		muzzy_npurge1 = get_arena_muzzy_npurge(arena_ind);
 
-<<<<<<< HEAD
-	if (config_tcache) {
-		size_t tcache_max;
-
-		sz = sizeof(size_t);
-		assert_d_eq(mallctl("arenas.tcache_max", (void *)&tcache_max,
-		    &sz, NULL, 0), 0, "Unexpected mallctl failure");
-		large = nallocx(tcache_max + 1, flags);
-	}  else {
-		sz = sizeof(size_t);
-		assert_d_eq(mallctl("arenas.lrun.0.size", (void *)&large, &sz,
-		    NULL, 0), 0, "Unexpected mallctl failure");
-=======
 		nstime_add(&time_mock, &update_interval);
 		nstime_update(&time);
 	} while (nstime_compare(&time, &deadline) <= 0 && ((dirty_npurge1 ==
@@ -489,20 +414,10 @@
 	if (config_stats) {
 		assert_u64_gt(dirty_npurge1 + muzzy_npurge1, dirty_npurge0 +
 		    muzzy_npurge0, "Expected purging to occur");
->>>>>>> ba29113e
 	}
 #undef NINTERVALS
 }
 
-<<<<<<< HEAD
-	assert_d_eq(mallctl("arena.0.purge", NULL, NULL, NULL, 0), 0,
-	    "Unexpected mallctl failure");
-	assert_d_eq(mallctl("epoch", NULL, NULL, (void *)&epoch,
-	    sizeof(uint64_t)), 0, "Unexpected mallctl failure");
-	sz = sizeof(uint64_t);
-	assert_d_eq(mallctl("stats.arenas.0.npurge", (void *)&npurge0, &sz,
-	    NULL, 0), config_stats ? 0 : ENOENT, "Unexpected mallctl result");
-=======
 TEST_BEGIN(test_decay_ticker) {
 	test_skip_if(check_background_thread_enabled());
 #define NPS 2048
@@ -512,7 +427,6 @@
 	int flags = (MALLOCX_ARENA(arena_ind) | MALLOCX_TCACHE_NONE);
 	void *ps[NPS];
 	size_t large;
->>>>>>> ba29113e
 
 	/*
 	 * Allocate a bunch of large objects, pause the clock, deallocate every
@@ -553,38 +467,12 @@
 		    "Expected nstime_update() to be called");
 	}
 
-<<<<<<< HEAD
-	nstime_monotonic = nstime_monotonic_orig;
-	nstime_update = nstime_update_orig;
-
-	nstime_init(&time, 0);
-	nstime_update(&time);
-	nstime_init2(&decay_time, opt_decay_time, 0);
-	nstime_copy(&deadline, &time);
-	nstime_add(&deadline, &decay_time);
-	do {
-		for (i = 0; i < DECAY_NTICKS_PER_UPDATE / 2; i++) {
-			void *p = mallocx(1, flags);
-			assert_ptr_not_null(p, "Unexpected mallocx() failure");
-			dallocx(p, flags);
-		}
-		assert_d_eq(mallctl("epoch", NULL, NULL, (void *)&epoch,
-		    sizeof(uint64_t)), 0, "Unexpected mallctl failure");
-		sz = sizeof(uint64_t);
-		assert_d_eq(mallctl("stats.arenas.0.npurge", (void *)&npurge1,
-		    &sz, NULL, 0), config_stats ? 0 : ENOENT,
-		    "Unexpected mallctl result");
-
-		nstime_update(&time);
-	} while (nstime_compare(&time, &deadline) <= 0 && npurge1 == npurge0);
-=======
 	decay_ticker_helper(arena_ind, flags, true, ddt, dirty_npurge0,
 	    muzzy_npurge0, true);
 	decay_ticker_helper(arena_ind, flags, false, ddt+mdt, dirty_npurge0,
 	    muzzy_npurge0, false);
 
 	do_arena_destroy(arena_ind);
->>>>>>> ba29113e
 
 	nstime_monotonic = nstime_monotonic_orig;
 	nstime_update = nstime_update_orig;
@@ -603,26 +491,14 @@
 	unsigned i, nupdates0;
 
 	sz = sizeof(size_t);
-<<<<<<< HEAD
-	assert_d_eq(mallctl("arenas.lrun.0.size", (void *)&large0, &sz, NULL,
-=======
 	assert_d_eq(mallctl("arenas.lextent.0.size", (void *)&large0, &sz, NULL,
->>>>>>> ba29113e
 	    0), 0, "Unexpected mallctl failure");
 
 	assert_d_eq(mallctl("arena.0.purge", NULL, NULL, NULL, 0), 0,
 	    "Unexpected mallctl failure");
-<<<<<<< HEAD
-	assert_d_eq(mallctl("epoch", NULL, NULL, (void *)&epoch,
-	    sizeof(uint64_t)), 0, "Unexpected mallctl failure");
-	sz = sizeof(uint64_t);
-	assert_d_eq(mallctl("stats.arenas.0.npurge", (void *)&npurge0, &sz,
-	    NULL, 0), config_stats ? 0 : ENOENT, "Unexpected mallctl result");
-=======
 	do_epoch();
 	sz = sizeof(uint64_t);
 	npurge0 = get_arena_npurge(0);
->>>>>>> ba29113e
 
 	nupdates_mock = 0;
 	nstime_init(&time_mock, 0);
@@ -648,16 +524,6 @@
 		    "Expected nstime_update() to be called");
 	}
 
-<<<<<<< HEAD
-	assert_d_eq(mallctl("epoch", NULL, NULL, (void *)&epoch,
-	    sizeof(uint64_t)), 0, "Unexpected mallctl failure");
-	sz = sizeof(uint64_t);
-	assert_d_eq(mallctl("stats.arenas.0.npurge", (void *)&npurge1, &sz,
-	    NULL, 0), config_stats ? 0 : ENOENT, "Unexpected mallctl result");
-
-	if (config_stats)
-		assert_u64_eq(npurge0, npurge1, "Unexpected purging occurred");
-=======
 	do_epoch();
 	sz = sizeof(uint64_t);
 	npurge1 = get_arena_npurge(0);
@@ -665,7 +531,6 @@
 	if (config_stats) {
 		assert_u64_eq(npurge0, npurge1, "Unexpected purging occurred");
 	}
->>>>>>> ba29113e
 
 	nstime_monotonic = nstime_monotonic_orig;
 	nstime_update = nstime_update_orig;
