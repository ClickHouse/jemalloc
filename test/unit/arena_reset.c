--- conflicted
+++ resolved
@@ -1,14 +1,11 @@
 #ifndef ARENA_RESET_PROF_C_
 #include "test/jemalloc_test.h"
-<<<<<<< HEAD
-=======
 #endif
 
 #include "jemalloc/internal/extent_mmap.h"
 #include "jemalloc/internal/rtree.h"
 
 #include "test/extent_hooks.h"
->>>>>>> ba29113e
 
 static unsigned
 get_nsizes_impl(const char *cmd) {
@@ -87,11 +84,6 @@
 	return sz_index2size(szind);
 }
 
-<<<<<<< HEAD
-	sz = sizeof(unsigned);
-	assert_d_eq(mallctl("arenas.extend", (void *)&arena_ind, &sz, NULL, 0),
-	    0, "Unexpected mallctl() failure");
-=======
 static unsigned
 do_arena_create(extent_hooks_t *h) {
 	unsigned arena_ind;
@@ -109,7 +101,6 @@
 	size_t sz;
 	int flags;
 	tsdn_t *tsdn;
->>>>>>> ba29113e
 
 	flags = MALLOCX_ARENA(arena_ind) | MALLOCX_TCACHE_NONE;
 
