#include "test/jemalloc_test.h"

static void
<<<<<<< HEAD
test_prng_lg_range_u32(bool atomic)
{
	uint32_t sa, sb, ra, rb;
	unsigned lg_range;

	sa = 42;
	ra = prng_lg_range_u32(&sa, 32, atomic);
	sa = 42;
=======
test_prng_lg_range_u32(bool atomic) {
	atomic_u32_t sa, sb;
	uint32_t ra, rb;
	unsigned lg_range;

	atomic_store_u32(&sa, 42, ATOMIC_RELAXED);
	ra = prng_lg_range_u32(&sa, 32, atomic);
	atomic_store_u32(&sa, 42, ATOMIC_RELAXED);
>>>>>>> ba29113e
	rb = prng_lg_range_u32(&sa, 32, atomic);
	assert_u32_eq(ra, rb,
	    "Repeated generation should produce repeated results");

<<<<<<< HEAD
	sb = 42;
=======
	atomic_store_u32(&sb, 42, ATOMIC_RELAXED);
>>>>>>> ba29113e
	rb = prng_lg_range_u32(&sb, 32, atomic);
	assert_u32_eq(ra, rb,
	    "Equivalent generation should produce equivalent results");

<<<<<<< HEAD
	sa = 42;
=======
	atomic_store_u32(&sa, 42, ATOMIC_RELAXED);
>>>>>>> ba29113e
	ra = prng_lg_range_u32(&sa, 32, atomic);
	rb = prng_lg_range_u32(&sa, 32, atomic);
	assert_u32_ne(ra, rb,
	    "Full-width results must not immediately repeat");

<<<<<<< HEAD
	sa = 42;
	ra = prng_lg_range_u32(&sa, 32, atomic);
	for (lg_range = 31; lg_range > 0; lg_range--) {
		sb = 42;
=======
	atomic_store_u32(&sa, 42, ATOMIC_RELAXED);
	ra = prng_lg_range_u32(&sa, 32, atomic);
	for (lg_range = 31; lg_range > 0; lg_range--) {
		atomic_store_u32(&sb, 42, ATOMIC_RELAXED);
>>>>>>> ba29113e
		rb = prng_lg_range_u32(&sb, lg_range, atomic);
		assert_u32_eq((rb & (UINT32_C(0xffffffff) << lg_range)),
		    0, "High order bits should be 0, lg_range=%u", lg_range);
		assert_u32_eq(rb, (ra >> (32 - lg_range)),
		    "Expected high order bits of full-width result, "
		    "lg_range=%u", lg_range);
	}
}

static void
<<<<<<< HEAD
test_prng_lg_range_u64(void)
{
=======
test_prng_lg_range_u64(void) {
>>>>>>> ba29113e
	uint64_t sa, sb, ra, rb;
	unsigned lg_range;

	sa = 42;
	ra = prng_lg_range_u64(&sa, 64);
	sa = 42;
	rb = prng_lg_range_u64(&sa, 64);
	assert_u64_eq(ra, rb,
	    "Repeated generation should produce repeated results");

	sb = 42;
	rb = prng_lg_range_u64(&sb, 64);
	assert_u64_eq(ra, rb,
	    "Equivalent generation should produce equivalent results");

	sa = 42;
	ra = prng_lg_range_u64(&sa, 64);
	rb = prng_lg_range_u64(&sa, 64);
	assert_u64_ne(ra, rb,
	    "Full-width results must not immediately repeat");

	sa = 42;
	ra = prng_lg_range_u64(&sa, 64);
	for (lg_range = 63; lg_range > 0; lg_range--) {
		sb = 42;
		rb = prng_lg_range_u64(&sb, lg_range);
		assert_u64_eq((rb & (UINT64_C(0xffffffffffffffff) << lg_range)),
		    0, "High order bits should be 0, lg_range=%u", lg_range);
		assert_u64_eq(rb, (ra >> (64 - lg_range)),
		    "Expected high order bits of full-width result, "
		    "lg_range=%u", lg_range);
	}
}

static void
<<<<<<< HEAD
test_prng_lg_range_zu(bool atomic)
{
	size_t sa, sb, ra, rb;
	unsigned lg_range;

	sa = 42;
	ra = prng_lg_range_zu(&sa, ZU(1) << (3 + LG_SIZEOF_PTR), atomic);
	sa = 42;
=======
test_prng_lg_range_zu(bool atomic) {
	atomic_zu_t sa, sb;
	size_t ra, rb;
	unsigned lg_range;

	atomic_store_zu(&sa, 42, ATOMIC_RELAXED);
	ra = prng_lg_range_zu(&sa, ZU(1) << (3 + LG_SIZEOF_PTR), atomic);
	atomic_store_zu(&sa, 42, ATOMIC_RELAXED);
>>>>>>> ba29113e
	rb = prng_lg_range_zu(&sa, ZU(1) << (3 + LG_SIZEOF_PTR), atomic);
	assert_zu_eq(ra, rb,
	    "Repeated generation should produce repeated results");

<<<<<<< HEAD
	sb = 42;
=======
	atomic_store_zu(&sb, 42, ATOMIC_RELAXED);
>>>>>>> ba29113e
	rb = prng_lg_range_zu(&sb, ZU(1) << (3 + LG_SIZEOF_PTR), atomic);
	assert_zu_eq(ra, rb,
	    "Equivalent generation should produce equivalent results");

<<<<<<< HEAD
	sa = 42;
=======
	atomic_store_zu(&sa, 42, ATOMIC_RELAXED);
>>>>>>> ba29113e
	ra = prng_lg_range_zu(&sa, ZU(1) << (3 + LG_SIZEOF_PTR), atomic);
	rb = prng_lg_range_zu(&sa, ZU(1) << (3 + LG_SIZEOF_PTR), atomic);
	assert_zu_ne(ra, rb,
	    "Full-width results must not immediately repeat");

<<<<<<< HEAD
	sa = 42;
	ra = prng_lg_range_zu(&sa, ZU(1) << (3 + LG_SIZEOF_PTR), atomic);
	for (lg_range = (ZU(1) << (3 + LG_SIZEOF_PTR)) - 1; lg_range > 0;
	    lg_range--) {
		sb = 42;
=======
	atomic_store_zu(&sa, 42, ATOMIC_RELAXED);
	ra = prng_lg_range_zu(&sa, ZU(1) << (3 + LG_SIZEOF_PTR), atomic);
	for (lg_range = (ZU(1) << (3 + LG_SIZEOF_PTR)) - 1; lg_range > 0;
	    lg_range--) {
		atomic_store_zu(&sb, 42, ATOMIC_RELAXED);
>>>>>>> ba29113e
		rb = prng_lg_range_zu(&sb, lg_range, atomic);
		assert_zu_eq((rb & (SIZE_T_MAX << lg_range)),
		    0, "High order bits should be 0, lg_range=%u", lg_range);
		assert_zu_eq(rb, (ra >> ((ZU(1) << (3 + LG_SIZEOF_PTR)) -
		    lg_range)), "Expected high order bits of full-width "
		    "result, lg_range=%u", lg_range);
	}
}

<<<<<<< HEAD
TEST_BEGIN(test_prng_lg_range_u32_nonatomic)
{

	test_prng_lg_range_u32(false);
}
TEST_END

TEST_BEGIN(test_prng_lg_range_u32_atomic)
{

	test_prng_lg_range_u32(true);
}
TEST_END

TEST_BEGIN(test_prng_lg_range_u64_nonatomic)
{

	test_prng_lg_range_u64();
}
TEST_END

TEST_BEGIN(test_prng_lg_range_zu_nonatomic)
{

	test_prng_lg_range_zu(false);
}
TEST_END

TEST_BEGIN(test_prng_lg_range_zu_atomic)
{

=======
TEST_BEGIN(test_prng_lg_range_u32_nonatomic) {
	test_prng_lg_range_u32(false);
}
TEST_END

TEST_BEGIN(test_prng_lg_range_u32_atomic) {
	test_prng_lg_range_u32(true);
}
TEST_END

TEST_BEGIN(test_prng_lg_range_u64_nonatomic) {
	test_prng_lg_range_u64();
}
TEST_END

TEST_BEGIN(test_prng_lg_range_zu_nonatomic) {
	test_prng_lg_range_zu(false);
}
TEST_END

TEST_BEGIN(test_prng_lg_range_zu_atomic) {
>>>>>>> ba29113e
	test_prng_lg_range_zu(true);
}
TEST_END

static void
<<<<<<< HEAD
test_prng_range_u32(bool atomic)
{
	uint32_t range;
#define	MAX_RANGE	10000000
#define	RANGE_STEP	97
#define	NREPS		10

	for (range = 2; range < MAX_RANGE; range += RANGE_STEP) {
		uint32_t s;
		unsigned rep;

		s = range;
=======
test_prng_range_u32(bool atomic) {
	uint32_t range;
#define MAX_RANGE	10000000
#define RANGE_STEP	97
#define NREPS		10

	for (range = 2; range < MAX_RANGE; range += RANGE_STEP) {
		atomic_u32_t s;
		unsigned rep;

		atomic_store_u32(&s, range, ATOMIC_RELAXED);
>>>>>>> ba29113e
		for (rep = 0; rep < NREPS; rep++) {
			uint32_t r = prng_range_u32(&s, range, atomic);

			assert_u32_lt(r, range, "Out of range");
		}
	}
}

static void
<<<<<<< HEAD
test_prng_range_u64(void)
{
=======
test_prng_range_u64(void) {
>>>>>>> ba29113e
	uint64_t range;
#define MAX_RANGE	10000000
#define RANGE_STEP	97
#define NREPS		10

	for (range = 2; range < MAX_RANGE; range += RANGE_STEP) {
		uint64_t s;
		unsigned rep;

		s = range;
		for (rep = 0; rep < NREPS; rep++) {
			uint64_t r = prng_range_u64(&s, range);

			assert_u64_lt(r, range, "Out of range");
		}
	}
}

static void
<<<<<<< HEAD
test_prng_range_zu(bool atomic)
{
	size_t range;
#define	MAX_RANGE	10000000
#define	RANGE_STEP	97
#define	NREPS		10

	for (range = 2; range < MAX_RANGE; range += RANGE_STEP) {
		size_t s;
		unsigned rep;

		s = range;
=======
test_prng_range_zu(bool atomic) {
	size_t range;
#define MAX_RANGE	10000000
#define RANGE_STEP	97
#define NREPS		10

	for (range = 2; range < MAX_RANGE; range += RANGE_STEP) {
		atomic_zu_t s;
		unsigned rep;

		atomic_store_zu(&s, range, ATOMIC_RELAXED);
>>>>>>> ba29113e
		for (rep = 0; rep < NREPS; rep++) {
			size_t r = prng_range_zu(&s, range, atomic);

			assert_zu_lt(r, range, "Out of range");
		}
	}
}

<<<<<<< HEAD
TEST_BEGIN(test_prng_range_u32_nonatomic)
{

	test_prng_range_u32(false);
}
TEST_END

TEST_BEGIN(test_prng_range_u32_atomic)
{

	test_prng_range_u32(true);
}
TEST_END

TEST_BEGIN(test_prng_range_u64_nonatomic)
{

	test_prng_range_u64();
}
TEST_END

TEST_BEGIN(test_prng_range_zu_nonatomic)
{

	test_prng_range_zu(false);
}
TEST_END

TEST_BEGIN(test_prng_range_zu_atomic)
{

	test_prng_range_zu(true);
}
=======
TEST_BEGIN(test_prng_range_u32_nonatomic) {
	test_prng_range_u32(false);
}
>>>>>>> ba29113e
TEST_END

TEST_BEGIN(test_prng_range_u32_atomic) {
	test_prng_range_u32(true);
}
TEST_END

TEST_BEGIN(test_prng_range_u64_nonatomic) {
	test_prng_range_u64();
}
TEST_END

TEST_BEGIN(test_prng_range_zu_nonatomic) {
	test_prng_range_zu(false);
}
TEST_END

<<<<<<< HEAD
	return (test(
=======
TEST_BEGIN(test_prng_range_zu_atomic) {
	test_prng_range_zu(true);
}
TEST_END

int
main(void) {
	return test(
>>>>>>> ba29113e
	    test_prng_lg_range_u32_nonatomic,
	    test_prng_lg_range_u32_atomic,
	    test_prng_lg_range_u64_nonatomic,
	    test_prng_lg_range_zu_nonatomic,
	    test_prng_lg_range_zu_atomic,
	    test_prng_range_u32_nonatomic,
	    test_prng_range_u32_atomic,
	    test_prng_range_u64_nonatomic,
	    test_prng_range_zu_nonatomic,
<<<<<<< HEAD
	    test_prng_range_zu_atomic));
=======
	    test_prng_range_zu_atomic);
>>>>>>> ba29113e
}<|MERGE_RESOLUTION|>--- conflicted
+++ resolved
@@ -1,16 +1,6 @@
 #include "test/jemalloc_test.h"
 
 static void
-<<<<<<< HEAD
-test_prng_lg_range_u32(bool atomic)
-{
-	uint32_t sa, sb, ra, rb;
-	unsigned lg_range;
-
-	sa = 42;
-	ra = prng_lg_range_u32(&sa, 32, atomic);
-	sa = 42;
-=======
 test_prng_lg_range_u32(bool atomic) {
 	atomic_u32_t sa, sb;
 	uint32_t ra, rb;
@@ -19,41 +9,25 @@
 	atomic_store_u32(&sa, 42, ATOMIC_RELAXED);
 	ra = prng_lg_range_u32(&sa, 32, atomic);
 	atomic_store_u32(&sa, 42, ATOMIC_RELAXED);
->>>>>>> ba29113e
 	rb = prng_lg_range_u32(&sa, 32, atomic);
 	assert_u32_eq(ra, rb,
 	    "Repeated generation should produce repeated results");
 
-<<<<<<< HEAD
-	sb = 42;
-=======
 	atomic_store_u32(&sb, 42, ATOMIC_RELAXED);
->>>>>>> ba29113e
 	rb = prng_lg_range_u32(&sb, 32, atomic);
 	assert_u32_eq(ra, rb,
 	    "Equivalent generation should produce equivalent results");
 
-<<<<<<< HEAD
-	sa = 42;
-=======
-	atomic_store_u32(&sa, 42, ATOMIC_RELAXED);
->>>>>>> ba29113e
+	atomic_store_u32(&sa, 42, ATOMIC_RELAXED);
 	ra = prng_lg_range_u32(&sa, 32, atomic);
 	rb = prng_lg_range_u32(&sa, 32, atomic);
 	assert_u32_ne(ra, rb,
 	    "Full-width results must not immediately repeat");
 
-<<<<<<< HEAD
-	sa = 42;
-	ra = prng_lg_range_u32(&sa, 32, atomic);
-	for (lg_range = 31; lg_range > 0; lg_range--) {
-		sb = 42;
-=======
 	atomic_store_u32(&sa, 42, ATOMIC_RELAXED);
 	ra = prng_lg_range_u32(&sa, 32, atomic);
 	for (lg_range = 31; lg_range > 0; lg_range--) {
 		atomic_store_u32(&sb, 42, ATOMIC_RELAXED);
->>>>>>> ba29113e
 		rb = prng_lg_range_u32(&sb, lg_range, atomic);
 		assert_u32_eq((rb & (UINT32_C(0xffffffff) << lg_range)),
 		    0, "High order bits should be 0, lg_range=%u", lg_range);
@@ -64,12 +38,7 @@
 }
 
 static void
-<<<<<<< HEAD
-test_prng_lg_range_u64(void)
-{
-=======
 test_prng_lg_range_u64(void) {
->>>>>>> ba29113e
 	uint64_t sa, sb, ra, rb;
 	unsigned lg_range;
 
@@ -105,16 +74,6 @@
 }
 
 static void
-<<<<<<< HEAD
-test_prng_lg_range_zu(bool atomic)
-{
-	size_t sa, sb, ra, rb;
-	unsigned lg_range;
-
-	sa = 42;
-	ra = prng_lg_range_zu(&sa, ZU(1) << (3 + LG_SIZEOF_PTR), atomic);
-	sa = 42;
-=======
 test_prng_lg_range_zu(bool atomic) {
 	atomic_zu_t sa, sb;
 	size_t ra, rb;
@@ -123,43 +82,26 @@
 	atomic_store_zu(&sa, 42, ATOMIC_RELAXED);
 	ra = prng_lg_range_zu(&sa, ZU(1) << (3 + LG_SIZEOF_PTR), atomic);
 	atomic_store_zu(&sa, 42, ATOMIC_RELAXED);
->>>>>>> ba29113e
 	rb = prng_lg_range_zu(&sa, ZU(1) << (3 + LG_SIZEOF_PTR), atomic);
 	assert_zu_eq(ra, rb,
 	    "Repeated generation should produce repeated results");
 
-<<<<<<< HEAD
-	sb = 42;
-=======
 	atomic_store_zu(&sb, 42, ATOMIC_RELAXED);
->>>>>>> ba29113e
 	rb = prng_lg_range_zu(&sb, ZU(1) << (3 + LG_SIZEOF_PTR), atomic);
 	assert_zu_eq(ra, rb,
 	    "Equivalent generation should produce equivalent results");
 
-<<<<<<< HEAD
-	sa = 42;
-=======
-	atomic_store_zu(&sa, 42, ATOMIC_RELAXED);
->>>>>>> ba29113e
+	atomic_store_zu(&sa, 42, ATOMIC_RELAXED);
 	ra = prng_lg_range_zu(&sa, ZU(1) << (3 + LG_SIZEOF_PTR), atomic);
 	rb = prng_lg_range_zu(&sa, ZU(1) << (3 + LG_SIZEOF_PTR), atomic);
 	assert_zu_ne(ra, rb,
 	    "Full-width results must not immediately repeat");
 
-<<<<<<< HEAD
-	sa = 42;
-	ra = prng_lg_range_zu(&sa, ZU(1) << (3 + LG_SIZEOF_PTR), atomic);
-	for (lg_range = (ZU(1) << (3 + LG_SIZEOF_PTR)) - 1; lg_range > 0;
-	    lg_range--) {
-		sb = 42;
-=======
 	atomic_store_zu(&sa, 42, ATOMIC_RELAXED);
 	ra = prng_lg_range_zu(&sa, ZU(1) << (3 + LG_SIZEOF_PTR), atomic);
 	for (lg_range = (ZU(1) << (3 + LG_SIZEOF_PTR)) - 1; lg_range > 0;
 	    lg_range--) {
 		atomic_store_zu(&sb, 42, ATOMIC_RELAXED);
->>>>>>> ba29113e
 		rb = prng_lg_range_zu(&sb, lg_range, atomic);
 		assert_zu_eq((rb & (SIZE_T_MAX << lg_range)),
 		    0, "High order bits should be 0, lg_range=%u", lg_range);
@@ -169,39 +111,6 @@
 	}
 }
 
-<<<<<<< HEAD
-TEST_BEGIN(test_prng_lg_range_u32_nonatomic)
-{
-
-	test_prng_lg_range_u32(false);
-}
-TEST_END
-
-TEST_BEGIN(test_prng_lg_range_u32_atomic)
-{
-
-	test_prng_lg_range_u32(true);
-}
-TEST_END
-
-TEST_BEGIN(test_prng_lg_range_u64_nonatomic)
-{
-
-	test_prng_lg_range_u64();
-}
-TEST_END
-
-TEST_BEGIN(test_prng_lg_range_zu_nonatomic)
-{
-
-	test_prng_lg_range_zu(false);
-}
-TEST_END
-
-TEST_BEGIN(test_prng_lg_range_zu_atomic)
-{
-
-=======
 TEST_BEGIN(test_prng_lg_range_u32_nonatomic) {
 	test_prng_lg_range_u32(false);
 }
@@ -223,26 +132,11 @@
 TEST_END
 
 TEST_BEGIN(test_prng_lg_range_zu_atomic) {
->>>>>>> ba29113e
 	test_prng_lg_range_zu(true);
 }
 TEST_END
 
 static void
-<<<<<<< HEAD
-test_prng_range_u32(bool atomic)
-{
-	uint32_t range;
-#define	MAX_RANGE	10000000
-#define	RANGE_STEP	97
-#define	NREPS		10
-
-	for (range = 2; range < MAX_RANGE; range += RANGE_STEP) {
-		uint32_t s;
-		unsigned rep;
-
-		s = range;
-=======
 test_prng_range_u32(bool atomic) {
 	uint32_t range;
 #define MAX_RANGE	10000000
@@ -254,7 +148,6 @@
 		unsigned rep;
 
 		atomic_store_u32(&s, range, ATOMIC_RELAXED);
->>>>>>> ba29113e
 		for (rep = 0; rep < NREPS; rep++) {
 			uint32_t r = prng_range_u32(&s, range, atomic);
 
@@ -264,12 +157,7 @@
 }
 
 static void
-<<<<<<< HEAD
-test_prng_range_u64(void)
-{
-=======
 test_prng_range_u64(void) {
->>>>>>> ba29113e
 	uint64_t range;
 #define MAX_RANGE	10000000
 #define RANGE_STEP	97
@@ -289,20 +177,6 @@
 }
 
 static void
-<<<<<<< HEAD
-test_prng_range_zu(bool atomic)
-{
-	size_t range;
-#define	MAX_RANGE	10000000
-#define	RANGE_STEP	97
-#define	NREPS		10
-
-	for (range = 2; range < MAX_RANGE; range += RANGE_STEP) {
-		size_t s;
-		unsigned rep;
-
-		s = range;
-=======
 test_prng_range_zu(bool atomic) {
 	size_t range;
 #define MAX_RANGE	10000000
@@ -314,7 +188,6 @@
 		unsigned rep;
 
 		atomic_store_zu(&s, range, ATOMIC_RELAXED);
->>>>>>> ba29113e
 		for (rep = 0; rep < NREPS; rep++) {
 			size_t r = prng_range_zu(&s, range, atomic);
 
@@ -323,45 +196,9 @@
 	}
 }
 
-<<<<<<< HEAD
-TEST_BEGIN(test_prng_range_u32_nonatomic)
-{
-
-	test_prng_range_u32(false);
-}
-TEST_END
-
-TEST_BEGIN(test_prng_range_u32_atomic)
-{
-
-	test_prng_range_u32(true);
-}
-TEST_END
-
-TEST_BEGIN(test_prng_range_u64_nonatomic)
-{
-
-	test_prng_range_u64();
-}
-TEST_END
-
-TEST_BEGIN(test_prng_range_zu_nonatomic)
-{
-
-	test_prng_range_zu(false);
-}
-TEST_END
-
-TEST_BEGIN(test_prng_range_zu_atomic)
-{
-
-	test_prng_range_zu(true);
-}
-=======
 TEST_BEGIN(test_prng_range_u32_nonatomic) {
 	test_prng_range_u32(false);
 }
->>>>>>> ba29113e
 TEST_END
 
 TEST_BEGIN(test_prng_range_u32_atomic) {
@@ -379,9 +216,6 @@
 }
 TEST_END
 
-<<<<<<< HEAD
-	return (test(
-=======
 TEST_BEGIN(test_prng_range_zu_atomic) {
 	test_prng_range_zu(true);
 }
@@ -390,7 +224,6 @@
 int
 main(void) {
 	return test(
->>>>>>> ba29113e
 	    test_prng_lg_range_u32_nonatomic,
 	    test_prng_lg_range_u32_atomic,
 	    test_prng_lg_range_u64_nonatomic,
@@ -400,9 +233,5 @@
 	    test_prng_range_u32_atomic,
 	    test_prng_range_u64_nonatomic,
 	    test_prng_range_zu_nonatomic,
-<<<<<<< HEAD
-	    test_prng_range_zu_atomic));
-=======
 	    test_prng_range_zu_atomic);
->>>>>>> ba29113e
 }