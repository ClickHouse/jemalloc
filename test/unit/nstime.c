--- conflicted
+++ resolved
@@ -201,23 +201,12 @@
 }
 TEST_END
 
-<<<<<<< HEAD
-TEST_BEGIN(test_nstime_monotonic)
-{
-
-=======
 TEST_BEGIN(test_nstime_monotonic) {
->>>>>>> ba29113e
 	nstime_monotonic();
 }
 TEST_END
 
-<<<<<<< HEAD
-TEST_BEGIN(test_nstime_update)
-{
-=======
 TEST_BEGIN(test_nstime_update) {
->>>>>>> ba29113e
 	nstime_t nst;
 
 	nstime_init(&nst, 0);
@@ -256,9 +245,5 @@
 	    test_nstime_idivide,
 	    test_nstime_divide,
 	    test_nstime_monotonic,
-<<<<<<< HEAD
-	    test_nstime_update));
-=======
 	    test_nstime_update);
->>>>>>> ba29113e
 }