#include "test/jemalloc_test.h"

static int
prof_dump_open_intercept(bool propagate_err, const char *filename) {
	int fd;

	fd = open("/dev/null", O_WRONLY);
	assert_d_ne(fd, -1, "Unexpected open() failure");

	return fd;
}

static void
<<<<<<< HEAD
set_prof_active(bool active)
{

=======
set_prof_active(bool active) {
>>>>>>> ba29113e
	assert_d_eq(mallctl("prof.active", NULL, NULL, (void *)&active,
	    sizeof(active)), 0, "Unexpected mallctl failure");
}

static size_t
get_lg_prof_sample(void) {
	size_t lg_prof_sample;
	size_t sz = sizeof(size_t);

	assert_d_eq(mallctl("prof.lg_sample", (void *)&lg_prof_sample, &sz,
	    NULL, 0), 0,
	    "Unexpected mallctl failure while reading profiling sample rate");
	return lg_prof_sample;
}

static void
do_prof_reset(size_t lg_prof_sample) {
	assert_d_eq(mallctl("prof.reset", NULL, NULL,
	    (void *)&lg_prof_sample, sizeof(size_t)), 0,
	    "Unexpected mallctl failure while resetting profile data");
	assert_zu_eq(lg_prof_sample, get_lg_prof_sample(),
	    "Expected profile sample rate change");
}

TEST_BEGIN(test_prof_reset_basic) {
	size_t lg_prof_sample_orig, lg_prof_sample, lg_prof_sample_next;
	size_t sz;
	unsigned i;

	test_skip_if(!config_prof);

	sz = sizeof(size_t);
	assert_d_eq(mallctl("opt.lg_prof_sample", (void *)&lg_prof_sample_orig,
	    &sz, NULL, 0), 0,
	    "Unexpected mallctl failure while reading profiling sample rate");
	assert_zu_eq(lg_prof_sample_orig, 0,
	    "Unexpected profiling sample rate");
	lg_prof_sample = get_lg_prof_sample();
	assert_zu_eq(lg_prof_sample_orig, lg_prof_sample,
	    "Unexpected disagreement between \"opt.lg_prof_sample\" and "
	    "\"prof.lg_sample\"");

	/* Test simple resets. */
	for (i = 0; i < 2; i++) {
		assert_d_eq(mallctl("prof.reset", NULL, NULL, NULL, 0), 0,
		    "Unexpected mallctl failure while resetting profile data");
		lg_prof_sample = get_lg_prof_sample();
		assert_zu_eq(lg_prof_sample_orig, lg_prof_sample,
		    "Unexpected profile sample rate change");
	}

	/* Test resets with prof.lg_sample changes. */
	lg_prof_sample_next = 1;
	for (i = 0; i < 2; i++) {
		do_prof_reset(lg_prof_sample_next);
		lg_prof_sample = get_lg_prof_sample();
		assert_zu_eq(lg_prof_sample, lg_prof_sample_next,
		    "Expected profile sample rate change");
		lg_prof_sample_next = lg_prof_sample_orig;
	}

	/* Make sure the test code restored prof.lg_sample. */
	lg_prof_sample = get_lg_prof_sample();
	assert_zu_eq(lg_prof_sample_orig, lg_prof_sample,
	    "Unexpected disagreement between \"opt.lg_prof_sample\" and "
	    "\"prof.lg_sample\"");
}
TEST_END

bool prof_dump_header_intercepted = false;
prof_cnt_t cnt_all_copy = {0, 0, 0, 0};
static bool
prof_dump_header_intercept(tsdn_t *tsdn, bool propagate_err,
    const prof_cnt_t *cnt_all) {
	prof_dump_header_intercepted = true;
	memcpy(&cnt_all_copy, cnt_all, sizeof(prof_cnt_t));

	return false;
}

TEST_BEGIN(test_prof_reset_cleanup) {
	void *p;
	prof_dump_header_t *prof_dump_header_orig;

	test_skip_if(!config_prof);

	set_prof_active(true);

	assert_zu_eq(prof_bt_count(), 0, "Expected 0 backtraces");
	p = mallocx(1, 0);
	assert_ptr_not_null(p, "Unexpected mallocx() failure");
	assert_zu_eq(prof_bt_count(), 1, "Expected 1 backtrace");

	prof_dump_header_orig = prof_dump_header;
	prof_dump_header = prof_dump_header_intercept;
	assert_false(prof_dump_header_intercepted, "Unexpected intercept");

	assert_d_eq(mallctl("prof.dump", NULL, NULL, NULL, 0),
	    0, "Unexpected error while dumping heap profile");
	assert_true(prof_dump_header_intercepted, "Expected intercept");
	assert_u64_eq(cnt_all_copy.curobjs, 1, "Expected 1 allocation");

	assert_d_eq(mallctl("prof.reset", NULL, NULL, NULL, 0), 0,
	    "Unexpected error while resetting heap profile data");
	assert_d_eq(mallctl("prof.dump", NULL, NULL, NULL, 0),
	    0, "Unexpected error while dumping heap profile");
	assert_u64_eq(cnt_all_copy.curobjs, 0, "Expected 0 allocations");
	assert_zu_eq(prof_bt_count(), 1, "Expected 1 backtrace");

	prof_dump_header = prof_dump_header_orig;

	dallocx(p, 0);
	assert_zu_eq(prof_bt_count(), 0, "Expected 0 backtraces");

	set_prof_active(false);
}
TEST_END

#define NTHREADS		4
#define NALLOCS_PER_THREAD	(1U << 13)
#define OBJ_RING_BUF_COUNT	1531
#define RESET_INTERVAL		(1U << 10)
#define DUMP_INTERVAL		3677
static void *
thd_start(void *varg) {
	unsigned thd_ind = *(unsigned *)varg;
	unsigned i;
	void *objs[OBJ_RING_BUF_COUNT];

	memset(objs, 0, sizeof(objs));

	for (i = 0; i < NALLOCS_PER_THREAD; i++) {
		if (i % RESET_INTERVAL == 0) {
			assert_d_eq(mallctl("prof.reset", NULL, NULL, NULL, 0),
			    0, "Unexpected error while resetting heap profile "
			    "data");
		}

		if (i % DUMP_INTERVAL == 0) {
			assert_d_eq(mallctl("prof.dump", NULL, NULL, NULL, 0),
			    0, "Unexpected error while dumping heap profile");
		}

		{
			void **pp = &objs[i % OBJ_RING_BUF_COUNT];
			if (*pp != NULL) {
				dallocx(*pp, 0);
				*pp = NULL;
			}
			*pp = btalloc(1, thd_ind*NALLOCS_PER_THREAD + i);
			assert_ptr_not_null(*pp,
			    "Unexpected btalloc() failure");
		}
	}

	/* Clean up any remaining objects. */
	for (i = 0; i < OBJ_RING_BUF_COUNT; i++) {
		void **pp = &objs[i % OBJ_RING_BUF_COUNT];
		if (*pp != NULL) {
			dallocx(*pp, 0);
			*pp = NULL;
		}
	}

	return NULL;
}

TEST_BEGIN(test_prof_reset) {
	size_t lg_prof_sample_orig;
	thd_t thds[NTHREADS];
	unsigned thd_args[NTHREADS];
	unsigned i;
	size_t bt_count, tdata_count;

	test_skip_if(!config_prof);

	bt_count = prof_bt_count();
	assert_zu_eq(bt_count, 0,
	    "Unexpected pre-existing tdata structures");
	tdata_count = prof_tdata_count();

	lg_prof_sample_orig = get_lg_prof_sample();
	do_prof_reset(5);

	set_prof_active(true);

	for (i = 0; i < NTHREADS; i++) {
		thd_args[i] = i;
		thd_create(&thds[i], thd_start, (void *)&thd_args[i]);
	}
	for (i = 0; i < NTHREADS; i++) {
		thd_join(thds[i], NULL);
	}

	assert_zu_eq(prof_bt_count(), bt_count,
	    "Unexpected bactrace count change");
	assert_zu_eq(prof_tdata_count(), tdata_count,
	    "Unexpected remaining tdata structures");

	set_prof_active(false);

	do_prof_reset(lg_prof_sample_orig);
}
TEST_END
#undef NTHREADS
#undef NALLOCS_PER_THREAD
#undef OBJ_RING_BUF_COUNT
#undef RESET_INTERVAL
#undef DUMP_INTERVAL

/* Test sampling at the same allocation site across resets. */
#define NITER 10
TEST_BEGIN(test_xallocx) {
	size_t lg_prof_sample_orig;
	unsigned i;
	void *ptrs[NITER];

	test_skip_if(!config_prof);

	lg_prof_sample_orig = get_lg_prof_sample();
	set_prof_active(true);

	/* Reset profiling. */
	do_prof_reset(0);

	for (i = 0; i < NITER; i++) {
		void *p;
		size_t sz, nsz;

		/* Reset profiling. */
		do_prof_reset(0);

		/* Allocate small object (which will be promoted). */
		p = ptrs[i] = mallocx(1, 0);
		assert_ptr_not_null(p, "Unexpected mallocx() failure");

		/* Reset profiling. */
		do_prof_reset(0);

		/* Perform successful xallocx(). */
		sz = sallocx(p, 0);
		assert_zu_eq(xallocx(p, sz, 0, 0), sz,
		    "Unexpected xallocx() failure");

		/* Perform unsuccessful xallocx(). */
		nsz = nallocx(sz+1, 0);
		assert_zu_eq(xallocx(p, nsz, 0, 0), sz,
		    "Unexpected xallocx() success");
	}

	for (i = 0; i < NITER; i++) {
		/* dallocx. */
		dallocx(ptrs[i], 0);
	}

	set_prof_active(false);
	do_prof_reset(lg_prof_sample_orig);
}
TEST_END
#undef NITER

int
main(void) {
	/* Intercept dumping prior to running any tests. */
	prof_dump_open = prof_dump_open_intercept;

	return test_no_reentrancy(
	    test_prof_reset_basic,
	    test_prof_reset_cleanup,
	    test_prof_reset,
	    test_xallocx);
}<|MERGE_RESOLUTION|>--- conflicted
+++ resolved
@@ -11,13 +11,7 @@
 }
 
 static void
-<<<<<<< HEAD
-set_prof_active(bool active)
-{
-
-=======
 set_prof_active(bool active) {
->>>>>>> ba29113e
 	assert_d_eq(mallctl("prof.active", NULL, NULL, (void *)&active,
 	    sizeof(active)), 0, "Unexpected mallctl failure");
 }
