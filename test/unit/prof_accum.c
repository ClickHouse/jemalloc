--- conflicted
+++ resolved
@@ -1,16 +1,9 @@
 #include "test/jemalloc_test.h"
 
-<<<<<<< HEAD
-#define	NTHREADS		4
-#define	NALLOCS_PER_THREAD	50
-#define	DUMP_INTERVAL		1
-#define	BT_COUNT_CHECK_INTERVAL	5
-=======
 #define NTHREADS		4
 #define NALLOCS_PER_THREAD	50
 #define DUMP_INTERVAL		1
 #define BT_COUNT_CHECK_INTERVAL	5
->>>>>>> ba29113e
 
 static int
 prof_dump_open_intercept(bool propagate_err, const char *filename) {
