--- conflicted
+++ resolved
@@ -7,13 +7,8 @@
 	size_t sz, miblen, max_size_class;
 
 	sz = sizeof(unsigned);
-<<<<<<< HEAD
-	assert_d_eq(mallctl("arenas.nhchunks", (void *)&nhchunks, &sz, NULL, 0),
-	    0, "Unexpected mallctl() error");
-=======
 	assert_d_eq(mallctl("arenas.nlextents", (void *)&nlextents, &sz, NULL,
 	    0), 0, "Unexpected mallctl() error");
->>>>>>> ba29113e
 
 	miblen = sizeof(mib) / sizeof(size_t);
 	assert_d_eq(mallctlnametomib("arenas.lextent.0.size", mib, &miblen), 0,
@@ -85,68 +80,6 @@
 }
 TEST_END
 
-<<<<<<< HEAD
-TEST_BEGIN(test_psize_classes)
-{
-	size_t size_class, max_size_class;
-	pszind_t pind, max_pind;
-
-	max_size_class = get_max_size_class();
-	max_pind = psz2ind(max_size_class);
-
-	for (pind = 0, size_class = pind2sz(pind); pind < max_pind ||
-	    size_class < max_size_class; pind++, size_class =
-	    pind2sz(pind)) {
-		assert_true(pind < max_pind,
-		    "Loop conditionals should be equivalent; pind=%u, "
-		    "size_class=%zu (%#zx)", pind, size_class, size_class);
-		assert_true(size_class < max_size_class,
-		    "Loop conditionals should be equivalent; pind=%u, "
-		    "size_class=%zu (%#zx)", pind, size_class, size_class);
-
-		assert_u_eq(pind, psz2ind(size_class),
-		    "psz2ind() does not reverse pind2sz(): pind=%u -->"
-		    " size_class=%zu --> pind=%u --> size_class=%zu", pind,
-		    size_class, psz2ind(size_class),
-		    pind2sz(psz2ind(size_class)));
-		assert_zu_eq(size_class, pind2sz(psz2ind(size_class)),
-		    "pind2sz() does not reverse psz2ind(): pind=%u -->"
-		    " size_class=%zu --> pind=%u --> size_class=%zu", pind,
-		    size_class, psz2ind(size_class),
-		    pind2sz(psz2ind(size_class)));
-
-		assert_u_eq(pind+1, psz2ind(size_class+1),
-		    "Next size_class does not round up properly");
-
-		assert_zu_eq(size_class, (pind > 0) ?
-		    psz2u(pind2sz(pind-1)+1) : psz2u(1),
-		    "psz2u() does not round up to size class");
-		assert_zu_eq(size_class, psz2u(size_class-1),
-		    "psz2u() does not round up to size class");
-		assert_zu_eq(size_class, psz2u(size_class),
-		    "psz2u() does not compute same size class");
-		assert_zu_eq(psz2u(size_class+1), pind2sz(pind+1),
-		    "psz2u() does not round up to next size class");
-	}
-
-	assert_u_eq(pind, psz2ind(pind2sz(pind)),
-	    "psz2ind() does not reverse pind2sz()");
-	assert_zu_eq(max_size_class, pind2sz(psz2ind(max_size_class)),
-	    "pind2sz() does not reverse psz2ind()");
-
-	assert_zu_eq(size_class, psz2u(pind2sz(pind-1)+1),
-	    "psz2u() does not round up to size class");
-	assert_zu_eq(size_class, psz2u(size_class-1),
-	    "psz2u() does not round up to size class");
-	assert_zu_eq(size_class, psz2u(size_class),
-	    "psz2u() does not compute same size class");
-}
-TEST_END
-
-TEST_BEGIN(test_overflow)
-{
-	size_t max_size_class;
-=======
 TEST_BEGIN(test_psize_classes) {
 	size_t size_class, max_psz;
 	pszind_t pind, max_pind;
@@ -177,7 +110,6 @@
 
 		assert_u_eq(pind+1, sz_psz2ind(size_class+1),
 		    "Next size_class does not round up properly");
->>>>>>> ba29113e
 
 		assert_zu_eq(size_class, (pind > 0) ?
 		    sz_psz2u(sz_pind2sz(pind-1)+1) : sz_psz2u(1),
@@ -190,35 +122,6 @@
 		    "sz_psz2u() does not round up to next size class");
 	}
 
-<<<<<<< HEAD
-	assert_u_eq(size2index(max_size_class+1), NSIZES,
-	    "size2index() should return NSIZES on overflow");
-	assert_u_eq(size2index(ZU(PTRDIFF_MAX)+1), NSIZES,
-	    "size2index() should return NSIZES on overflow");
-	assert_u_eq(size2index(SIZE_T_MAX), NSIZES,
-	    "size2index() should return NSIZES on overflow");
-
-	assert_zu_eq(s2u(max_size_class+1), 0,
-	    "s2u() should return 0 for unsupported size");
-	assert_zu_eq(s2u(ZU(PTRDIFF_MAX)+1), 0,
-	    "s2u() should return 0 for unsupported size");
-	assert_zu_eq(s2u(SIZE_T_MAX), 0,
-	    "s2u() should return 0 on overflow");
-
-	assert_u_eq(psz2ind(max_size_class+1), NPSIZES,
-	    "psz2ind() should return NPSIZES on overflow");
-	assert_u_eq(psz2ind(ZU(PTRDIFF_MAX)+1), NPSIZES,
-	    "psz2ind() should return NPSIZES on overflow");
-	assert_u_eq(psz2ind(SIZE_T_MAX), NPSIZES,
-	    "psz2ind() should return NPSIZES on overflow");
-
-	assert_zu_eq(psz2u(max_size_class+1), 0,
-	    "psz2u() should return 0 for unsupported size");
-	assert_zu_eq(psz2u(ZU(PTRDIFF_MAX)+1), 0,
-	    "psz2u() should return 0 for unsupported size");
-	assert_zu_eq(psz2u(SIZE_T_MAX), 0,
-	    "psz2u() should return 0 on overflow");
-=======
 	assert_u_eq(pind, sz_psz2ind(sz_pind2sz(pind)),
 	    "sz_psz2ind() does not reverse sz_pind2sz()");
 	assert_zu_eq(max_psz, sz_pind2sz(sz_psz2ind(max_psz)),
@@ -230,7 +133,6 @@
 	    "sz_psz2u() does not round up to size class");
 	assert_zu_eq(size_class, sz_psz2u(size_class),
 	    "sz_psz2u() does not compute same size class");
->>>>>>> ba29113e
 }
 TEST_END
 
@@ -277,9 +179,5 @@
 	return test(
 	    test_size_classes,
 	    test_psize_classes,
-<<<<<<< HEAD
-	    test_overflow));
-=======
 	    test_overflow);
->>>>>>> ba29113e
 }