--- conflicted
+++ resolved
@@ -19,13 +19,7 @@
 
 static void
 mallctl_thread_name_set_impl(const char *thread_name, const char *func,
-<<<<<<< HEAD
-    int line)
-{
-
-=======
     int line) {
->>>>>>> ba29113e
 	assert_d_eq(mallctl("thread.prof.name", NULL, NULL,
 	    (void *)&thread_name, sizeof(thread_name)), 0,
 	    "%s():%d: Unexpected mallctl failure reading thread.prof.name",
