#include "test/jemalloc_test.h"

#ifdef JEMALLOC_FILL
const char *malloc_conf = "junk:false";
#endif

static unsigned
get_nsizes_impl(const char *cmd)
{
	unsigned ret;
	size_t z;

	z = sizeof(unsigned);
	assert_d_eq(mallctl(cmd, &ret, &z, NULL, 0), 0,
	    "Unexpected mallctl(\"%s\", ...) failure", cmd);

	return (ret);
}

static unsigned
get_nhuge(void)
{

	return (get_nsizes_impl("arenas.nhchunks"));
}

static size_t
get_size_impl(const char *cmd, size_t ind)
{
	size_t ret;
	size_t z;
	size_t mib[4];
	size_t miblen = 4;

	z = sizeof(size_t);
	assert_d_eq(mallctlnametomib(cmd, mib, &miblen),
	    0, "Unexpected mallctlnametomib(\"%s\", ...) failure", cmd);
	mib[2] = ind;
	z = sizeof(size_t);
	assert_d_eq(mallctlbymib(mib, miblen, &ret, &z, NULL, 0),
	    0, "Unexpected mallctlbymib([\"%s\", %zu], ...) failure", cmd, ind);

	return (ret);
}

static size_t
get_huge_size(size_t ind)
{

	return (get_size_impl("arenas.hchunk.0.size", ind));
}

TEST_BEGIN(test_overflow)
{
	size_t hugemax;

	hugemax = get_huge_size(get_nhuge()-1);

	assert_ptr_null(mallocx(hugemax+1, 0),
	    "Expected OOM for mallocx(size=%#zx, 0)", hugemax+1);

	assert_ptr_null(mallocx(ZU(PTRDIFF_MAX)+1, 0),
	    "Expected OOM for mallocx(size=%#zx, 0)", ZU(PTRDIFF_MAX)+1);

	assert_ptr_null(mallocx(SIZE_T_MAX, 0),
	    "Expected OOM for mallocx(size=%#zx, 0)", SIZE_T_MAX);

	assert_ptr_null(mallocx(1, MALLOCX_ALIGN(ZU(PTRDIFF_MAX)+1)),
	    "Expected OOM for mallocx(size=1, MALLOCX_ALIGN(%#zx))",
	    ZU(PTRDIFF_MAX)+1);
}
TEST_END

TEST_BEGIN(test_oom)
{
<<<<<<< HEAD
	size_t hugemax, size, alignment;
=======
	size_t hugemax;
>>>>>>> 09f8585c
	bool oom;
	void *ptrs[3];
	unsigned i;

	/*
	 * It should be impossible to allocate three objects that each consume
	 * nearly half the virtual address space.
	 */
	hugemax = get_huge_size(get_nhuge()-1);
	oom = false;
	for (i = 0; i < sizeof(ptrs) / sizeof(void *); i++) {
		ptrs[i] = mallocx(hugemax, 0);
		if (ptrs[i] == NULL)
			oom = true;
	}
	assert_true(oom,
	    "Expected OOM during series of calls to mallocx(size=%zu, 0)",
	    hugemax);
	for (i = 0; i < sizeof(ptrs) / sizeof(void *); i++) {
		if (ptrs[i] != NULL)
			dallocx(ptrs[i], 0);
	}

#if LG_SIZEOF_PTR == 3
	assert_ptr_null(mallocx(0x8000000000000000ULL,
	    MALLOCX_ALIGN(0x8000000000000000ULL)),
	    "Expected OOM for mallocx()");
	assert_ptr_null(mallocx(0x8000000000000000ULL,
	    MALLOCX_ALIGN(0x80000000)),
	    "Expected OOM for mallocx()");
#else
	assert_ptr_null(mallocx(0x80000000UL, MALLOCX_ALIGN(0x80000000UL)),
	    "Expected OOM for mallocx()");
#endif
}
TEST_END

TEST_BEGIN(test_basic)
{
#define	MAXSZ (((size_t)1) << 26)
	size_t sz;

	for (sz = 1; sz < MAXSZ; sz = nallocx(sz, 0) + 1) {
		size_t nsz, rsz;
		void *p;
		nsz = nallocx(sz, 0);
		assert_zu_ne(nsz, 0, "Unexpected nallocx() error");
		p = mallocx(sz, 0);
		assert_ptr_not_null(p, "Unexpected mallocx() error");
		rsz = sallocx(p, 0);
		assert_zu_ge(rsz, sz, "Real size smaller than expected");
		assert_zu_eq(nsz, rsz, "nallocx()/sallocx() size mismatch");
		dallocx(p, 0);

		p = mallocx(sz, 0);
		assert_ptr_not_null(p, "Unexpected mallocx() error");
		dallocx(p, 0);

		nsz = nallocx(sz, MALLOCX_ZERO);
		assert_zu_ne(nsz, 0, "Unexpected nallocx() error");
		p = mallocx(sz, MALLOCX_ZERO);
		assert_ptr_not_null(p, "Unexpected mallocx() error");
		rsz = sallocx(p, 0);
		assert_zu_eq(nsz, rsz, "nallocx()/sallocx() rsize mismatch");
		dallocx(p, 0);
	}
#undef MAXSZ
}
TEST_END

TEST_BEGIN(test_alignment_and_size)
{
#define	MAXALIGN (((size_t)1) << 25)
#define	NITER 4
	size_t nsz, rsz, sz, alignment, total;
	unsigned i;
	void *ps[NITER];

	for (i = 0; i < NITER; i++)
		ps[i] = NULL;

	for (alignment = 8;
	    alignment <= MAXALIGN;
	    alignment <<= 1) {
		total = 0;
		for (sz = 1;
		    sz < 3 * alignment && sz < (1U << 31);
		    sz += (alignment >> (LG_SIZEOF_PTR-1)) - 1) {
			for (i = 0; i < NITER; i++) {
				nsz = nallocx(sz, MALLOCX_ALIGN(alignment) |
				    MALLOCX_ZERO);
				assert_zu_ne(nsz, 0,
				    "nallocx() error for alignment=%zu, "
				    "size=%zu (%#zx)", alignment, sz, sz);
				ps[i] = mallocx(sz, MALLOCX_ALIGN(alignment) |
				    MALLOCX_ZERO);
				assert_ptr_not_null(ps[i],
				    "mallocx() error for alignment=%zu, "
				    "size=%zu (%#zx)", alignment, sz, sz);
				rsz = sallocx(ps[i], 0);
				assert_zu_ge(rsz, sz,
				    "Real size smaller than expected for "
				    "alignment=%zu, size=%zu", alignment, sz);
				assert_zu_eq(nsz, rsz,
				    "nallocx()/sallocx() size mismatch for "
				    "alignment=%zu, size=%zu", alignment, sz);
				assert_ptr_null(
				    (void *)((uintptr_t)ps[i] & (alignment-1)),
				    "%p inadequately aligned for"
				    " alignment=%zu, size=%zu", ps[i],
				    alignment, sz);
				total += rsz;
				if (total >= (MAXALIGN << 1))
					break;
			}
			for (i = 0; i < NITER; i++) {
				if (ps[i] != NULL) {
					dallocx(ps[i], 0);
					ps[i] = NULL;
				}
			}
		}
	}
#undef MAXALIGN
#undef NITER
}
TEST_END

int
main(void)
{

	return (test(
	    test_overflow,
	    test_oom,
	    test_basic,
	    test_alignment_and_size));
}<|MERGE_RESOLUTION|>--- conflicted
+++ resolved
@@ -73,11 +73,7 @@
 
 TEST_BEGIN(test_oom)
 {
-<<<<<<< HEAD
-	size_t hugemax, size, alignment;
-=======
 	size_t hugemax;
->>>>>>> 09f8585c
 	bool oom;
 	void *ptrs[3];
 	unsigned i;
