#include "test/jemalloc_test.h"

void *
thd_start(void *arg) {
	bool e0, e1;
<<<<<<< HEAD

	sz = sizeof(bool);
	if ((err = mallctl("thread.tcache.enabled", (void *)&e0, &sz, NULL,
	    0))) {
		if (err == ENOENT) {
			assert_false(config_tcache,
			    "ENOENT should only be returned if tcache is "
			    "disabled");
		}
		goto label_ENOENT;
	}
=======
	size_t sz = sizeof(bool);
	assert_d_eq(mallctl("thread.tcache.enabled", (void *)&e0, &sz, NULL,
	    0), 0, "Unexpected mallctl failure");
>>>>>>> ba29113e

	if (e0) {
		e1 = false;
		assert_d_eq(mallctl("thread.tcache.enabled", (void *)&e0, &sz,
		    (void *)&e1, sz), 0, "Unexpected mallctl() error");
		assert_true(e0, "tcache should be enabled");
	}

	e1 = true;
	assert_d_eq(mallctl("thread.tcache.enabled", (void *)&e0, &sz,
	    (void *)&e1, sz), 0, "Unexpected mallctl() error");
	assert_false(e0, "tcache should be disabled");

	e1 = true;
	assert_d_eq(mallctl("thread.tcache.enabled", (void *)&e0, &sz,
	    (void *)&e1, sz), 0, "Unexpected mallctl() error");
	assert_true(e0, "tcache should be enabled");

	e1 = false;
	assert_d_eq(mallctl("thread.tcache.enabled", (void *)&e0, &sz,
	    (void *)&e1, sz), 0, "Unexpected mallctl() error");
	assert_true(e0, "tcache should be enabled");

	e1 = false;
	assert_d_eq(mallctl("thread.tcache.enabled", (void *)&e0, &sz,
	    (void *)&e1, sz), 0, "Unexpected mallctl() error");
	assert_false(e0, "tcache should be disabled");

	free(malloc(1));
	e1 = true;
	assert_d_eq(mallctl("thread.tcache.enabled", (void *)&e0, &sz,
	    (void *)&e1, sz), 0, "Unexpected mallctl() error");
	assert_false(e0, "tcache should be disabled");

	free(malloc(1));
	e1 = true;
	assert_d_eq(mallctl("thread.tcache.enabled", (void *)&e0, &sz,
	    (void *)&e1, sz), 0, "Unexpected mallctl() error");
	assert_true(e0, "tcache should be enabled");

	free(malloc(1));
	e1 = false;
	assert_d_eq(mallctl("thread.tcache.enabled", (void *)&e0, &sz,
	    (void *)&e1, sz), 0, "Unexpected mallctl() error");
	assert_true(e0, "tcache should be enabled");

	free(malloc(1));
	e1 = false;
	assert_d_eq(mallctl("thread.tcache.enabled", (void *)&e0, &sz,
	    (void *)&e1, sz), 0, "Unexpected mallctl() error");
	assert_false(e0, "tcache should be disabled");

	free(malloc(1));
	return NULL;
	test_skip("\"thread.tcache.enabled\" mallctl not available");
	return NULL;
}

TEST_BEGIN(test_main_thread) {
	thd_start(NULL);
}
TEST_END

TEST_BEGIN(test_subthread) {
	thd_t thd;

	thd_create(&thd, thd_start, NULL);
	thd_join(thd, NULL);
}
TEST_END

int
main(void) {
	/* Run tests multiple times to check for bad interactions. */
	return test(
	    test_main_thread,
	    test_subthread,
	    test_main_thread,
	    test_subthread,
	    test_main_thread);
}<|MERGE_RESOLUTION|>--- conflicted
+++ resolved
@@ -3,23 +3,9 @@
 void *
 thd_start(void *arg) {
 	bool e0, e1;
-<<<<<<< HEAD
-
-	sz = sizeof(bool);
-	if ((err = mallctl("thread.tcache.enabled", (void *)&e0, &sz, NULL,
-	    0))) {
-		if (err == ENOENT) {
-			assert_false(config_tcache,
-			    "ENOENT should only be returned if tcache is "
-			    "disabled");
-		}
-		goto label_ENOENT;
-	}
-=======
 	size_t sz = sizeof(bool);
 	assert_d_eq(mallctl("thread.tcache.enabled", (void *)&e0, &sz, NULL,
 	    0), 0, "Unexpected mallctl failure");
->>>>>>> ba29113e
 
 	if (e0) {
 		e1 = false;
