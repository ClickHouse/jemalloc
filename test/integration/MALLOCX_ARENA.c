--- conflicted
+++ resolved
@@ -18,13 +18,8 @@
 	size_t sz;
 
 	sz = sizeof(arena_ind);
-<<<<<<< HEAD
-	assert_d_eq(mallctl("arenas.extend", (void *)&arena_ind, &sz, NULL, 0),
-	    0, "Error in arenas.extend");
-=======
 	assert_d_eq(mallctl("arenas.create", (void *)&arena_ind, &sz, NULL, 0),
 	    0, "Error in arenas.create");
->>>>>>> ba29113e
 
 	if (thread_ind % 4 != 3) {
 		size_t mib[3];
