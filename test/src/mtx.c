--- conflicted
+++ resolved
@@ -7,15 +7,10 @@
 bool
 mtx_init(mtx_t *mtx) {
 #ifdef _WIN32
-<<<<<<< HEAD
-	if (!InitializeCriticalSectionAndSpinCount(&mtx->lock, _CRT_SPINCOUNT))
-		return (true);
-=======
 	if (!InitializeCriticalSectionAndSpinCount(&mtx->lock,
 	    _CRT_SPINCOUNT)) {
 		return true;
 	}
->>>>>>> ba29113e
 #elif (defined(JEMALLOC_OS_UNFAIR_LOCK))
 	mtx->lock = OS_UNFAIR_LOCK_INIT;
 #elif (defined(JEMALLOC_OSSPIN))
