dnl Process this file with autoconf to produce a configure script.
AC_INIT([Makefile.in])

AC_CONFIG_AUX_DIR([build-aux])

dnl ============================================================================
dnl Custom macro definitions.

dnl JE_CONCAT_VVV(r, a, b)
dnl 
dnl Set $r to the concatenation of $a and $b, with a space separating them iff
dnl both $a and $b are non-emty.
AC_DEFUN([JE_CONCAT_VVV],
if test "x[$]{$2}" = "x" -o "x[$]{$3}" = "x" ; then
  $1="[$]{$2}[$]{$3}"
else
  $1="[$]{$2} [$]{$3}"
fi
)

dnl JE_APPEND_VS(a, b)
dnl 
dnl Set $a to the concatenation of $a and b, with a space separating them iff
dnl both $a and b are non-empty.
AC_DEFUN([JE_APPEND_VS],
  T_APPEND_V=$2
  JE_CONCAT_VVV($1, $1, T_APPEND_V)
)

CONFIGURE_CFLAGS=
SPECIFIED_CFLAGS="${CFLAGS}"
dnl JE_CFLAGS_ADD(cflag)
dnl 
dnl CFLAGS is the concatenation of CONFIGURE_CFLAGS and SPECIFIED_CFLAGS
dnl (ignoring EXTRA_CFLAGS, which does not impact configure tests.  This macro
dnl appends to CONFIGURE_CFLAGS and regenerates CFLAGS.
AC_DEFUN([JE_CFLAGS_ADD],
[
AC_MSG_CHECKING([whether compiler supports $1])
T_CONFIGURE_CFLAGS="${CONFIGURE_CFLAGS}"
JE_APPEND_VS(CONFIGURE_CFLAGS, $1)
JE_CONCAT_VVV(CFLAGS, CONFIGURE_CFLAGS, SPECIFIED_CFLAGS)
<<<<<<< HEAD
=======
AC_COMPILE_IFELSE([AC_LANG_PROGRAM(
[[
]], [[
    return 0;
]])],
              [je_cv_cflags_added=$1]
              AC_MSG_RESULT([yes]),
              [je_cv_cflags_added=]
              AC_MSG_RESULT([no])
              [CONFIGURE_CFLAGS="${T_CONFIGURE_CFLAGS}"]
)
JE_CONCAT_VVV(CFLAGS, CONFIGURE_CFLAGS, SPECIFIED_CFLAGS)
])

dnl JE_CFLAGS_SAVE()
dnl JE_CFLAGS_RESTORE()
dnl 
dnl Save/restore CFLAGS.  Nesting is not supported.
AC_DEFUN([JE_CFLAGS_SAVE],
SAVED_CONFIGURE_CFLAGS="${CONFIGURE_CFLAGS}"
)
AC_DEFUN([JE_CFLAGS_RESTORE],
CONFIGURE_CFLAGS="${SAVED_CONFIGURE_CFLAGS}"
JE_CONCAT_VVV(CFLAGS, CONFIGURE_CFLAGS, SPECIFIED_CFLAGS)
)

CONFIGURE_CXXFLAGS=
SPECIFIED_CXXFLAGS="${CXXFLAGS}"
dnl JE_CXXFLAGS_ADD(cxxflag)
AC_DEFUN([JE_CXXFLAGS_ADD],
[
AC_MSG_CHECKING([whether compiler supports $1])
T_CONFIGURE_CXXFLAGS="${CONFIGURE_CXXFLAGS}"
JE_APPEND_VS(CONFIGURE_CXXFLAGS, $1)
JE_CONCAT_VVV(CXXFLAGS, CONFIGURE_CXXFLAGS, SPECIFIED_CXXFLAGS)
>>>>>>> ba29113e
AC_COMPILE_IFELSE([AC_LANG_PROGRAM(
[[
]], [[
    return 0;
]])],
<<<<<<< HEAD
              [je_cv_cflags_added=$1]
              AC_MSG_RESULT([yes]),
              [je_cv_cflags_added=]
              AC_MSG_RESULT([no])
              [CONFIGURE_CFLAGS="${T_CONFIGURE_CFLAGS}"]
)
JE_CONCAT_VVV(CFLAGS, CONFIGURE_CFLAGS, SPECIFIED_CFLAGS)
=======
              [je_cv_cxxflags_added=$1]
              AC_MSG_RESULT([yes]),
              [je_cv_cxxflags_added=]
              AC_MSG_RESULT([no])
              [CONFIGURE_CXXFLAGS="${T_CONFIGURE_CXXFLAGS}"]
)
JE_CONCAT_VVV(CXXFLAGS, CONFIGURE_CXXFLAGS, SPECIFIED_CXXFLAGS)
>>>>>>> ba29113e
])

dnl JE_CFLAGS_SAVE()
dnl JE_CFLAGS_RESTORE()
dnl 
dnl Save/restore CFLAGS.  Nesting is not supported.
AC_DEFUN([JE_CFLAGS_SAVE],
SAVED_CONFIGURE_CFLAGS="${CONFIGURE_CFLAGS}"
)
AC_DEFUN([JE_CFLAGS_RESTORE],
CONFIGURE_CFLAGS="${SAVED_CONFIGURE_CFLAGS}"
JE_CONCAT_VVV(CFLAGS, CONFIGURE_CFLAGS, SPECIFIED_CFLAGS)
)

dnl JE_COMPILABLE(label, hcode, mcode, rvar)
dnl 
dnl Use AC_LINK_IFELSE() rather than AC_COMPILE_IFELSE() so that linker errors
dnl cause failure.
AC_DEFUN([JE_COMPILABLE],
[
AC_CACHE_CHECK([whether $1 is compilable],
               [$4],
               [AC_LINK_IFELSE([AC_LANG_PROGRAM([$2],
                                                [$3])],
                               [$4=yes],
                               [$4=no])])
])

dnl ============================================================================

CONFIG=`echo ${ac_configure_args} | sed -e 's#'"'"'\([^ ]*\)'"'"'#\1#g'`
AC_SUBST([CONFIG])

dnl Library revision.
rev=2
AC_SUBST([rev])

srcroot=$srcdir
if test "x${srcroot}" = "x." ; then
  srcroot=""
else
  srcroot="${srcroot}/"
fi
AC_SUBST([srcroot])
abs_srcroot="`cd \"${srcdir}\"; pwd`/"
AC_SUBST([abs_srcroot])

objroot=""
AC_SUBST([objroot])
abs_objroot="`pwd`/"
AC_SUBST([abs_objroot])

dnl Munge install path variables.
if test "x$prefix" = "xNONE" ; then
  prefix="/usr/local"
fi
if test "x$exec_prefix" = "xNONE" ; then
  exec_prefix=$prefix
fi
PREFIX=$prefix
AC_SUBST([PREFIX])
BINDIR=`eval echo $bindir`
BINDIR=`eval echo $BINDIR`
AC_SUBST([BINDIR])
INCLUDEDIR=`eval echo $includedir`
INCLUDEDIR=`eval echo $INCLUDEDIR`
AC_SUBST([INCLUDEDIR])
LIBDIR=`eval echo $libdir`
LIBDIR=`eval echo $LIBDIR`
AC_SUBST([LIBDIR])
DATADIR=`eval echo $datadir`
DATADIR=`eval echo $DATADIR`
AC_SUBST([DATADIR])
MANDIR=`eval echo $mandir`
MANDIR=`eval echo $MANDIR`
AC_SUBST([MANDIR])

dnl Support for building documentation.
AC_PATH_PROG([XSLTPROC], [xsltproc], [false], [$PATH])
if test -d "/usr/share/xml/docbook/stylesheet/docbook-xsl" ; then
  DEFAULT_XSLROOT="/usr/share/xml/docbook/stylesheet/docbook-xsl"
elif test -d "/usr/share/sgml/docbook/xsl-stylesheets" ; then
  DEFAULT_XSLROOT="/usr/share/sgml/docbook/xsl-stylesheets"
else
  dnl Documentation building will fail if this default gets used.
  DEFAULT_XSLROOT=""
fi
AC_ARG_WITH([xslroot],
  [AS_HELP_STRING([--with-xslroot=<path>], [XSL stylesheet root path])], [
if test "x$with_xslroot" = "xno" ; then
  XSLROOT="${DEFAULT_XSLROOT}"
else
  XSLROOT="${with_xslroot}"
fi
],
  XSLROOT="${DEFAULT_XSLROOT}"
)
AC_SUBST([XSLROOT])

dnl If CFLAGS isn't defined, set CFLAGS to something reasonable.  Otherwise,
dnl just prevent autoconf from molesting CFLAGS.
CFLAGS=$CFLAGS
AC_PROG_CC

if test "x$GCC" != "xyes" ; then
  AC_CACHE_CHECK([whether compiler is MSVC],
                 [je_cv_msvc],
                 [AC_COMPILE_IFELSE([AC_LANG_PROGRAM([],
                                                     [
#ifndef _MSC_VER
  int fail[-1];
#endif
])],
                               [je_cv_msvc=yes],
                               [je_cv_msvc=no])])
fi

dnl check if a cray prgenv wrapper compiler is being used
je_cv_cray_prgenv_wrapper=""
if test "x${PE_ENV}" != "x" ; then
  case "${CC}" in
    CC|cc)
	je_cv_cray_prgenv_wrapper="yes"
	;;
    *)
       ;;
  esac
fi

AC_CACHE_CHECK([whether compiler is cray],
              [je_cv_cray],
              [AC_COMPILE_IFELSE([AC_LANG_PROGRAM([],
                                                  [
#ifndef _CRAYC
  int fail[-1];
#endif
])],
                            [je_cv_cray=yes],
                            [je_cv_cray=no])])

if test "x${je_cv_cray}" = "xyes" ; then
  AC_CACHE_CHECK([whether cray compiler version is 8.4],
                [je_cv_cray_84],
                [AC_COMPILE_IFELSE([AC_LANG_PROGRAM([],
                                                      [
#if !(_RELEASE_MAJOR == 8 && _RELEASE_MINOR == 4)
  int fail[-1];
#endif
])],
                              [je_cv_cray_84=yes],
                              [je_cv_cray_84=no])])
fi

if test "x$GCC" = "xyes" ; then
  JE_CFLAGS_ADD([-std=gnu11])
  if test "x$je_cv_cflags_added" = "x-std=gnu11" ; then
    AC_DEFINE_UNQUOTED([JEMALLOC_HAS_RESTRICT])
  else
    JE_CFLAGS_ADD([-std=gnu99])
    if test "x$je_cv_cflags_added" = "x-std=gnu99" ; then
      AC_DEFINE_UNQUOTED([JEMALLOC_HAS_RESTRICT])
    fi
<<<<<<< HEAD
  fi
  JE_CFLAGS_ADD([-Wall])
  JE_CFLAGS_ADD([-Werror=declaration-after-statement])
  JE_CFLAGS_ADD([-Wshorten-64-to-32])
  JE_CFLAGS_ADD([-Wsign-compare])
  JE_CFLAGS_ADD([-pipe])
  JE_CFLAGS_ADD([-g3])
elif test "x$je_cv_msvc" = "xyes" ; then
  CC="$CC -nologo"
  JE_CFLAGS_ADD([-Zi])
  JE_CFLAGS_ADD([-MT])
  JE_CFLAGS_ADD([-W3])
  JE_CFLAGS_ADD([-FS])
  JE_APPEND_VS(CPPFLAGS, -I${srcdir}/include/msvc_compat)
fi
if test "x$je_cv_cray" = "xyes" ; then
  dnl cray compiler 8.4 has an inlining bug
  if test "x$je_cv_cray_84" = "xyes" ; then
    JE_CFLAGS_ADD([-hipa2])
    JE_CFLAGS_ADD([-hnognu])
  fi
  if test "x$enable_cc_silence" != "xno" ; then
    dnl ignore unreachable code warning
    JE_CFLAGS_ADD([-hnomessage=128])
    dnl ignore redefinition of "malloc", "free", etc warning
    JE_CFLAGS_ADD([-hnomessage=1357])
=======
>>>>>>> ba29113e
  fi
  JE_CFLAGS_ADD([-Wall])
  JE_CFLAGS_ADD([-Wshorten-64-to-32])
  JE_CFLAGS_ADD([-Wsign-compare])
  JE_CFLAGS_ADD([-Wundef])
  JE_CFLAGS_ADD([-pipe])
  JE_CFLAGS_ADD([-g3])
elif test "x$je_cv_msvc" = "xyes" ; then
  CC="$CC -nologo"
  JE_CFLAGS_ADD([-Zi])
  JE_CFLAGS_ADD([-MT])
  JE_CFLAGS_ADD([-W3])
  JE_CFLAGS_ADD([-FS])
  JE_APPEND_VS(CPPFLAGS, -I${srcdir}/include/msvc_compat)
fi
if test "x$je_cv_cray" = "xyes" ; then
  dnl cray compiler 8.4 has an inlining bug
  if test "x$je_cv_cray_84" = "xyes" ; then
    JE_CFLAGS_ADD([-hipa2])
    JE_CFLAGS_ADD([-hnognu])
  fi
  dnl ignore unreachable code warning
  JE_CFLAGS_ADD([-hnomessage=128])
  dnl ignore redefinition of "malloc", "free", etc warning
  JE_CFLAGS_ADD([-hnomessage=1357])
fi
AC_SUBST([CONFIGURE_CFLAGS])
AC_SUBST([SPECIFIED_CFLAGS])
AC_SUBST([EXTRA_CFLAGS])
AC_PROG_CPP

AC_ARG_ENABLE([cxx],
  [AS_HELP_STRING([--disable-cxx], [Disable C++ integration])],
if test "x$enable_cxx" = "xno" ; then
  enable_cxx="0"
else
  enable_cxx="1"
fi
<<<<<<< HEAD
AC_SUBST([CONFIGURE_CFLAGS])
AC_SUBST([SPECIFIED_CFLAGS])
AC_SUBST([EXTRA_CFLAGS])
AC_PROG_CPP
=======
,
enable_cxx="1"
)
if test "x$enable_cxx" = "x1" ; then
  dnl Require at least c++14, which is the first version to support sized
  dnl deallocation.  C++ support is not compiled otherwise.
  m4_include([m4/ax_cxx_compile_stdcxx.m4])
  AX_CXX_COMPILE_STDCXX([14], [noext], [optional])
  if test "x${HAVE_CXX14}" = "x1" ; then
    JE_CXXFLAGS_ADD([-Wall])
    JE_CXXFLAGS_ADD([-g3])

    SAVED_LIBS="${LIBS}"
    JE_APPEND_VS(LIBS, -lstdc++)
    JE_COMPILABLE([libstdc++ linkage], [
#include <stdlib.h>
], [[
	int *arr = (int *)malloc(sizeof(int) * 42);
	if (arr == NULL)
		return 1;
]], [je_cv_libstdcxx])
    if test "x${je_cv_libstdcxx}" = "xno" ; then
      LIBS="${SAVED_LIBS}"
    fi
  else
    enable_cxx="0"
  fi
fi
AC_SUBST([enable_cxx])
AC_SUBST([CONFIGURE_CXXFLAGS])
AC_SUBST([SPECIFIED_CXXFLAGS])
AC_SUBST([EXTRA_CXXFLAGS])
>>>>>>> ba29113e

AC_C_BIGENDIAN([ac_cv_big_endian=1], [ac_cv_big_endian=0])
if test "x${ac_cv_big_endian}" = "x1" ; then
  AC_DEFINE_UNQUOTED([JEMALLOC_BIG_ENDIAN], [ ])
fi

if test "x${je_cv_msvc}" = "xyes" -a "x${ac_cv_header_inttypes_h}" = "xno"; then
  JE_APPEND_VS(CPPFLAGS, -I${srcdir}/include/msvc_compat/C99)
fi

if test "x${je_cv_msvc}" = "xyes" ; then
  LG_SIZEOF_PTR=LG_SIZEOF_PTR_WIN
  AC_MSG_RESULT([Using a predefined value for sizeof(void *): 4 for 32-bit, 8 for 64-bit])
else
  AC_CHECK_SIZEOF([void *])
  if test "x${ac_cv_sizeof_void_p}" = "x8" ; then
    LG_SIZEOF_PTR=3
  elif test "x${ac_cv_sizeof_void_p}" = "x4" ; then
    LG_SIZEOF_PTR=2
  else
    AC_MSG_ERROR([Unsupported pointer size: ${ac_cv_sizeof_void_p}])
  fi
fi
AC_DEFINE_UNQUOTED([LG_SIZEOF_PTR], [$LG_SIZEOF_PTR])

AC_CHECK_SIZEOF([int])
if test "x${ac_cv_sizeof_int}" = "x8" ; then
  LG_SIZEOF_INT=3
elif test "x${ac_cv_sizeof_int}" = "x4" ; then
  LG_SIZEOF_INT=2
else
  AC_MSG_ERROR([Unsupported int size: ${ac_cv_sizeof_int}])
fi
AC_DEFINE_UNQUOTED([LG_SIZEOF_INT], [$LG_SIZEOF_INT])

AC_CHECK_SIZEOF([long])
if test "x${ac_cv_sizeof_long}" = "x8" ; then
  LG_SIZEOF_LONG=3
elif test "x${ac_cv_sizeof_long}" = "x4" ; then
  LG_SIZEOF_LONG=2
else
  AC_MSG_ERROR([Unsupported long size: ${ac_cv_sizeof_long}])
fi
AC_DEFINE_UNQUOTED([LG_SIZEOF_LONG], [$LG_SIZEOF_LONG])

AC_CHECK_SIZEOF([long long])
if test "x${ac_cv_sizeof_long_long}" = "x8" ; then
  LG_SIZEOF_LONG_LONG=3
elif test "x${ac_cv_sizeof_long_long}" = "x4" ; then
  LG_SIZEOF_LONG_LONG=2
else
  AC_MSG_ERROR([Unsupported long long size: ${ac_cv_sizeof_long_long}])
fi
AC_DEFINE_UNQUOTED([LG_SIZEOF_LONG_LONG], [$LG_SIZEOF_LONG_LONG])

AC_CHECK_SIZEOF([intmax_t])
if test "x${ac_cv_sizeof_intmax_t}" = "x16" ; then
  LG_SIZEOF_INTMAX_T=4
elif test "x${ac_cv_sizeof_intmax_t}" = "x8" ; then
  LG_SIZEOF_INTMAX_T=3
elif test "x${ac_cv_sizeof_intmax_t}" = "x4" ; then
  LG_SIZEOF_INTMAX_T=2
else
  AC_MSG_ERROR([Unsupported intmax_t size: ${ac_cv_sizeof_intmax_t}])
fi
AC_DEFINE_UNQUOTED([LG_SIZEOF_INTMAX_T], [$LG_SIZEOF_INTMAX_T])

AC_CANONICAL_HOST
dnl CPU-specific settings.
CPU_SPINWAIT=""
case "${host_cpu}" in
  i686|x86_64)
	if test "x${je_cv_msvc}" = "xyes" ; then
	    AC_CACHE_VAL([je_cv_pause_msvc],
	      [JE_COMPILABLE([pause instruction MSVC], [],
					[[_mm_pause(); return 0;]],
					[je_cv_pause_msvc])])
	    if test "x${je_cv_pause_msvc}" = "xyes" ; then
		CPU_SPINWAIT='_mm_pause()'
	    fi
	else
	    AC_CACHE_VAL([je_cv_pause],
	      [JE_COMPILABLE([pause instruction], [],
					[[__asm__ volatile("pause"); return 0;]],
					[je_cv_pause])])
	    if test "x${je_cv_pause}" = "xyes" ; then
		CPU_SPINWAIT='__asm__ volatile("pause")'
	    fi
	fi
	;;
  powerpc*)
	AC_DEFINE_UNQUOTED([HAVE_ALTIVEC], [ ])
	CPU_SPINWAIT='__asm__ volatile("or 31,31,31")'
	;;
  *)
	;;
esac
AC_DEFINE_UNQUOTED([CPU_SPINWAIT], [$CPU_SPINWAIT])

case "${host_cpu}" in
  aarch64)
    AC_MSG_CHECKING([number of significant virtual address bits])
    LG_VADDR=48
    AC_MSG_RESULT([$LG_VADDR])
    ;;
  x86_64)
    AC_CACHE_CHECK([number of significant virtual address bits],
                   [je_cv_lg_vaddr],
                   AC_RUN_IFELSE([AC_LANG_PROGRAM(
[[
#include <stdio.h>
#ifdef _WIN32
#include <limits.h>
#include <intrin.h>
typedef unsigned __int32 uint32_t;
#else
#include <stdint.h>
#endif
]], [[
	uint32_t r[[4]];
	uint32_t eax_in = 0x80000008U;
#ifdef _WIN32
	__cpuid((int *)r, (int)eax_in);
#else
	asm volatile ("cpuid"
	    : "=a" (r[[0]]), "=b" (r[[1]]), "=c" (r[[2]]), "=d" (r[[3]])
	    : "a" (eax_in), "c" (0)
	);
#endif
	uint32_t eax_out = r[[0]];
	uint32_t vaddr = ((eax_out & 0x0000ff00U) >> 8);
	FILE *f = fopen("conftest.out", "w");
	if (f == NULL) {
		return 1;
	}
	if (vaddr > (sizeof(void *) << 3)) {
		vaddr = sizeof(void *) << 3;
	}
	fprintf(f, "%u", vaddr);
	fclose(f);
	return 0;
]])],
                   [je_cv_lg_vaddr=`cat conftest.out`],
                   [je_cv_lg_vaddr=error],
                   [je_cv_lg_vaddr=57]))
    if test "x${je_cv_lg_vaddr}" != "x" ; then
      LG_VADDR="${je_cv_lg_vaddr}"
    fi
    if test "x${LG_VADDR}" != "xerror" ; then
      AC_DEFINE_UNQUOTED([LG_VADDR], [$LG_VADDR])
    else
      AC_MSG_ERROR([cannot determine number of significant virtual address bits])
    fi
    ;;
  *)
    AC_MSG_CHECKING([number of significant virtual address bits])
    if test "x${LG_SIZEOF_PTR}" = "x3" ; then
      LG_VADDR=64
    elif test "x${LG_SIZEOF_PTR}" = "x2" ; then
      LG_VADDR=32
    elif test "x${LG_SIZEOF_PTR}" = "xLG_SIZEOF_PTR_WIN" ; then
      LG_VADDR="(1U << (LG_SIZEOF_PTR_WIN+3))"
    else
      AC_MSG_ERROR([Unsupported lg(pointer size): ${LG_SIZEOF_PTR}])
    fi
    AC_MSG_RESULT([$LG_VADDR])
    ;;
esac
AC_DEFINE_UNQUOTED([LG_VADDR], [$LG_VADDR])

LD_PRELOAD_VAR="LD_PRELOAD"
so="so"
importlib="${so}"
o="$ac_objext"
a="a"
exe="$ac_exeext"
libprefix="lib"
link_whole_archive="0"
DSO_LDFLAGS='-shared -Wl,-soname,$(@F)'
RPATH='-Wl,-rpath,$(1)'
SOREV="${so}.${rev}"
PIC_CFLAGS='-fPIC -DPIC'
CTARGET='-o $@'
LDTARGET='-o $@'
TEST_LD_MODE=
EXTRA_LDFLAGS=
ARFLAGS='crus'
AROUT=' $@'
CC_MM=1

if test "x$je_cv_cray_prgenv_wrapper" = "xyes" ; then
  TEST_LD_MODE='-dynamic'
fi

if test "x${je_cv_cray}" = "xyes" ; then
  CC_MM=
fi

AN_MAKEVAR([AR], [AC_PROG_AR])
AN_PROGRAM([ar], [AC_PROG_AR])
AC_DEFUN([AC_PROG_AR], [AC_CHECK_TOOL(AR, ar, :)])
AC_PROG_AR

AC_PROG_AWK

dnl Platform-specific settings.  abi and RPATH can probably be determined
dnl programmatically, but doing so is error-prone, which makes it generally
dnl not worth the trouble.
dnl 
dnl Define cpp macros in CPPFLAGS, rather than doing AC_DEFINE(macro), since the
dnl definitions need to be seen before any headers are included, which is a pain
dnl to make happen otherwise.
default_retain="0"
maps_coalesce="1"
DUMP_SYMS="nm -a"
SYM_PREFIX=""
case "${host}" in
  *-*-darwin* | *-*-ios*)
	abi="macho"
	RPATH=""
	LD_PRELOAD_VAR="DYLD_INSERT_LIBRARIES"
	so="dylib"
	importlib="${so}"
	force_tls="0"
	DSO_LDFLAGS='-shared -Wl,-install_name,$(LIBDIR)/$(@F)'
	SOREV="${rev}.${so}"
	sbrk_deprecated="1"
	SYM_PREFIX="_"
	;;
  *-*-freebsd*)
	abi="elf"
	AC_DEFINE([JEMALLOC_SYSCTL_VM_OVERCOMMIT], [ ])
	force_lazy_lock="1"
	;;
  *-*-dragonfly*)
	abi="elf"
	;;
  *-*-openbsd*)
	abi="elf"
	force_tls="0"
	;;
  *-*-bitrig*)
	abi="elf"
	;;
  *-*-linux-android)
	dnl syscall(2) and secure_getenv(3) are exposed by _GNU_SOURCE.
	JE_APPEND_VS(CPPFLAGS, -D_GNU_SOURCE)
	abi="elf"
<<<<<<< HEAD
	AC_DEFINE([JEMALLOC_HAS_ALLOCA_H])
	AC_DEFINE([JEMALLOC_PROC_SYS_VM_OVERCOMMIT_MEMORY], [ ])
	AC_DEFINE([JEMALLOC_THREADED_INIT], [ ])
	AC_DEFINE([JEMALLOC_C11ATOMICS])
	force_tls="0"
	default_munmap="0"
=======
	AC_DEFINE([JEMALLOC_PURGE_MADVISE_DONTNEED_ZEROS])
	AC_DEFINE([JEMALLOC_HAS_ALLOCA_H])
	AC_DEFINE([JEMALLOC_PROC_SYS_VM_OVERCOMMIT_MEMORY], [ ])
	AC_DEFINE([JEMALLOC_THREADED_INIT], [ ])
	AC_DEFINE([JEMALLOC_C11_ATOMICS])
	force_tls="0"
	if test "${LG_SIZEOF_PTR}" = "3"; then
	  default_retain="1"
	fi
>>>>>>> ba29113e
	;;
  *-*-linux* | *-*-kfreebsd*)
	dnl syscall(2) and secure_getenv(3) are exposed by _GNU_SOURCE.
	JE_APPEND_VS(CPPFLAGS, -D_GNU_SOURCE)
	abi="elf"
	AC_DEFINE([JEMALLOC_PURGE_MADVISE_DONTNEED_ZEROS])
	AC_DEFINE([JEMALLOC_HAS_ALLOCA_H])
	AC_DEFINE([JEMALLOC_PROC_SYS_VM_OVERCOMMIT_MEMORY], [ ])
	AC_DEFINE([JEMALLOC_THREADED_INIT], [ ])
	AC_DEFINE([JEMALLOC_USE_CXX_THROW], [ ])
	if test "${LG_SIZEOF_PTR}" = "3"; then
	  default_retain="1"
	fi
	;;
  *-*-netbsd*)
	AC_MSG_CHECKING([ABI])
        AC_COMPILE_IFELSE([AC_LANG_PROGRAM(
[[#ifdef __ELF__
/* ELF */
#else
#error aout
#endif
]])],
                          [abi="elf"],
                          [abi="aout"])
	AC_MSG_RESULT([$abi])
	;;
  *-*-solaris2*)
	abi="elf"
	RPATH='-Wl,-R,$(1)'
	dnl Solaris needs this for sigwait().
	JE_APPEND_VS(CPPFLAGS, -D_POSIX_PTHREAD_SEMANTICS)
	JE_APPEND_VS(LIBS, -lposix4 -lsocket -lnsl)
	;;
  *-ibm-aix*)
	if test "${LG_SIZEOF_PTR}" = "3"; then
	  dnl 64bit AIX
	  LD_PRELOAD_VAR="LDR_PRELOAD64"
	else
	  dnl 32bit AIX
	  LD_PRELOAD_VAR="LDR_PRELOAD"
	fi
	abi="xcoff"
	;;
  *-*-mingw* | *-*-cygwin*)
	abi="pecoff"
	force_tls="0"
	maps_coalesce="0"
	RPATH=""
	so="dll"
	if test "x$je_cv_msvc" = "xyes" ; then
	  importlib="lib"
	  DSO_LDFLAGS="-LD"
	  EXTRA_LDFLAGS="-link -DEBUG"
	  CTARGET='-Fo$@'
	  LDTARGET='-Fe$@'
	  AR='lib'
	  ARFLAGS='-nologo -out:'
	  AROUT='$@'
	  CC_MM=
        else
	  importlib="${so}"
	  DSO_LDFLAGS="-shared"
	  link_whole_archive="1"
	fi
	DUMP_SYMS="dumpbin /SYMBOLS"
	a="lib"
	libprefix=""
	SOREV="${so}"
	PIC_CFLAGS=""
	;;
  *)
	AC_MSG_RESULT([Unsupported operating system: ${host}])
	abi="elf"
	;;
esac

JEMALLOC_USABLE_SIZE_CONST=const
AC_CHECK_HEADERS([malloc.h], [
  AC_MSG_CHECKING([whether malloc_usable_size definition can use const argument])
  AC_COMPILE_IFELSE([AC_LANG_PROGRAM(
    [#include <malloc.h>
     #include <stddef.h>
    size_t malloc_usable_size(const void *ptr);
    ],
    [])],[
                AC_MSG_RESULT([yes])
         ],[
                JEMALLOC_USABLE_SIZE_CONST=
                AC_MSG_RESULT([no])
         ])
])
AC_DEFINE_UNQUOTED([JEMALLOC_USABLE_SIZE_CONST], [$JEMALLOC_USABLE_SIZE_CONST])
AC_SUBST([abi])
AC_SUBST([RPATH])
AC_SUBST([LD_PRELOAD_VAR])
AC_SUBST([so])
AC_SUBST([importlib])
AC_SUBST([o])
AC_SUBST([a])
AC_SUBST([exe])
AC_SUBST([libprefix])
AC_SUBST([link_whole_archive])
AC_SUBST([DSO_LDFLAGS])
AC_SUBST([EXTRA_LDFLAGS])
AC_SUBST([SOREV])
AC_SUBST([PIC_CFLAGS])
AC_SUBST([CTARGET])
AC_SUBST([LDTARGET])
AC_SUBST([TEST_LD_MODE])
AC_SUBST([MKLIB])
AC_SUBST([ARFLAGS])
AC_SUBST([AROUT])
AC_SUBST([DUMP_SYMS])
AC_SUBST([CC_MM])

dnl Determine whether libm must be linked to use e.g. log(3).
AC_SEARCH_LIBS([log], [m], , [AC_MSG_ERROR([Missing math functions])])
if test "x$ac_cv_search_log" != "xnone required" ; then
  LM="$ac_cv_search_log"
else
  LM=
fi
AC_SUBST(LM)

JE_COMPILABLE([__attribute__ syntax],
              [static __attribute__((unused)) void foo(void){}],
              [],
              [je_cv_attribute])
if test "x${je_cv_attribute}" = "xyes" ; then
  AC_DEFINE([JEMALLOC_HAVE_ATTR], [ ])
  if test "x${GCC}" = "xyes" -a "x${abi}" = "xelf"; then
    JE_CFLAGS_ADD([-fvisibility=hidden])
<<<<<<< HEAD
=======
    JE_CXXFLAGS_ADD([-fvisibility=hidden])
>>>>>>> ba29113e
  fi
fi
dnl Check for tls_model attribute support (clang 3.0 still lacks support).
JE_CFLAGS_SAVE()
JE_CFLAGS_ADD([-Werror])
JE_CFLAGS_ADD([-herror_on_warning])
JE_COMPILABLE([tls_model attribute], [],
              [static __thread int
               __attribute__((tls_model("initial-exec"), unused)) foo;
               foo = 0;],
              [je_cv_tls_model])
JE_CFLAGS_RESTORE()
if test "x${je_cv_tls_model}" = "xyes" ; then
  AC_DEFINE([JEMALLOC_TLS_MODEL],
            [__attribute__((tls_model("initial-exec")))])
else
  AC_DEFINE([JEMALLOC_TLS_MODEL], [ ])
fi
dnl Check for alloc_size attribute support.
JE_CFLAGS_SAVE()
JE_CFLAGS_ADD([-Werror])
JE_CFLAGS_ADD([-herror_on_warning])
JE_COMPILABLE([alloc_size attribute], [#include <stdlib.h>],
              [void *foo(size_t size) __attribute__((alloc_size(1)));],
              [je_cv_alloc_size])
JE_CFLAGS_RESTORE()
if test "x${je_cv_alloc_size}" = "xyes" ; then
  AC_DEFINE([JEMALLOC_HAVE_ATTR_ALLOC_SIZE], [ ])
fi
dnl Check for format(gnu_printf, ...) attribute support.
JE_CFLAGS_SAVE()
JE_CFLAGS_ADD([-Werror])
JE_CFLAGS_ADD([-herror_on_warning])
JE_COMPILABLE([format(gnu_printf, ...) attribute], [#include <stdlib.h>],
              [void *foo(const char *format, ...) __attribute__((format(gnu_printf, 1, 2)));],
              [je_cv_format_gnu_printf])
JE_CFLAGS_RESTORE()
if test "x${je_cv_format_gnu_printf}" = "xyes" ; then
  AC_DEFINE([JEMALLOC_HAVE_ATTR_FORMAT_GNU_PRINTF], [ ])
fi
dnl Check for format(printf, ...) attribute support.
JE_CFLAGS_SAVE()
JE_CFLAGS_ADD([-Werror])
JE_CFLAGS_ADD([-herror_on_warning])
JE_COMPILABLE([format(printf, ...) attribute], [#include <stdlib.h>],
              [void *foo(const char *format, ...) __attribute__((format(printf, 1, 2)));],
              [je_cv_format_printf])
JE_CFLAGS_RESTORE()
if test "x${je_cv_format_printf}" = "xyes" ; then
  AC_DEFINE([JEMALLOC_HAVE_ATTR_FORMAT_PRINTF], [ ])
fi

dnl Support optional additions to rpath.
AC_ARG_WITH([rpath],
  [AS_HELP_STRING([--with-rpath=<rpath>], [Colon-separated rpath (ELF systems only)])],
if test "x$with_rpath" = "xno" ; then
  RPATH_EXTRA=
else
  RPATH_EXTRA="`echo $with_rpath | tr \":\" \" \"`"
fi,
  RPATH_EXTRA=
)
AC_SUBST([RPATH_EXTRA])

dnl Disable rules that do automatic regeneration of configure output by default.
AC_ARG_ENABLE([autogen],
  [AS_HELP_STRING([--enable-autogen], [Automatically regenerate configure output])],
if test "x$enable_autogen" = "xno" ; then
  enable_autogen="0"
else
  enable_autogen="1"
fi
,
enable_autogen="0"
)
AC_SUBST([enable_autogen])

AC_PROG_INSTALL
AC_PROG_RANLIB
AC_PATH_PROG([LD], [ld], [false], [$PATH])
AC_PATH_PROG([AUTOCONF], [autoconf], [false], [$PATH])

<<<<<<< HEAD
public_syms="malloc_conf malloc_message malloc calloc posix_memalign aligned_alloc realloc free mallocx rallocx xallocx sallocx dallocx sdallocx nallocx mallctl mallctlnametomib mallctlbymib malloc_stats_print malloc_usable_size"

dnl Check for allocator-related functions that should be wrapped.
AC_CHECK_FUNC([memalign],
	      [AC_DEFINE([JEMALLOC_OVERRIDE_MEMALIGN], [ ])
	       public_syms="${public_syms} memalign"])
AC_CHECK_FUNC([valloc],
	      [AC_DEFINE([JEMALLOC_OVERRIDE_VALLOC], [ ])
	       public_syms="${public_syms} valloc"])

dnl Do not compute test code coverage by default.
GCOV_FLAGS=
AC_ARG_ENABLE([code-coverage],
  [AS_HELP_STRING([--enable-code-coverage],
   [Enable code coverage])],
[if test "x$enable_code_coverage" = "xno" ; then
  enable_code_coverage="0"
else
  enable_code_coverage="1"
fi
],
[enable_code_coverage="0"]
)
if test "x$enable_code_coverage" = "x1" ; then
  deoptimize="no"
  echo "$CFLAGS $EXTRA_CFLAGS" | grep '\-O' >/dev/null || deoptimize="yes"
  if test "x${deoptimize}" = "xyes" ; then
    JE_CFLAGS_ADD([-O0])
  fi
  JE_CFLAGS_ADD([-fprofile-arcs -ftest-coverage])
  EXTRA_LDFLAGS="$EXTRA_LDFLAGS -fprofile-arcs -ftest-coverage"
  AC_DEFINE([JEMALLOC_CODE_COVERAGE], [ ])
fi
AC_SUBST([enable_code_coverage])

=======
>>>>>>> ba29113e
dnl Perform no name mangling by default.
AC_ARG_WITH([mangling],
  [AS_HELP_STRING([--with-mangling=<map>], [Mangle symbols in <map>])],
  [mangling_map="$with_mangling"], [mangling_map=""])

dnl Do not prefix public APIs by default.
AC_ARG_WITH([jemalloc_prefix],
  [AS_HELP_STRING([--with-jemalloc-prefix=<prefix>], [Prefix to prepend to all public APIs])],
  [JEMALLOC_PREFIX="$with_jemalloc_prefix"],
  [if test "x$abi" != "xmacho" -a "x$abi" != "xpecoff"; then
  JEMALLOC_PREFIX=""
else
  JEMALLOC_PREFIX="je_"
fi]
)
if test "x$JEMALLOC_PREFIX" = "x" ; then
  AC_DEFINE([JEMALLOC_IS_MALLOC])
else
  JEMALLOC_CPREFIX=`echo ${JEMALLOC_PREFIX} | tr "a-z" "A-Z"`
  AC_DEFINE_UNQUOTED([JEMALLOC_PREFIX], ["$JEMALLOC_PREFIX"])
  AC_DEFINE_UNQUOTED([JEMALLOC_CPREFIX], ["$JEMALLOC_CPREFIX"])
fi
AC_SUBST([JEMALLOC_PREFIX])
AC_SUBST([JEMALLOC_CPREFIX])

AC_ARG_WITH([export],
  [AS_HELP_STRING([--without-export], [disable exporting jemalloc public APIs])],
  [if test "x$with_export" = "xno"; then
  AC_DEFINE([JEMALLOC_EXPORT],[])
fi]
)

public_syms="aligned_alloc calloc dallocx free mallctl mallctlbymib mallctlnametomib malloc malloc_conf malloc_message malloc_stats_print malloc_usable_size mallocx nallocx posix_memalign rallocx realloc sallocx sdallocx xallocx"
dnl Check for additional platform-specific public API functions.
AC_CHECK_FUNC([memalign],
	      [AC_DEFINE([JEMALLOC_OVERRIDE_MEMALIGN], [ ])
	       public_syms="${public_syms} memalign"])
AC_CHECK_FUNC([valloc],
	      [AC_DEFINE([JEMALLOC_OVERRIDE_VALLOC], [ ])
	       public_syms="${public_syms} valloc"])

dnl Check for allocator-related functions that should be wrapped.
wrap_syms=
if test "x${JEMALLOC_PREFIX}" = "x" ; then
  AC_CHECK_FUNC([__libc_calloc],
		[AC_DEFINE([JEMALLOC_OVERRIDE___LIBC_CALLOC], [ ])
		 wrap_syms="${wrap_syms} __libc_calloc"])
  AC_CHECK_FUNC([__libc_free],
		[AC_DEFINE([JEMALLOC_OVERRIDE___LIBC_FREE], [ ])
		 wrap_syms="${wrap_syms} __libc_free"])
  AC_CHECK_FUNC([__libc_malloc],
		[AC_DEFINE([JEMALLOC_OVERRIDE___LIBC_MALLOC], [ ])
		 wrap_syms="${wrap_syms} __libc_malloc"])
  AC_CHECK_FUNC([__libc_memalign],
		[AC_DEFINE([JEMALLOC_OVERRIDE___LIBC_MEMALIGN], [ ])
		 wrap_syms="${wrap_syms} __libc_memalign"])
  AC_CHECK_FUNC([__libc_realloc],
		[AC_DEFINE([JEMALLOC_OVERRIDE___LIBC_REALLOC], [ ])
		 wrap_syms="${wrap_syms} __libc_realloc"])
  AC_CHECK_FUNC([__libc_valloc],
		[AC_DEFINE([JEMALLOC_OVERRIDE___LIBC_VALLOC], [ ])
		 wrap_syms="${wrap_syms} __libc_valloc"])
  AC_CHECK_FUNC([__posix_memalign],
		[AC_DEFINE([JEMALLOC_OVERRIDE___POSIX_MEMALIGN], [ ])
		 wrap_syms="${wrap_syms} __posix_memalign"])
fi

case "${host}" in
  *-*-mingw* | *-*-cygwin*)
    wrap_syms="${wrap_syms} tls_callback"
    ;;
  *)
    ;;
esac

dnl Mangle library-private APIs.
AC_ARG_WITH([private_namespace],
  [AS_HELP_STRING([--with-private-namespace=<prefix>], [Prefix to prepend to all library-private APIs])],
  [JEMALLOC_PRIVATE_NAMESPACE="${with_private_namespace}je_"],
  [JEMALLOC_PRIVATE_NAMESPACE="je_"]
)
AC_DEFINE_UNQUOTED([JEMALLOC_PRIVATE_NAMESPACE], [$JEMALLOC_PRIVATE_NAMESPACE])
private_namespace="$JEMALLOC_PRIVATE_NAMESPACE"
AC_SUBST([private_namespace])

dnl Do not add suffix to installed files by default.
AC_ARG_WITH([install_suffix],
  [AS_HELP_STRING([--with-install-suffix=<suffix>], [Suffix to append to all installed files])],
  [INSTALL_SUFFIX="$with_install_suffix"],
  [INSTALL_SUFFIX=]
)
install_suffix="$INSTALL_SUFFIX"
AC_SUBST([install_suffix])

dnl Specify default malloc_conf.
AC_ARG_WITH([malloc_conf],
  [AS_HELP_STRING([--with-malloc-conf=<malloc_conf>], [config.malloc_conf options string])],
  [JEMALLOC_CONFIG_MALLOC_CONF="$with_malloc_conf"],
  [JEMALLOC_CONFIG_MALLOC_CONF=""]
)
config_malloc_conf="$JEMALLOC_CONFIG_MALLOC_CONF"
AC_DEFINE_UNQUOTED([JEMALLOC_CONFIG_MALLOC_CONF], ["$config_malloc_conf"])

dnl Substitute @je_@ in jemalloc_protos.h.in, primarily to make generation of
dnl jemalloc_protos_jet.h easy.
je_="je_"
AC_SUBST([je_])

cfgoutputs_in="Makefile.in"
cfgoutputs_in="${cfgoutputs_in} jemalloc.pc.in"
cfgoutputs_in="${cfgoutputs_in} doc/html.xsl.in"
cfgoutputs_in="${cfgoutputs_in} doc/manpages.xsl.in"
cfgoutputs_in="${cfgoutputs_in} doc/jemalloc.xml.in"
cfgoutputs_in="${cfgoutputs_in} include/jemalloc/jemalloc_macros.h.in"
cfgoutputs_in="${cfgoutputs_in} include/jemalloc/jemalloc_protos.h.in"
cfgoutputs_in="${cfgoutputs_in} include/jemalloc/jemalloc_typedefs.h.in"
cfgoutputs_in="${cfgoutputs_in} include/jemalloc/internal/jemalloc_preamble.h.in"
cfgoutputs_in="${cfgoutputs_in} test/test.sh.in"
cfgoutputs_in="${cfgoutputs_in} test/include/test/jemalloc_test.h.in"

cfgoutputs_out="Makefile"
cfgoutputs_out="${cfgoutputs_out} jemalloc.pc"
cfgoutputs_out="${cfgoutputs_out} doc/html.xsl"
cfgoutputs_out="${cfgoutputs_out} doc/manpages.xsl"
cfgoutputs_out="${cfgoutputs_out} doc/jemalloc.xml"
cfgoutputs_out="${cfgoutputs_out} include/jemalloc/jemalloc_macros.h"
cfgoutputs_out="${cfgoutputs_out} include/jemalloc/jemalloc_protos.h"
cfgoutputs_out="${cfgoutputs_out} include/jemalloc/jemalloc_typedefs.h"
cfgoutputs_out="${cfgoutputs_out} include/jemalloc/internal/jemalloc_preamble.h"
cfgoutputs_out="${cfgoutputs_out} test/test.sh"
cfgoutputs_out="${cfgoutputs_out} test/include/test/jemalloc_test.h"

cfgoutputs_tup="Makefile"
cfgoutputs_tup="${cfgoutputs_tup} jemalloc.pc:jemalloc.pc.in"
cfgoutputs_tup="${cfgoutputs_tup} doc/html.xsl:doc/html.xsl.in"
cfgoutputs_tup="${cfgoutputs_tup} doc/manpages.xsl:doc/manpages.xsl.in"
cfgoutputs_tup="${cfgoutputs_tup} doc/jemalloc.xml:doc/jemalloc.xml.in"
cfgoutputs_tup="${cfgoutputs_tup} include/jemalloc/jemalloc_macros.h:include/jemalloc/jemalloc_macros.h.in"
cfgoutputs_tup="${cfgoutputs_tup} include/jemalloc/jemalloc_protos.h:include/jemalloc/jemalloc_protos.h.in"
cfgoutputs_tup="${cfgoutputs_tup} include/jemalloc/jemalloc_typedefs.h:include/jemalloc/jemalloc_typedefs.h.in"
cfgoutputs_tup="${cfgoutputs_tup} include/jemalloc/internal/jemalloc_preamble.h"
cfgoutputs_tup="${cfgoutputs_tup} test/test.sh:test/test.sh.in"
cfgoutputs_tup="${cfgoutputs_tup} test/include/test/jemalloc_test.h:test/include/test/jemalloc_test.h.in"

cfghdrs_in="include/jemalloc/jemalloc_defs.h.in"
cfghdrs_in="${cfghdrs_in} include/jemalloc/internal/jemalloc_internal_defs.h.in"
cfghdrs_in="${cfghdrs_in} include/jemalloc/internal/private_symbols.sh"
cfghdrs_in="${cfghdrs_in} include/jemalloc/internal/private_namespace.sh"
cfghdrs_in="${cfghdrs_in} include/jemalloc/internal/public_namespace.sh"
cfghdrs_in="${cfghdrs_in} include/jemalloc/internal/public_unnamespace.sh"
cfghdrs_in="${cfghdrs_in} include/jemalloc/internal/size_classes.sh"
cfghdrs_in="${cfghdrs_in} include/jemalloc/jemalloc_rename.sh"
cfghdrs_in="${cfghdrs_in} include/jemalloc/jemalloc_mangle.sh"
cfghdrs_in="${cfghdrs_in} include/jemalloc/jemalloc.sh"
cfghdrs_in="${cfghdrs_in} test/include/test/jemalloc_test_defs.h.in"

cfghdrs_out="include/jemalloc/jemalloc_defs.h"
cfghdrs_out="${cfghdrs_out} include/jemalloc/jemalloc${install_suffix}.h"
cfghdrs_out="${cfghdrs_out} include/jemalloc/internal/private_symbols.awk"
cfghdrs_out="${cfghdrs_out} include/jemalloc/internal/private_symbols_jet.awk"
cfghdrs_out="${cfghdrs_out} include/jemalloc/internal/public_symbols.txt"
cfghdrs_out="${cfghdrs_out} include/jemalloc/internal/public_namespace.h"
cfghdrs_out="${cfghdrs_out} include/jemalloc/internal/public_unnamespace.h"
cfghdrs_out="${cfghdrs_out} include/jemalloc/internal/size_classes.h"
cfghdrs_out="${cfghdrs_out} include/jemalloc/jemalloc_protos_jet.h"
cfghdrs_out="${cfghdrs_out} include/jemalloc/jemalloc_rename.h"
cfghdrs_out="${cfghdrs_out} include/jemalloc/jemalloc_mangle.h"
cfghdrs_out="${cfghdrs_out} include/jemalloc/jemalloc_mangle_jet.h"
cfghdrs_out="${cfghdrs_out} include/jemalloc/internal/jemalloc_internal_defs.h"
cfghdrs_out="${cfghdrs_out} test/include/test/jemalloc_test_defs.h"

cfghdrs_tup="include/jemalloc/jemalloc_defs.h:include/jemalloc/jemalloc_defs.h.in"
cfghdrs_tup="${cfghdrs_tup} include/jemalloc/internal/jemalloc_internal_defs.h:include/jemalloc/internal/jemalloc_internal_defs.h.in"
cfghdrs_tup="${cfghdrs_tup} test/include/test/jemalloc_test_defs.h:test/include/test/jemalloc_test_defs.h.in"

dnl Do not compile with debugging by default.
AC_ARG_ENABLE([debug],
  [AS_HELP_STRING([--enable-debug],
                  [Build debugging code])],
[if test "x$enable_debug" = "xno" ; then
  enable_debug="0"
else
  enable_debug="1"
fi
],
[enable_debug="0"]
)
if test "x$enable_debug" = "x1" ; then
  AC_DEFINE([JEMALLOC_DEBUG], [ ])
fi
if test "x$enable_debug" = "x1" ; then
  AC_DEFINE([JEMALLOC_DEBUG], [ ])
fi
AC_SUBST([enable_debug])

dnl Only optimize if not debugging.
if test "x$enable_debug" = "x0" ; then
  if test "x$GCC" = "xyes" ; then
    JE_CFLAGS_ADD([-O3])
<<<<<<< HEAD
    JE_CFLAGS_ADD([-funroll-loops])
  elif test "x$je_cv_msvc" = "xyes" ; then
    JE_CFLAGS_ADD([-O2])
  else
    JE_CFLAGS_ADD([-O])
=======
    JE_CXXFLAGS_ADD([-O3])
    JE_CFLAGS_ADD([-funroll-loops])
  elif test "x$je_cv_msvc" = "xyes" ; then
    JE_CFLAGS_ADD([-O2])
    JE_CXXFLAGS_ADD([-O2])
  else
    JE_CFLAGS_ADD([-O])
    JE_CXXFLAGS_ADD([-O])
>>>>>>> ba29113e
  fi
fi

dnl Enable statistics calculation by default.
AC_ARG_ENABLE([stats],
  [AS_HELP_STRING([--disable-stats],
                  [Disable statistics calculation/reporting])],
[if test "x$enable_stats" = "xno" ; then
  enable_stats="0"
else
  enable_stats="1"
fi
],
[enable_stats="1"]
)
if test "x$enable_stats" = "x1" ; then
  AC_DEFINE([JEMALLOC_STATS], [ ])
fi
AC_SUBST([enable_stats])

dnl Do not enable profiling by default.
AC_ARG_ENABLE([prof],
  [AS_HELP_STRING([--enable-prof], [Enable allocation profiling])],
[if test "x$enable_prof" = "xno" ; then
  enable_prof="0"
else
  enable_prof="1"
fi
],
[enable_prof="0"]
)
if test "x$enable_prof" = "x1" ; then
  backtrace_method=""
else
  backtrace_method="N/A"
fi

AC_ARG_ENABLE([prof-libunwind],
  [AS_HELP_STRING([--enable-prof-libunwind], [Use libunwind for backtracing])],
[if test "x$enable_prof_libunwind" = "xno" ; then
  enable_prof_libunwind="0"
else
  enable_prof_libunwind="1"
fi
],
[enable_prof_libunwind="0"]
)
AC_ARG_WITH([static_libunwind],
  [AS_HELP_STRING([--with-static-libunwind=<libunwind.a>],
  [Path to static libunwind library; use rather than dynamically linking])],
if test "x$with_static_libunwind" = "xno" ; then
  LUNWIND="-lunwind"
else
  if test ! -f "$with_static_libunwind" ; then
    AC_MSG_ERROR([Static libunwind not found: $with_static_libunwind])
  fi
  LUNWIND="$with_static_libunwind"
fi,
  LUNWIND="-lunwind"
)
if test "x$backtrace_method" = "x" -a "x$enable_prof_libunwind" = "x1" ; then
  AC_CHECK_HEADERS([libunwind.h], , [enable_prof_libunwind="0"])
  if test "x$LUNWIND" = "x-lunwind" ; then
    AC_CHECK_LIB([unwind], [unw_backtrace], [JE_APPEND_VS(LIBS, $LUNWIND)],
                 [enable_prof_libunwind="0"])
  else
    JE_APPEND_VS(LIBS, $LUNWIND)
  fi
  if test "x${enable_prof_libunwind}" = "x1" ; then
    backtrace_method="libunwind"
    AC_DEFINE([JEMALLOC_PROF_LIBUNWIND], [ ])
  fi
fi

AC_ARG_ENABLE([prof-libgcc],
  [AS_HELP_STRING([--disable-prof-libgcc],
  [Do not use libgcc for backtracing])],
[if test "x$enable_prof_libgcc" = "xno" ; then
  enable_prof_libgcc="0"
else
  enable_prof_libgcc="1"
fi
],
[enable_prof_libgcc="1"]
)
if test "x$backtrace_method" = "x" -a "x$enable_prof_libgcc" = "x1" \
     -a "x$GCC" = "xyes" ; then
  AC_CHECK_HEADERS([unwind.h], , [enable_prof_libgcc="0"])
<<<<<<< HEAD
  AC_CHECK_LIB([gcc], [_Unwind_Backtrace], [JE_APPEND_VS(LIBS, -lgcc)], [enable_prof_libgcc="0"])
=======
  if test "x${enable_prof_libgcc}" = "x1" ; then
    AC_CHECK_LIB([gcc], [_Unwind_Backtrace], [JE_APPEND_VS(LIBS, -lgcc)], [enable_prof_libgcc="0"])
  fi
>>>>>>> ba29113e
  if test "x${enable_prof_libgcc}" = "x1" ; then
    backtrace_method="libgcc"
    AC_DEFINE([JEMALLOC_PROF_LIBGCC], [ ])
  fi
else
  enable_prof_libgcc="0"
fi

AC_ARG_ENABLE([prof-gcc],
  [AS_HELP_STRING([--disable-prof-gcc],
  [Do not use gcc intrinsics for backtracing])],
[if test "x$enable_prof_gcc" = "xno" ; then
  enable_prof_gcc="0"
else
  enable_prof_gcc="1"
fi
],
[enable_prof_gcc="1"]
)
if test "x$backtrace_method" = "x" -a "x$enable_prof_gcc" = "x1" \
     -a "x$GCC" = "xyes" ; then
  JE_CFLAGS_ADD([-fno-omit-frame-pointer])
  backtrace_method="gcc intrinsics"
  AC_DEFINE([JEMALLOC_PROF_GCC], [ ])
else
  enable_prof_gcc="0"
fi

if test "x$backtrace_method" = "x" ; then
  backtrace_method="none (disabling profiling)"
  enable_prof="0"
fi
AC_MSG_CHECKING([configured backtracing method])
AC_MSG_RESULT([$backtrace_method])
if test "x$enable_prof" = "x1" ; then
  dnl Heap profiling uses the log(3) function.
  JE_APPEND_VS(LIBS, $LM)

  AC_DEFINE([JEMALLOC_PROF], [ ])
fi
AC_SUBST([enable_prof])

dnl Indicate whether adjacent virtual memory mappings automatically coalesce
dnl (and fragment on demand).
if test "x${maps_coalesce}" = "x1" ; then
  AC_DEFINE([JEMALLOC_MAPS_COALESCE], [ ])
fi

dnl Indicate whether to retain memory (rather than using munmap()) by default.
if test "x$default_retain" = "x1" ; then
  AC_DEFINE([JEMALLOC_RETAIN], [ ])
fi

dnl Enable allocation from DSS if supported by the OS.
have_dss="1"
dnl Check whether the BSD/SUSv1 sbrk() exists.  If not, disable DSS support.
AC_CHECK_FUNC([sbrk], [have_sbrk="1"], [have_sbrk="0"])
if test "x$have_sbrk" = "x1" ; then
  if test "x$sbrk_deprecated" = "x1" ; then
    AC_MSG_RESULT([Disabling dss allocation because sbrk is deprecated])
    have_dss="0"
  fi
else
  have_dss="0"
fi

if test "x$have_dss" = "x1" ; then
  AC_DEFINE([JEMALLOC_DSS], [ ])
fi

dnl Support the junk/zero filling option by default.
AC_ARG_ENABLE([fill],
  [AS_HELP_STRING([--disable-fill], [Disable support for junk/zero filling])],
[if test "x$enable_fill" = "xno" ; then
  enable_fill="0"
else
  enable_fill="1"
fi
],
[enable_fill="1"]
)
if test "x$enable_fill" = "x1" ; then
  AC_DEFINE([JEMALLOC_FILL], [ ])
fi
AC_SUBST([enable_fill])

dnl Disable utrace(2)-based tracing by default.
AC_ARG_ENABLE([utrace],
  [AS_HELP_STRING([--enable-utrace], [Enable utrace(2)-based tracing])],
[if test "x$enable_utrace" = "xno" ; then
  enable_utrace="0"
else
  enable_utrace="1"
fi
],
[enable_utrace="0"]
)
JE_COMPILABLE([utrace(2)], [
#include <sys/types.h>
#include <sys/param.h>
#include <sys/time.h>
#include <sys/uio.h>
#include <sys/ktrace.h>
], [
	utrace((void *)0, 0);
], [je_cv_utrace])
if test "x${je_cv_utrace}" = "xno" ; then
  enable_utrace="0"
fi
if test "x$enable_utrace" = "x1" ; then
  AC_DEFINE([JEMALLOC_UTRACE], [ ])
fi
AC_SUBST([enable_utrace])

dnl Do not support the xmalloc option by default.
AC_ARG_ENABLE([xmalloc],
  [AS_HELP_STRING([--enable-xmalloc], [Support xmalloc option])],
[if test "x$enable_xmalloc" = "xno" ; then
  enable_xmalloc="0"
else
  enable_xmalloc="1"
fi
],
[enable_xmalloc="0"]
)
if test "x$enable_xmalloc" = "x1" ; then
  AC_DEFINE([JEMALLOC_XMALLOC], [ ])
fi
AC_SUBST([enable_xmalloc])

dnl Support cache-oblivious allocation alignment by default.
AC_ARG_ENABLE([cache-oblivious],
  [AS_HELP_STRING([--disable-cache-oblivious],
                  [Disable support for cache-oblivious allocation alignment])],
[if test "x$enable_cache_oblivious" = "xno" ; then
  enable_cache_oblivious="0"
else
  enable_cache_oblivious="1"
fi
],
[enable_cache_oblivious="1"]
)
if test "x$enable_cache_oblivious" = "x1" ; then
  AC_DEFINE([JEMALLOC_CACHE_OBLIVIOUS], [ ])
fi
AC_SUBST([enable_cache_oblivious])



JE_COMPILABLE([a program using __builtin_unreachable], [
void foo (void) {
  __builtin_unreachable();
}
], [
	{
		foo();
	}
], [je_cv_gcc_builtin_unreachable])
if test "x${je_cv_gcc_builtin_unreachable}" = "xyes" ; then
  AC_DEFINE([JEMALLOC_INTERNAL_UNREACHABLE], [__builtin_unreachable])
else
  AC_DEFINE([JEMALLOC_INTERNAL_UNREACHABLE], [abort])
fi

dnl ============================================================================
dnl Check for  __builtin_ffsl(), then ffsl(3), and fail if neither are found.
dnl One of those two functions should (theoretically) exist on all platforms
dnl that jemalloc currently has a chance of functioning on without modification.
dnl We additionally assume ffs[ll]() or __builtin_ffs[ll]() are defined if
dnl ffsl() or __builtin_ffsl() are defined, respectively.
JE_COMPILABLE([a program using __builtin_ffsl], [
#include <stdio.h>
#include <strings.h>
#include <string.h>
], [
	{
		int rv = __builtin_ffsl(0x08);
		printf("%d\n", rv);
	}
], [je_cv_gcc_builtin_ffsl])
if test "x${je_cv_gcc_builtin_ffsl}" = "xyes" ; then
  AC_DEFINE([JEMALLOC_INTERNAL_FFSLL], [__builtin_ffsll])
  AC_DEFINE([JEMALLOC_INTERNAL_FFSL], [__builtin_ffsl])
  AC_DEFINE([JEMALLOC_INTERNAL_FFS], [__builtin_ffs])
else
  JE_COMPILABLE([a program using ffsl], [
  #include <stdio.h>
  #include <strings.h>
  #include <string.h>
  ], [
	{
		int rv = ffsl(0x08);
		printf("%d\n", rv);
	}
  ], [je_cv_function_ffsl])
  if test "x${je_cv_function_ffsl}" = "xyes" ; then
    AC_DEFINE([JEMALLOC_INTERNAL_FFSLL], [ffsll])
    AC_DEFINE([JEMALLOC_INTERNAL_FFSL], [ffsl])
    AC_DEFINE([JEMALLOC_INTERNAL_FFS], [ffs])
  else
    AC_MSG_ERROR([Cannot build without ffsl(3) or __builtin_ffsl()])
  fi
fi

AC_ARG_WITH([lg_quantum],
  [AS_HELP_STRING([--with-lg-quantum=<lg-quantum>],
   [Base 2 log of minimum allocation alignment])],
  [LG_QUANTA="$with_lg_quantum"],
  [LG_QUANTA="3 4"])
if test "x$with_lg_quantum" != "x" ; then
  AC_DEFINE_UNQUOTED([LG_QUANTUM], [$with_lg_quantum])
fi

AC_ARG_WITH([lg_page],
  [AS_HELP_STRING([--with-lg-page=<lg-page>], [Base 2 log of system page size])],
  [LG_PAGE="$with_lg_page"], [LG_PAGE="detect"])
if test "x$LG_PAGE" = "xdetect"; then
  AC_CACHE_CHECK([LG_PAGE],
               [je_cv_lg_page],
               AC_RUN_IFELSE([AC_LANG_PROGRAM(
[[
#include <strings.h>
#ifdef _WIN32
#include <windows.h>
#else
#include <unistd.h>
#endif
#include <stdio.h>
]],
[[
    int result;
    FILE *f;

#ifdef _WIN32
    SYSTEM_INFO si;
    GetSystemInfo(&si);
    result = si.dwPageSize;
#else
    result = sysconf(_SC_PAGESIZE);
#endif
    if (result == -1) {
	return 1;
    }
    result = JEMALLOC_INTERNAL_FFSL(result) - 1;

    f = fopen("conftest.out", "w");
    if (f == NULL) {
	return 1;
    }
    fprintf(f, "%d", result);
    fclose(f);

    return 0;
]])],
                             [je_cv_lg_page=`cat conftest.out`],
                             [je_cv_lg_page=undefined],
                             [je_cv_lg_page=12]))
fi
if test "x${je_cv_lg_page}" != "x" ; then
  LG_PAGE="${je_cv_lg_page}"
fi
if test "x${LG_PAGE}" != "xundefined" ; then
   AC_DEFINE_UNQUOTED([LG_PAGE], [$LG_PAGE])
else
   AC_MSG_ERROR([cannot determine value for LG_PAGE])
fi

AC_ARG_WITH([lg_hugepage],
  [AS_HELP_STRING([--with-lg-hugepage=<lg-hugepage>],
   [Base 2 log of system huge page size])],
  [je_cv_lg_hugepage="${with_lg_hugepage}"],
  [je_cv_lg_hugepage=""])
if test "x${je_cv_lg_hugepage}" = "x" ; then
  dnl Look in /proc/meminfo (Linux-specific) for information on the default huge
  dnl page size, if any.  The relevant line looks like:
  dnl
  dnl   Hugepagesize:       2048 kB
  if test -e "/proc/meminfo" ; then
    hpsk=[`cat /proc/meminfo 2>/dev/null | \
          grep -e '^Hugepagesize:[[:space:]]\+[0-9]\+[[:space:]]kB$' | \
          awk '{print $2}'`]
    if test "x${hpsk}" != "x" ; then
      je_cv_lg_hugepage=10
      while test "${hpsk}" -gt 1 ; do
        hpsk="$((hpsk / 2))"
        je_cv_lg_hugepage="$((je_cv_lg_hugepage + 1))"
      done
    fi
  fi

  dnl Set default if unable to automatically configure.
  if test "x${je_cv_lg_hugepage}" = "x" ; then
    je_cv_lg_hugepage=21
  fi
fi
AC_DEFINE_UNQUOTED([LG_HUGEPAGE], [${je_cv_lg_hugepage}])

AC_ARG_WITH([lg_page_sizes],
  [AS_HELP_STRING([--with-lg-page-sizes=<lg-page-sizes>],
   [Base 2 logs of system page sizes to support])],
  [LG_PAGE_SIZES="$with_lg_page_sizes"], [LG_PAGE_SIZES="$LG_PAGE"])

dnl ============================================================================
dnl jemalloc configuration.
dnl 

AC_ARG_WITH([version],
  [AS_HELP_STRING([--with-version=<major>.<minor>.<bugfix>-<nrev>-g<gid>],
   [Version string])],
  [
    echo "${with_version}" | grep ['^[0-9]\+\.[0-9]\+\.[0-9]\+-[0-9]\+-g[0-9a-f]\+$'] 2>&1 1>/dev/null
    if test $? -eq 0 ; then
      echo "$with_version" > "${objroot}VERSION"
    else
      echo "${with_version}" | grep ['^VERSION$'] 2>&1 1>/dev/null
      if test $? -ne 0 ; then
        AC_MSG_ERROR([${with_version} does not match <major>.<minor>.<bugfix>-<nrev>-g<gid> or VERSION])
      fi
    fi
  ], [
    dnl Set VERSION if source directory is inside a git repository.
    if test "x`test ! \"${srcroot}\" && cd \"${srcroot}\"; git rev-parse --is-inside-work-tree 2>/dev/null`" = "xtrue" ; then
      dnl Pattern globs aren't powerful enough to match both single- and
      dnl double-digit version numbers, so iterate over patterns to support up
      dnl to version 99.99.99 without any accidental matches.
      for pattern in ['[0-9].[0-9].[0-9]' '[0-9].[0-9].[0-9][0-9]' \
                     '[0-9].[0-9][0-9].[0-9]' '[0-9].[0-9][0-9].[0-9][0-9]' \
                     '[0-9][0-9].[0-9].[0-9]' '[0-9][0-9].[0-9].[0-9][0-9]' \
                     '[0-9][0-9].[0-9][0-9].[0-9]' \
                     '[0-9][0-9].[0-9][0-9].[0-9][0-9]']; do
        (test ! "${srcroot}" && cd "${srcroot}"; git describe --long --abbrev=40 --match="${pattern}") > "${objroot}VERSION.tmp" 2>/dev/null
        if test $? -eq 0 ; then
          mv "${objroot}VERSION.tmp" "${objroot}VERSION"
          break
        fi
      done
    fi
    rm -f "${objroot}VERSION.tmp"
  ])

if test ! -e "${objroot}VERSION" ; then
  if test ! -e "${srcroot}VERSION" ; then
    AC_MSG_RESULT(
      [Missing VERSION file, and unable to generate it; creating bogus VERSION])
    echo "0.0.0-0-g0000000000000000000000000000000000000000" > "${objroot}VERSION"
  else
    cp ${srcroot}VERSION ${objroot}VERSION
  fi
fi
jemalloc_version=`cat "${objroot}VERSION"`
jemalloc_version_major=`echo ${jemalloc_version} | tr ".g-" " " | awk '{print [$]1}'`
jemalloc_version_minor=`echo ${jemalloc_version} | tr ".g-" " " | awk '{print [$]2}'`
jemalloc_version_bugfix=`echo ${jemalloc_version} | tr ".g-" " " | awk '{print [$]3}'`
jemalloc_version_nrev=`echo ${jemalloc_version} | tr ".g-" " " | awk '{print [$]4}'`
jemalloc_version_gid=`echo ${jemalloc_version} | tr ".g-" " " | awk '{print [$]5}'`
AC_SUBST([jemalloc_version])
AC_SUBST([jemalloc_version_major])
AC_SUBST([jemalloc_version_minor])
AC_SUBST([jemalloc_version_bugfix])
AC_SUBST([jemalloc_version_nrev])
AC_SUBST([jemalloc_version_gid])

dnl ============================================================================
dnl Configure pthreads.

if test "x$abi" != "xpecoff" ; then
  AC_DEFINE([JEMALLOC_HAVE_PTHREAD], [ ])
  AC_CHECK_HEADERS([pthread.h], , [AC_MSG_ERROR([pthread.h is missing])])
  dnl Some systems may embed pthreads functionality in libc; check for libpthread
  dnl first, but try libc too before failing.
  AC_CHECK_LIB([pthread], [pthread_create], [JE_APPEND_VS(LIBS, -lpthread)],
               [AC_SEARCH_LIBS([pthread_create], , ,
                               AC_MSG_ERROR([libpthread is missing]))])
<<<<<<< HEAD
=======
  wrap_syms="${wrap_syms} pthread_create"
  have_pthread="1"
  dnl Check if we have dlsym support.
  have_dlsym="1"
  AC_CHECK_HEADERS([dlfcn.h],
    AC_CHECK_FUNC([dlsym], [],
      [AC_CHECK_LIB([dl], [dlsym], [LIBS="$LIBS -ldl"], [have_dlsym="0"])]),
    [have_dlsym="0"])
  if test "x$have_dlsym" = "x1" ; then
    AC_DEFINE([JEMALLOC_HAVE_DLSYM], [ ])
  fi
>>>>>>> ba29113e
  JE_COMPILABLE([pthread_atfork(3)], [
#include <pthread.h>
], [
  pthread_atfork((void *)0, (void *)0, (void *)0);
], [je_cv_pthread_atfork])
  if test "x${je_cv_pthread_atfork}" = "xyes" ; then
    AC_DEFINE([JEMALLOC_HAVE_PTHREAD_ATFORK], [ ])
  fi
fi

JE_APPEND_VS(CPPFLAGS, -D_REENTRANT)

dnl Check whether clock_gettime(2) is in libc or librt.
AC_SEARCH_LIBS([clock_gettime], [rt])

dnl Cray wrapper compiler often adds `-lrt` when using `-static`. Check with
dnl `-dynamic` as well in case a user tries to dynamically link in jemalloc
if test "x$je_cv_cray_prgenv_wrapper" = "xyes" ; then
  if test "$ac_cv_search_clock_gettime" != "-lrt"; then
    JE_CFLAGS_SAVE()

    unset ac_cv_search_clock_gettime
    JE_CFLAGS_ADD([-dynamic])
    AC_SEARCH_LIBS([clock_gettime], [rt])

    JE_CFLAGS_RESTORE()
  fi
fi

dnl check for CLOCK_MONOTONIC_COARSE (Linux-specific).
JE_COMPILABLE([clock_gettime(CLOCK_MONOTONIC_COARSE, ...)], [
#include <time.h>
], [
	struct timespec ts;

	clock_gettime(CLOCK_MONOTONIC_COARSE, &ts);
], [je_cv_clock_monotonic_coarse])
if test "x${je_cv_clock_monotonic_coarse}" = "xyes" ; then
  AC_DEFINE([JEMALLOC_HAVE_CLOCK_MONOTONIC_COARSE])
fi

dnl check for CLOCK_MONOTONIC.
JE_COMPILABLE([clock_gettime(CLOCK_MONOTONIC, ...)], [
#include <unistd.h>
#include <time.h>
], [
	struct timespec ts;

	clock_gettime(CLOCK_MONOTONIC, &ts);
#if !defined(_POSIX_MONOTONIC_CLOCK) || _POSIX_MONOTONIC_CLOCK < 0
#  error _POSIX_MONOTONIC_CLOCK missing/invalid
#endif
], [je_cv_clock_monotonic])
if test "x${je_cv_clock_monotonic}" = "xyes" ; then
  AC_DEFINE([JEMALLOC_HAVE_CLOCK_MONOTONIC])
fi

dnl Check for mach_absolute_time().
JE_COMPILABLE([mach_absolute_time()], [
#include <mach/mach_time.h>
], [
	mach_absolute_time();
], [je_cv_mach_absolute_time])
if test "x${je_cv_mach_absolute_time}" = "xyes" ; then
  AC_DEFINE([JEMALLOC_HAVE_MACH_ABSOLUTE_TIME])
fi

dnl Use syscall(2) (if available) by default.
AC_ARG_ENABLE([syscall],
  [AS_HELP_STRING([--disable-syscall], [Disable use of syscall(2)])],
[if test "x$enable_syscall" = "xno" ; then
  enable_syscall="0"
else
  enable_syscall="1"
fi
],
[enable_syscall="1"]
)
if test "x$enable_syscall" = "x1" ; then
  dnl Check if syscall(2) is usable.  Treat warnings as errors, so that e.g. OS
  dnl X 10.12's deprecation warning prevents use.
  JE_CFLAGS_SAVE()
  JE_CFLAGS_ADD([-Werror])
  JE_COMPILABLE([syscall(2)], [
#include <sys/syscall.h>
#include <unistd.h>
], [
	syscall(SYS_write, 2, "hello", 5);
],
                [je_cv_syscall])
  JE_CFLAGS_RESTORE()
  if test "x$je_cv_syscall" = "xyes" ; then
    AC_DEFINE([JEMALLOC_USE_SYSCALL], [ ])
  fi
fi

dnl Check if the GNU-specific secure_getenv function exists.
AC_CHECK_FUNC([secure_getenv],
              [have_secure_getenv="1"],
              [have_secure_getenv="0"]
             )
if test "x$have_secure_getenv" = "x1" ; then
  AC_DEFINE([JEMALLOC_HAVE_SECURE_GETENV], [ ])
fi

dnl Check if the GNU-specific sched_getcpu function exists.
AC_CHECK_FUNC([sched_getcpu],
              [have_sched_getcpu="1"],
              [have_sched_getcpu="0"]
             )
if test "x$have_sched_getcpu" = "x1" ; then
  AC_DEFINE([JEMALLOC_HAVE_SCHED_GETCPU], [ ])
fi

dnl Check if the GNU-specific sched_setaffinity function exists.
AC_CHECK_FUNC([sched_setaffinity],
              [have_sched_setaffinity="1"],
              [have_sched_setaffinity="0"]
             )
if test "x$have_sched_setaffinity" = "x1" ; then
  AC_DEFINE([JEMALLOC_HAVE_SCHED_SETAFFINITY], [ ])
fi

dnl Check if the Solaris/BSD issetugid function exists.
AC_CHECK_FUNC([issetugid],
              [have_issetugid="1"],
              [have_issetugid="0"]
             )
if test "x$have_issetugid" = "x1" ; then
  AC_DEFINE([JEMALLOC_HAVE_ISSETUGID], [ ])
fi

dnl Check whether the BSD-specific _malloc_thread_cleanup() exists.  If so, use
dnl it rather than pthreads TSD cleanup functions to support cleanup during
dnl thread exit, in order to avoid pthreads library recursion during
dnl bootstrapping.
AC_CHECK_FUNC([_malloc_thread_cleanup],
              [have__malloc_thread_cleanup="1"],
              [have__malloc_thread_cleanup="0"]
             )
if test "x$have__malloc_thread_cleanup" = "x1" ; then
  AC_DEFINE([JEMALLOC_MALLOC_THREAD_CLEANUP], [ ])
  wrap_syms="${wrap_syms} _malloc_thread_cleanup"
  force_tls="1"
fi

dnl Check whether the BSD-specific _pthread_mutex_init_calloc_cb() exists.  If
dnl so, mutex initialization causes allocation, and we need to implement this
dnl callback function in order to prevent recursive allocation.
AC_CHECK_FUNC([_pthread_mutex_init_calloc_cb],
              [have__pthread_mutex_init_calloc_cb="1"],
              [have__pthread_mutex_init_calloc_cb="0"]
             )
if test "x$have__pthread_mutex_init_calloc_cb" = "x1" ; then
  AC_DEFINE([JEMALLOC_MUTEX_INIT_CB])
  wrap_syms="${wrap_syms} _malloc_prefork _malloc_postfork"
fi

dnl Disable lazy locking by default.
AC_ARG_ENABLE([lazy_lock],
  [AS_HELP_STRING([--enable-lazy-lock],
  [Enable lazy locking (only lock when multi-threaded)])],
[if test "x$enable_lazy_lock" = "xno" ; then
  enable_lazy_lock="0"
else
  enable_lazy_lock="1"
fi
],
[enable_lazy_lock=""]
)
if test "x${enable_lazy_lock}" = "x" ; then
  if test "x${force_lazy_lock}" = "x1" ; then
    AC_MSG_RESULT([Forcing lazy-lock to avoid allocator/threading bootstrap issues])
    enable_lazy_lock="1"
  else
    enable_lazy_lock="0"
  fi
fi
if test "x${enable_lazy_lock}" = "x1" -a "x${abi}" = "xpecoff" ; then
  AC_MSG_RESULT([Forcing no lazy-lock because thread creation monitoring is unimplemented])
  enable_lazy_lock="0"
fi
if test "x$enable_lazy_lock" = "x1" ; then
<<<<<<< HEAD
  if test "x$abi" != "xpecoff" ; then
    AC_CHECK_HEADERS([dlfcn.h], , [AC_MSG_ERROR([dlfcn.h is missing])])
    AC_CHECK_FUNC([dlsym], [],
      [AC_CHECK_LIB([dl], [dlsym], [JE_APPEND_VS(LIBS, -ldl)],
                    [AC_MSG_ERROR([libdl is missing])])
      ])
  fi
  AC_DEFINE([JEMALLOC_LAZY_LOCK], [ ])
=======
  if test "x$have_dlsym" = "x1" ; then
    AC_DEFINE([JEMALLOC_LAZY_LOCK], [ ])
  else
    AC_MSG_ERROR([Missing dlsym support: lazy-lock cannot be enabled.])
  fi
>>>>>>> ba29113e
fi
AC_SUBST([enable_lazy_lock])

dnl Automatically configure TLS.
if test "x${force_tls}" = "x1" ; then
  enable_tls="1"
elif test "x${force_tls}" = "x0" ; then
  enable_tls="0"
else
  enable_tls="1"
fi
if test "x${enable_tls}" = "x1" ; then
AC_MSG_CHECKING([for TLS])
AC_COMPILE_IFELSE([AC_LANG_PROGRAM(
[[
    __thread int x;
]], [[
    x = 42;

    return 0;
]])],
              AC_MSG_RESULT([yes]),
              AC_MSG_RESULT([no])
              enable_tls="0")
else
  enable_tls="0"
fi
AC_SUBST([enable_tls])
if test "x${enable_tls}" = "x1" ; then
  AC_DEFINE_UNQUOTED([JEMALLOC_TLS], [ ])
fi

dnl ============================================================================
dnl Check for C11 atomics.

JE_COMPILABLE([C11 atomics], [
#include <stdint.h>
#if (__STDC_VERSION__ >= 201112L) && !defined(__STDC_NO_ATOMICS__)
#include <stdatomic.h>
#else
#error Atomics not available
#endif
], [
    uint64_t *p = (uint64_t *)0;
    uint64_t x = 1;
    volatile atomic_uint_least64_t *a = (volatile atomic_uint_least64_t *)p;
    uint64_t r = atomic_fetch_add(a, x) + x;
    return r == 0;
], [je_cv_c11_atomics])
if test "x${je_cv_c11_atomics}" = "xyes" ; then
  AC_DEFINE([JEMALLOC_C11_ATOMICS])
fi

dnl ============================================================================
dnl Check for GCC-style __atomic atomics.

JE_COMPILABLE([GCC __atomic atomics], [
], [
    int x = 0;
    int val = 1;
    int y = __atomic_fetch_add(&x, val, __ATOMIC_RELAXED);
    int after_add = x;
    return after_add == 1;
], [je_cv_gcc_atomic_atomics])
if test "x${je_cv_gcc_atomic_atomics}" = "xyes" ; then
  AC_DEFINE([JEMALLOC_GCC_ATOMIC_ATOMICS])
fi

dnl ============================================================================
dnl Check for GCC-style __sync atomics.

JE_COMPILABLE([GCC __sync atomics], [
], [
    int x = 0;
    int before_add = __sync_fetch_and_add(&x, 1);
    int after_add = x;
    return (before_add == 0) && (after_add == 1);
], [je_cv_gcc_sync_atomics])
if test "x${je_cv_gcc_sync_atomics}" = "xyes" ; then
  AC_DEFINE([JEMALLOC_GCC_SYNC_ATOMICS])
fi

dnl ============================================================================
dnl Check for atomic(3) operations as provided on Darwin.
dnl We need this not for the atomic operations (which are provided above), but
dnl rather for the OSSpinLock type it exposes.

JE_COMPILABLE([Darwin OSAtomic*()], [
#include <libkern/OSAtomic.h>
#include <inttypes.h>
], [
	{
		int32_t x32 = 0;
		volatile int32_t *x32p = &x32;
		OSAtomicAdd32(1, x32p);
	}
	{
		int64_t x64 = 0;
		volatile int64_t *x64p = &x64;
		OSAtomicAdd64(1, x64p);
	}
], [je_cv_osatomic])
if test "x${je_cv_osatomic}" = "xyes" ; then
  AC_DEFINE([JEMALLOC_OSATOMIC], [ ])
fi

dnl ============================================================================
dnl Check for madvise(2).

JE_COMPILABLE([madvise(2)], [
#include <sys/mman.h>
], [
	madvise((void *)0, 0, 0);
], [je_cv_madvise])
if test "x${je_cv_madvise}" = "xyes" ; then
  AC_DEFINE([JEMALLOC_HAVE_MADVISE], [ ])

  dnl Check for madvise(..., MADV_FREE).
  JE_COMPILABLE([madvise(..., MADV_FREE)], [
#include <sys/mman.h>
], [
	madvise((void *)0, 0, MADV_FREE);
], [je_cv_madv_free])
  if test "x${je_cv_madv_free}" = "xyes" ; then
    AC_DEFINE([JEMALLOC_PURGE_MADVISE_FREE], [ ])
  fi

  dnl Check for madvise(..., MADV_DONTNEED).
  JE_COMPILABLE([madvise(..., MADV_DONTNEED)], [
#include <sys/mman.h>
], [
	madvise((void *)0, 0, MADV_DONTNEED);
], [je_cv_madv_dontneed])
  if test "x${je_cv_madv_dontneed}" = "xyes" ; then
    AC_DEFINE([JEMALLOC_PURGE_MADVISE_DONTNEED], [ ])
  fi

  dnl Check for madvise(..., MADV_[NO]HUGEPAGE).
  JE_COMPILABLE([madvise(..., MADV_[[NO]]HUGEPAGE)], [
#include <sys/mman.h>
], [
	madvise((void *)0, 0, MADV_HUGEPAGE);
	madvise((void *)0, 0, MADV_NOHUGEPAGE);
], [je_cv_thp])
<<<<<<< HEAD
  if test "x${je_cv_thp}" = "xyes" ; then
    AC_DEFINE([JEMALLOC_HAVE_MADVISE_HUGE], [ ])
  fi
=======
>>>>>>> ba29113e
fi

dnl Enable transparent huge page support by default.
AC_ARG_ENABLE([thp],
  [AS_HELP_STRING([--disable-thp],
<<<<<<< HEAD
                  [Disable transparent huge page supprot])],
=======
                  [Disable transparent huge page support])],
>>>>>>> ba29113e
[if test "x$enable_thp" = "xno" -o "x${je_cv_thp}" != "xyes" ; then
  enable_thp="0"
else
  enable_thp="1"
fi
],
[if test "x${je_cv_thp}" = "xyes" ; then
  enable_thp="1"
else
  enable_thp="0"
<<<<<<< HEAD
fi
])
if test "x$enable_thp" = "x1" ; then
  AC_DEFINE([JEMALLOC_THP], [ ])
fi
=======
fi
])
if test "x$enable_thp" = "x1" ; then
  AC_DEFINE([JEMALLOC_THP], [ ])
fi
>>>>>>> ba29113e
AC_SUBST([enable_thp])

dnl ============================================================================
dnl Check whether __sync_{add,sub}_and_fetch() are available despite
dnl __GCC_HAVE_SYNC_COMPARE_AND_SWAP_n macros being undefined.

AC_DEFUN([JE_SYNC_COMPARE_AND_SWAP_CHECK],[
  AC_CACHE_CHECK([whether to force $1-bit __sync_{add,sub}_and_fetch()],
               [je_cv_sync_compare_and_swap_$2],
               [AC_LINK_IFELSE([AC_LANG_PROGRAM([
                                                 #include <stdint.h>
                                                ],
                                                [
                                                 #ifndef __GCC_HAVE_SYNC_COMPARE_AND_SWAP_$2
                                                 {
                                                    uint$1_t x$1 = 0;
                                                    __sync_add_and_fetch(&x$1, 42);
                                                    __sync_sub_and_fetch(&x$1, 1);
                                                 }
                                                 #else
                                                 #error __GCC_HAVE_SYNC_COMPARE_AND_SWAP_$2 is defined, no need to force
                                                 #endif
                                                ])],
                               [je_cv_sync_compare_and_swap_$2=yes],
                               [je_cv_sync_compare_and_swap_$2=no])])

  if test "x${je_cv_sync_compare_and_swap_$2}" = "xyes" ; then
    AC_DEFINE([JE_FORCE_SYNC_COMPARE_AND_SWAP_$2], [ ])
  fi
])

if test "x${je_cv_atomic9}" != "xyes" -a "x${je_cv_osatomic}" != "xyes" ; then
  JE_SYNC_COMPARE_AND_SWAP_CHECK(32, 4)
  JE_SYNC_COMPARE_AND_SWAP_CHECK(64, 8)
fi

dnl ============================================================================
dnl Check for __builtin_clz() and __builtin_clzl().

AC_CACHE_CHECK([for __builtin_clz],
               [je_cv_builtin_clz],
               [AC_LINK_IFELSE([AC_LANG_PROGRAM([],
                                                [
                                                {
                                                        unsigned x = 0;
                                                        int y = __builtin_clz(x);
                                                }
                                                {
                                                        unsigned long x = 0;
                                                        int y = __builtin_clzl(x);
                                                }
                                                ])],
                               [je_cv_builtin_clz=yes],
                               [je_cv_builtin_clz=no])])

if test "x${je_cv_builtin_clz}" = "xyes" ; then
  AC_DEFINE([JEMALLOC_HAVE_BUILTIN_CLZ], [ ])
fi

dnl ============================================================================
dnl Check for os_unfair_lock operations as provided on Darwin.

JE_COMPILABLE([Darwin os_unfair_lock_*()], [
#include <os/lock.h>
#include <AvailabilityMacros.h>
], [
	#if MAC_OS_X_VERSION_MIN_REQUIRED < 101200
	#error "os_unfair_lock is not supported"
	#else
	os_unfair_lock lock = OS_UNFAIR_LOCK_INIT;
	os_unfair_lock_lock(&lock);
	os_unfair_lock_unlock(&lock);
	#endif
], [je_cv_os_unfair_lock])
if test "x${je_cv_os_unfair_lock}" = "xyes" ; then
  AC_DEFINE([JEMALLOC_OS_UNFAIR_LOCK], [ ])
fi

dnl ============================================================================
dnl Check for spinlock(3) operations as provided on Darwin.

JE_COMPILABLE([Darwin OSSpin*()], [
#include <libkern/OSAtomic.h>
#include <inttypes.h>
], [
	OSSpinLock lock = 0;
	OSSpinLockLock(&lock);
	OSSpinLockUnlock(&lock);
], [je_cv_osspin])
if test "x${je_cv_osspin}" = "xyes" ; then
  AC_DEFINE([JEMALLOC_OSSPIN], [ ])
fi

dnl ============================================================================
dnl Darwin-related configuration.

AC_ARG_ENABLE([zone-allocator],
  [AS_HELP_STRING([--disable-zone-allocator],
                  [Disable zone allocator for Darwin])],
[if test "x$enable_zone_allocator" = "xno" ; then
  enable_zone_allocator="0"
else
  enable_zone_allocator="1"
fi
],
[if test "x${abi}" = "xmacho"; then
  enable_zone_allocator="1"
fi
]
)
AC_SUBST([enable_zone_allocator])

if test "x${enable_zone_allocator}" = "x1" ; then
  if test "x${abi}" != "xmacho"; then
    AC_MSG_ERROR([--enable-zone-allocator is only supported on Darwin])
  fi
  AC_DEFINE([JEMALLOC_ZONE], [ ])
<<<<<<< HEAD
=======
fi

dnl ============================================================================
dnl Enable background threads if possible.

if test "x${have_pthread}" = "x1" -a "x${have_dlsym}" = "x1" \
    -a "x${je_cv_os_unfair_lock}" != "xyes" \
    -a "x${je_cv_osspin}" != "xyes" ; then
  AC_DEFINE([JEMALLOC_BACKGROUND_THREAD])
>>>>>>> ba29113e
fi

dnl ============================================================================
dnl Check for glibc malloc hooks

JE_COMPILABLE([glibc malloc hook], [
#include <stddef.h>

extern void (* __free_hook)(void *ptr);
extern void *(* __malloc_hook)(size_t size);
extern void *(* __realloc_hook)(void *ptr, size_t size);
], [
  void *ptr = 0L;
  if (__malloc_hook) ptr = __malloc_hook(1);
  if (__realloc_hook) ptr = __realloc_hook(ptr, 2);
  if (__free_hook && ptr) __free_hook(ptr);
], [je_cv_glibc_malloc_hook])
if test "x${je_cv_glibc_malloc_hook}" = "xyes" ; then
  if test "x${JEMALLOC_PREFIX}" = "x" ; then
    AC_DEFINE([JEMALLOC_GLIBC_MALLOC_HOOK], [ ])
    wrap_syms="${wrap_syms} __free_hook __malloc_hook __realloc_hook"
  fi
fi

JE_COMPILABLE([glibc memalign hook], [
#include <stddef.h>

extern void *(* __memalign_hook)(size_t alignment, size_t size);
], [
  void *ptr = 0L;
  if (__memalign_hook) ptr = __memalign_hook(16, 7);
], [je_cv_glibc_memalign_hook])
if test "x${je_cv_glibc_memalign_hook}" = "xyes" ; then
  if test "x${JEMALLOC_PREFIX}" = "x" ; then
    AC_DEFINE([JEMALLOC_GLIBC_MEMALIGN_HOOK], [ ])
    wrap_syms="${wrap_syms} __memalign_hook"
  fi
fi

JE_COMPILABLE([pthreads adaptive mutexes], [
#include <pthread.h>
], [
  pthread_mutexattr_t attr;
  pthread_mutexattr_init(&attr);
  pthread_mutexattr_settype(&attr, PTHREAD_MUTEX_ADAPTIVE_NP);
  pthread_mutexattr_destroy(&attr);
], [je_cv_pthread_mutex_adaptive_np])
if test "x${je_cv_pthread_mutex_adaptive_np}" = "xyes" ; then
  AC_DEFINE([JEMALLOC_HAVE_PTHREAD_MUTEX_ADAPTIVE_NP], [ ])
fi

dnl ============================================================================
dnl Check for typedefs, structures, and compiler characteristics.
AC_HEADER_STDBOOL

dnl ============================================================================
dnl Define commands that generate output files.

AC_CONFIG_COMMANDS([include/jemalloc/internal/public_symbols.txt], [
  f="${objroot}include/jemalloc/internal/public_symbols.txt"
  mkdir -p "${objroot}include/jemalloc/internal"
  cp /dev/null "${f}"
  for nm in `echo ${mangling_map} |tr ',' ' '` ; do
    n=`echo ${nm} |tr ':' ' ' |awk '{print $[]1}'`
    m=`echo ${nm} |tr ':' ' ' |awk '{print $[]2}'`
    echo "${n}:${m}" >> "${f}"
    dnl Remove name from public_syms so that it isn't redefined later.
    public_syms=`for sym in ${public_syms}; do echo "${sym}"; done |grep -v "^${n}\$" |tr '\n' ' '`
  done
  for sym in ${public_syms} ; do
    n="${sym}"
    m="${JEMALLOC_PREFIX}${sym}"
    echo "${n}:${m}" >> "${f}"
  done
], [
  srcdir="${srcdir}"
  objroot="${objroot}"
  mangling_map="${mangling_map}"
  public_syms="${public_syms}"
  JEMALLOC_PREFIX="${JEMALLOC_PREFIX}"
])
AC_CONFIG_COMMANDS([include/jemalloc/internal/private_symbols.awk], [
  f="${objroot}include/jemalloc/internal/private_symbols.awk"
  mkdir -p "${objroot}include/jemalloc/internal"
  export_syms=`for sym in ${public_syms}; do echo "${JEMALLOC_PREFIX}${sym}"; done; for sym in ${wrap_syms}; do echo "${sym}"; done;`
  "${srcdir}/include/jemalloc/internal/private_symbols.sh" "${SYM_PREFIX}" ${export_syms} > "${objroot}include/jemalloc/internal/private_symbols.awk"
], [
  srcdir="${srcdir}"
  objroot="${objroot}"
  public_syms="${public_syms}"
  wrap_syms="${wrap_syms}"
  SYM_PREFIX="${SYM_PREFIX}"
  JEMALLOC_PREFIX="${JEMALLOC_PREFIX}"
])
AC_CONFIG_COMMANDS([include/jemalloc/internal/private_symbols_jet.awk], [
  f="${objroot}include/jemalloc/internal/private_symbols_jet.awk"
  mkdir -p "${objroot}include/jemalloc/internal"
  export_syms=`for sym in ${public_syms}; do echo "jet_${sym}"; done; for sym in ${wrap_syms}; do echo "${sym}"; done;`
  "${srcdir}/include/jemalloc/internal/private_symbols.sh" "${SYM_PREFIX}" ${export_syms} > "${objroot}include/jemalloc/internal/private_symbols_jet.awk"
], [
  srcdir="${srcdir}"
  objroot="${objroot}"
  public_syms="${public_syms}"
  wrap_syms="${wrap_syms}"
  SYM_PREFIX="${SYM_PREFIX}"
])
AC_CONFIG_COMMANDS([include/jemalloc/internal/public_namespace.h], [
  mkdir -p "${objroot}include/jemalloc/internal"
  "${srcdir}/include/jemalloc/internal/public_namespace.sh" "${objroot}include/jemalloc/internal/public_symbols.txt" > "${objroot}include/jemalloc/internal/public_namespace.h"
], [
  srcdir="${srcdir}"
  objroot="${objroot}"
])
AC_CONFIG_COMMANDS([include/jemalloc/internal/public_unnamespace.h], [
  mkdir -p "${objroot}include/jemalloc/internal"
  "${srcdir}/include/jemalloc/internal/public_unnamespace.sh" "${objroot}include/jemalloc/internal/public_symbols.txt" > "${objroot}include/jemalloc/internal/public_unnamespace.h"
], [
  srcdir="${srcdir}"
  objroot="${objroot}"
])
AC_CONFIG_COMMANDS([include/jemalloc/internal/size_classes.h], [
  mkdir -p "${objroot}include/jemalloc/internal"
  "${SHELL}" "${srcdir}/include/jemalloc/internal/size_classes.sh" "${LG_QUANTA}" 3 "${LG_PAGE_SIZES}" 2 > "${objroot}include/jemalloc/internal/size_classes.h"
], [
  SHELL="${SHELL}"
  srcdir="${srcdir}"
  objroot="${objroot}"
  LG_QUANTA="${LG_QUANTA}"
  LG_PAGE_SIZES="${LG_PAGE_SIZES}"
])
AC_CONFIG_COMMANDS([include/jemalloc/jemalloc_protos_jet.h], [
  mkdir -p "${objroot}include/jemalloc"
  cat "${srcdir}/include/jemalloc/jemalloc_protos.h.in" | sed -e 's/@je_@/jet_/g' > "${objroot}include/jemalloc/jemalloc_protos_jet.h"
], [
  srcdir="${srcdir}"
  objroot="${objroot}"
])
AC_CONFIG_COMMANDS([include/jemalloc/jemalloc_rename.h], [
  mkdir -p "${objroot}include/jemalloc"
  "${srcdir}/include/jemalloc/jemalloc_rename.sh" "${objroot}include/jemalloc/internal/public_symbols.txt" > "${objroot}include/jemalloc/jemalloc_rename.h"
], [
  srcdir="${srcdir}"
  objroot="${objroot}"
])
AC_CONFIG_COMMANDS([include/jemalloc/jemalloc_mangle.h], [
  mkdir -p "${objroot}include/jemalloc"
  "${srcdir}/include/jemalloc/jemalloc_mangle.sh" "${objroot}include/jemalloc/internal/public_symbols.txt" je_ > "${objroot}include/jemalloc/jemalloc_mangle.h"
], [
  srcdir="${srcdir}"
  objroot="${objroot}"
])
AC_CONFIG_COMMANDS([include/jemalloc/jemalloc_mangle_jet.h], [
  mkdir -p "${objroot}include/jemalloc"
  "${srcdir}/include/jemalloc/jemalloc_mangle.sh" "${objroot}include/jemalloc/internal/public_symbols.txt" jet_ > "${objroot}include/jemalloc/jemalloc_mangle_jet.h"
], [
  srcdir="${srcdir}"
  objroot="${objroot}"
])
AC_CONFIG_COMMANDS([include/jemalloc/jemalloc.h], [
  mkdir -p "${objroot}include/jemalloc"
  "${srcdir}/include/jemalloc/jemalloc.sh" "${objroot}" > "${objroot}include/jemalloc/jemalloc${install_suffix}.h"
], [
  srcdir="${srcdir}"
  objroot="${objroot}"
  install_suffix="${install_suffix}"
])

dnl Process .in files.
AC_SUBST([cfghdrs_in])
AC_SUBST([cfghdrs_out])
AC_CONFIG_HEADERS([$cfghdrs_tup])

dnl ============================================================================
dnl Generate outputs.

AC_CONFIG_FILES([$cfgoutputs_tup config.stamp bin/jemalloc-config bin/jemalloc.sh bin/jeprof])
AC_SUBST([cfgoutputs_in])
AC_SUBST([cfgoutputs_out])
AC_OUTPUT

dnl ============================================================================
dnl Print out the results of configuration.
AC_MSG_RESULT([===============================================================================])
AC_MSG_RESULT([jemalloc version   : ${jemalloc_version}])
AC_MSG_RESULT([library revision   : ${rev}])
AC_MSG_RESULT([])
AC_MSG_RESULT([CONFIG             : ${CONFIG}])
AC_MSG_RESULT([CC                 : ${CC}])
AC_MSG_RESULT([CONFIGURE_CFLAGS   : ${CONFIGURE_CFLAGS}])
AC_MSG_RESULT([SPECIFIED_CFLAGS   : ${SPECIFIED_CFLAGS}])
AC_MSG_RESULT([EXTRA_CFLAGS       : ${EXTRA_CFLAGS}])
AC_MSG_RESULT([CPPFLAGS           : ${CPPFLAGS}])
AC_MSG_RESULT([CXX                : ${CXX}])
AC_MSG_RESULT([CONFIGURE_CXXFLAGS : ${CONFIGURE_CXXFLAGS}])
AC_MSG_RESULT([SPECIFIED_CXXFLAGS : ${SPECIFIED_CXXFLAGS}])
AC_MSG_RESULT([EXTRA_CXXFLAGS     : ${EXTRA_CXXFLAGS}])
AC_MSG_RESULT([LDFLAGS            : ${LDFLAGS}])
AC_MSG_RESULT([EXTRA_LDFLAGS      : ${EXTRA_LDFLAGS}])
AC_MSG_RESULT([DSO_LDFLAGS        : ${DSO_LDFLAGS}])
AC_MSG_RESULT([LIBS               : ${LIBS}])
AC_MSG_RESULT([RPATH_EXTRA        : ${RPATH_EXTRA}])
AC_MSG_RESULT([])
AC_MSG_RESULT([XSLTPROC           : ${XSLTPROC}])
AC_MSG_RESULT([XSLROOT            : ${XSLROOT}])
AC_MSG_RESULT([])
AC_MSG_RESULT([PREFIX             : ${PREFIX}])
AC_MSG_RESULT([BINDIR             : ${BINDIR}])
AC_MSG_RESULT([DATADIR            : ${DATADIR}])
AC_MSG_RESULT([INCLUDEDIR         : ${INCLUDEDIR}])
AC_MSG_RESULT([LIBDIR             : ${LIBDIR}])
AC_MSG_RESULT([MANDIR             : ${MANDIR}])
AC_MSG_RESULT([])
AC_MSG_RESULT([srcroot            : ${srcroot}])
AC_MSG_RESULT([abs_srcroot        : ${abs_srcroot}])
AC_MSG_RESULT([objroot            : ${objroot}])
AC_MSG_RESULT([abs_objroot        : ${abs_objroot}])
AC_MSG_RESULT([])
AC_MSG_RESULT([JEMALLOC_PREFIX    : ${JEMALLOC_PREFIX}])
AC_MSG_RESULT([JEMALLOC_PRIVATE_NAMESPACE])
AC_MSG_RESULT([                   : ${JEMALLOC_PRIVATE_NAMESPACE}])
AC_MSG_RESULT([install_suffix     : ${install_suffix}])
AC_MSG_RESULT([malloc_conf        : ${config_malloc_conf}])
AC_MSG_RESULT([autogen            : ${enable_autogen}])
AC_MSG_RESULT([debug              : ${enable_debug}])
AC_MSG_RESULT([stats              : ${enable_stats}])
AC_MSG_RESULT([prof               : ${enable_prof}])
AC_MSG_RESULT([prof-libunwind     : ${enable_prof_libunwind}])
AC_MSG_RESULT([prof-libgcc        : ${enable_prof_libgcc}])
AC_MSG_RESULT([prof-gcc           : ${enable_prof_gcc}])
<<<<<<< HEAD
AC_MSG_RESULT([tcache             : ${enable_tcache}])
=======
>>>>>>> ba29113e
AC_MSG_RESULT([thp                : ${enable_thp}])
AC_MSG_RESULT([fill               : ${enable_fill}])
AC_MSG_RESULT([utrace             : ${enable_utrace}])
AC_MSG_RESULT([xmalloc            : ${enable_xmalloc}])
AC_MSG_RESULT([lazy_lock          : ${enable_lazy_lock}])
AC_MSG_RESULT([cache-oblivious    : ${enable_cache_oblivious}])
AC_MSG_RESULT([cxx                : ${enable_cxx}])
AC_MSG_RESULT([===============================================================================])<|MERGE_RESOLUTION|>--- conflicted
+++ resolved
@@ -40,8 +40,6 @@
 T_CONFIGURE_CFLAGS="${CONFIGURE_CFLAGS}"
 JE_APPEND_VS(CONFIGURE_CFLAGS, $1)
 JE_CONCAT_VVV(CFLAGS, CONFIGURE_CFLAGS, SPECIFIED_CFLAGS)
-<<<<<<< HEAD
-=======
 AC_COMPILE_IFELSE([AC_LANG_PROGRAM(
 [[
 ]], [[
@@ -77,21 +75,11 @@
 T_CONFIGURE_CXXFLAGS="${CONFIGURE_CXXFLAGS}"
 JE_APPEND_VS(CONFIGURE_CXXFLAGS, $1)
 JE_CONCAT_VVV(CXXFLAGS, CONFIGURE_CXXFLAGS, SPECIFIED_CXXFLAGS)
->>>>>>> ba29113e
 AC_COMPILE_IFELSE([AC_LANG_PROGRAM(
 [[
 ]], [[
     return 0;
 ]])],
-<<<<<<< HEAD
-              [je_cv_cflags_added=$1]
-              AC_MSG_RESULT([yes]),
-              [je_cv_cflags_added=]
-              AC_MSG_RESULT([no])
-              [CONFIGURE_CFLAGS="${T_CONFIGURE_CFLAGS}"]
-)
-JE_CONCAT_VVV(CFLAGS, CONFIGURE_CFLAGS, SPECIFIED_CFLAGS)
-=======
               [je_cv_cxxflags_added=$1]
               AC_MSG_RESULT([yes]),
               [je_cv_cxxflags_added=]
@@ -99,20 +87,7 @@
               [CONFIGURE_CXXFLAGS="${T_CONFIGURE_CXXFLAGS}"]
 )
 JE_CONCAT_VVV(CXXFLAGS, CONFIGURE_CXXFLAGS, SPECIFIED_CXXFLAGS)
->>>>>>> ba29113e
 ])
-
-dnl JE_CFLAGS_SAVE()
-dnl JE_CFLAGS_RESTORE()
-dnl 
-dnl Save/restore CFLAGS.  Nesting is not supported.
-AC_DEFUN([JE_CFLAGS_SAVE],
-SAVED_CONFIGURE_CFLAGS="${CONFIGURE_CFLAGS}"
-)
-AC_DEFUN([JE_CFLAGS_RESTORE],
-CONFIGURE_CFLAGS="${SAVED_CONFIGURE_CFLAGS}"
-JE_CONCAT_VVV(CFLAGS, CONFIGURE_CFLAGS, SPECIFIED_CFLAGS)
-)
 
 dnl JE_COMPILABLE(label, hcode, mcode, rvar)
 dnl 
@@ -262,35 +237,6 @@
     if test "x$je_cv_cflags_added" = "x-std=gnu99" ; then
       AC_DEFINE_UNQUOTED([JEMALLOC_HAS_RESTRICT])
     fi
-<<<<<<< HEAD
-  fi
-  JE_CFLAGS_ADD([-Wall])
-  JE_CFLAGS_ADD([-Werror=declaration-after-statement])
-  JE_CFLAGS_ADD([-Wshorten-64-to-32])
-  JE_CFLAGS_ADD([-Wsign-compare])
-  JE_CFLAGS_ADD([-pipe])
-  JE_CFLAGS_ADD([-g3])
-elif test "x$je_cv_msvc" = "xyes" ; then
-  CC="$CC -nologo"
-  JE_CFLAGS_ADD([-Zi])
-  JE_CFLAGS_ADD([-MT])
-  JE_CFLAGS_ADD([-W3])
-  JE_CFLAGS_ADD([-FS])
-  JE_APPEND_VS(CPPFLAGS, -I${srcdir}/include/msvc_compat)
-fi
-if test "x$je_cv_cray" = "xyes" ; then
-  dnl cray compiler 8.4 has an inlining bug
-  if test "x$je_cv_cray_84" = "xyes" ; then
-    JE_CFLAGS_ADD([-hipa2])
-    JE_CFLAGS_ADD([-hnognu])
-  fi
-  if test "x$enable_cc_silence" != "xno" ; then
-    dnl ignore unreachable code warning
-    JE_CFLAGS_ADD([-hnomessage=128])
-    dnl ignore redefinition of "malloc", "free", etc warning
-    JE_CFLAGS_ADD([-hnomessage=1357])
-=======
->>>>>>> ba29113e
   fi
   JE_CFLAGS_ADD([-Wall])
   JE_CFLAGS_ADD([-Wshorten-64-to-32])
@@ -329,12 +275,6 @@
 else
   enable_cxx="1"
 fi
-<<<<<<< HEAD
-AC_SUBST([CONFIGURE_CFLAGS])
-AC_SUBST([SPECIFIED_CFLAGS])
-AC_SUBST([EXTRA_CFLAGS])
-AC_PROG_CPP
-=======
 ,
 enable_cxx="1"
 )
@@ -367,7 +307,6 @@
 AC_SUBST([CONFIGURE_CXXFLAGS])
 AC_SUBST([SPECIFIED_CXXFLAGS])
 AC_SUBST([EXTRA_CXXFLAGS])
->>>>>>> ba29113e
 
 AC_C_BIGENDIAN([ac_cv_big_endian=1], [ac_cv_big_endian=0])
 if test "x${ac_cv_big_endian}" = "x1" ; then
@@ -616,14 +555,6 @@
 	dnl syscall(2) and secure_getenv(3) are exposed by _GNU_SOURCE.
 	JE_APPEND_VS(CPPFLAGS, -D_GNU_SOURCE)
 	abi="elf"
-<<<<<<< HEAD
-	AC_DEFINE([JEMALLOC_HAS_ALLOCA_H])
-	AC_DEFINE([JEMALLOC_PROC_SYS_VM_OVERCOMMIT_MEMORY], [ ])
-	AC_DEFINE([JEMALLOC_THREADED_INIT], [ ])
-	AC_DEFINE([JEMALLOC_C11ATOMICS])
-	force_tls="0"
-	default_munmap="0"
-=======
 	AC_DEFINE([JEMALLOC_PURGE_MADVISE_DONTNEED_ZEROS])
 	AC_DEFINE([JEMALLOC_HAS_ALLOCA_H])
 	AC_DEFINE([JEMALLOC_PROC_SYS_VM_OVERCOMMIT_MEMORY], [ ])
@@ -633,7 +564,6 @@
 	if test "${LG_SIZEOF_PTR}" = "3"; then
 	  default_retain="1"
 	fi
->>>>>>> ba29113e
 	;;
   *-*-linux* | *-*-kfreebsd*)
 	dnl syscall(2) and secure_getenv(3) are exposed by _GNU_SOURCE.
@@ -767,10 +697,7 @@
   AC_DEFINE([JEMALLOC_HAVE_ATTR], [ ])
   if test "x${GCC}" = "xyes" -a "x${abi}" = "xelf"; then
     JE_CFLAGS_ADD([-fvisibility=hidden])
-<<<<<<< HEAD
-=======
     JE_CXXFLAGS_ADD([-fvisibility=hidden])
->>>>>>> ba29113e
   fi
 fi
 dnl Check for tls_model attribute support (clang 3.0 still lacks support).
@@ -853,44 +780,6 @@
 AC_PATH_PROG([LD], [ld], [false], [$PATH])
 AC_PATH_PROG([AUTOCONF], [autoconf], [false], [$PATH])
 
-<<<<<<< HEAD
-public_syms="malloc_conf malloc_message malloc calloc posix_memalign aligned_alloc realloc free mallocx rallocx xallocx sallocx dallocx sdallocx nallocx mallctl mallctlnametomib mallctlbymib malloc_stats_print malloc_usable_size"
-
-dnl Check for allocator-related functions that should be wrapped.
-AC_CHECK_FUNC([memalign],
-	      [AC_DEFINE([JEMALLOC_OVERRIDE_MEMALIGN], [ ])
-	       public_syms="${public_syms} memalign"])
-AC_CHECK_FUNC([valloc],
-	      [AC_DEFINE([JEMALLOC_OVERRIDE_VALLOC], [ ])
-	       public_syms="${public_syms} valloc"])
-
-dnl Do not compute test code coverage by default.
-GCOV_FLAGS=
-AC_ARG_ENABLE([code-coverage],
-  [AS_HELP_STRING([--enable-code-coverage],
-   [Enable code coverage])],
-[if test "x$enable_code_coverage" = "xno" ; then
-  enable_code_coverage="0"
-else
-  enable_code_coverage="1"
-fi
-],
-[enable_code_coverage="0"]
-)
-if test "x$enable_code_coverage" = "x1" ; then
-  deoptimize="no"
-  echo "$CFLAGS $EXTRA_CFLAGS" | grep '\-O' >/dev/null || deoptimize="yes"
-  if test "x${deoptimize}" = "xyes" ; then
-    JE_CFLAGS_ADD([-O0])
-  fi
-  JE_CFLAGS_ADD([-fprofile-arcs -ftest-coverage])
-  EXTRA_LDFLAGS="$EXTRA_LDFLAGS -fprofile-arcs -ftest-coverage"
-  AC_DEFINE([JEMALLOC_CODE_COVERAGE], [ ])
-fi
-AC_SUBST([enable_code_coverage])
-
-=======
->>>>>>> ba29113e
 dnl Perform no name mangling by default.
 AC_ARG_WITH([mangling],
   [AS_HELP_STRING([--with-mangling=<map>], [Mangle symbols in <map>])],
@@ -1090,13 +979,6 @@
 if test "x$enable_debug" = "x0" ; then
   if test "x$GCC" = "xyes" ; then
     JE_CFLAGS_ADD([-O3])
-<<<<<<< HEAD
-    JE_CFLAGS_ADD([-funroll-loops])
-  elif test "x$je_cv_msvc" = "xyes" ; then
-    JE_CFLAGS_ADD([-O2])
-  else
-    JE_CFLAGS_ADD([-O])
-=======
     JE_CXXFLAGS_ADD([-O3])
     JE_CFLAGS_ADD([-funroll-loops])
   elif test "x$je_cv_msvc" = "xyes" ; then
@@ -1105,7 +987,6 @@
   else
     JE_CFLAGS_ADD([-O])
     JE_CXXFLAGS_ADD([-O])
->>>>>>> ba29113e
   fi
 fi
 
@@ -1194,13 +1075,9 @@
 if test "x$backtrace_method" = "x" -a "x$enable_prof_libgcc" = "x1" \
      -a "x$GCC" = "xyes" ; then
   AC_CHECK_HEADERS([unwind.h], , [enable_prof_libgcc="0"])
-<<<<<<< HEAD
-  AC_CHECK_LIB([gcc], [_Unwind_Backtrace], [JE_APPEND_VS(LIBS, -lgcc)], [enable_prof_libgcc="0"])
-=======
   if test "x${enable_prof_libgcc}" = "x1" ; then
     AC_CHECK_LIB([gcc], [_Unwind_Backtrace], [JE_APPEND_VS(LIBS, -lgcc)], [enable_prof_libgcc="0"])
   fi
->>>>>>> ba29113e
   if test "x${enable_prof_libgcc}" = "x1" ; then
     backtrace_method="libgcc"
     AC_DEFINE([JEMALLOC_PROF_LIBGCC], [ ])
@@ -1574,8 +1451,6 @@
   AC_CHECK_LIB([pthread], [pthread_create], [JE_APPEND_VS(LIBS, -lpthread)],
                [AC_SEARCH_LIBS([pthread_create], , ,
                                AC_MSG_ERROR([libpthread is missing]))])
-<<<<<<< HEAD
-=======
   wrap_syms="${wrap_syms} pthread_create"
   have_pthread="1"
   dnl Check if we have dlsym support.
@@ -1587,7 +1462,6 @@
   if test "x$have_dlsym" = "x1" ; then
     AC_DEFINE([JEMALLOC_HAVE_DLSYM], [ ])
   fi
->>>>>>> ba29113e
   JE_COMPILABLE([pthread_atfork(3)], [
 #include <pthread.h>
 ], [
@@ -1771,22 +1645,11 @@
   enable_lazy_lock="0"
 fi
 if test "x$enable_lazy_lock" = "x1" ; then
-<<<<<<< HEAD
-  if test "x$abi" != "xpecoff" ; then
-    AC_CHECK_HEADERS([dlfcn.h], , [AC_MSG_ERROR([dlfcn.h is missing])])
-    AC_CHECK_FUNC([dlsym], [],
-      [AC_CHECK_LIB([dl], [dlsym], [JE_APPEND_VS(LIBS, -ldl)],
-                    [AC_MSG_ERROR([libdl is missing])])
-      ])
-  fi
-  AC_DEFINE([JEMALLOC_LAZY_LOCK], [ ])
-=======
   if test "x$have_dlsym" = "x1" ; then
     AC_DEFINE([JEMALLOC_LAZY_LOCK], [ ])
   else
     AC_MSG_ERROR([Missing dlsym support: lazy-lock cannot be enabled.])
   fi
->>>>>>> ba29113e
 fi
 AC_SUBST([enable_lazy_lock])
 
@@ -1931,22 +1794,12 @@
 	madvise((void *)0, 0, MADV_HUGEPAGE);
 	madvise((void *)0, 0, MADV_NOHUGEPAGE);
 ], [je_cv_thp])
-<<<<<<< HEAD
-  if test "x${je_cv_thp}" = "xyes" ; then
-    AC_DEFINE([JEMALLOC_HAVE_MADVISE_HUGE], [ ])
-  fi
-=======
->>>>>>> ba29113e
 fi
 
 dnl Enable transparent huge page support by default.
 AC_ARG_ENABLE([thp],
   [AS_HELP_STRING([--disable-thp],
-<<<<<<< HEAD
-                  [Disable transparent huge page supprot])],
-=======
                   [Disable transparent huge page support])],
->>>>>>> ba29113e
 [if test "x$enable_thp" = "xno" -o "x${je_cv_thp}" != "xyes" ; then
   enable_thp="0"
 else
@@ -1957,19 +1810,11 @@
   enable_thp="1"
 else
   enable_thp="0"
-<<<<<<< HEAD
 fi
 ])
 if test "x$enable_thp" = "x1" ; then
   AC_DEFINE([JEMALLOC_THP], [ ])
 fi
-=======
-fi
-])
-if test "x$enable_thp" = "x1" ; then
-  AC_DEFINE([JEMALLOC_THP], [ ])
-fi
->>>>>>> ba29113e
 AC_SUBST([enable_thp])
 
 dnl ============================================================================
@@ -2087,8 +1932,6 @@
     AC_MSG_ERROR([--enable-zone-allocator is only supported on Darwin])
   fi
   AC_DEFINE([JEMALLOC_ZONE], [ ])
-<<<<<<< HEAD
-=======
 fi
 
 dnl ============================================================================
@@ -2098,7 +1941,6 @@
     -a "x${je_cv_os_unfair_lock}" != "xyes" \
     -a "x${je_cv_osspin}" != "xyes" ; then
   AC_DEFINE([JEMALLOC_BACKGROUND_THREAD])
->>>>>>> ba29113e
 fi
 
 dnl ============================================================================
@@ -2328,10 +2170,6 @@
 AC_MSG_RESULT([prof-libunwind     : ${enable_prof_libunwind}])
 AC_MSG_RESULT([prof-libgcc        : ${enable_prof_libgcc}])
 AC_MSG_RESULT([prof-gcc           : ${enable_prof_gcc}])
-<<<<<<< HEAD
-AC_MSG_RESULT([tcache             : ${enable_tcache}])
-=======
->>>>>>> ba29113e
 AC_MSG_RESULT([thp                : ${enable_thp}])
 AC_MSG_RESULT([fill               : ${enable_fill}])
 AC_MSG_RESULT([utrace             : ${enable_utrace}])
